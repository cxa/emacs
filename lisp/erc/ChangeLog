--- conflicted
+++ resolved
@@ -1,11 +1,6 @@
 2014-11-10  Kelvin White  <kwhite@gnu.org>
 
-<<<<<<< HEAD
-	* erc-match.el, erc-join.el, erc-stamp.el, erc-backend.el, erc.el:
-	* erc-button.el: Update version to 24.5.
-=======
 	* erc-stamp.el (erc-timestamp-intangible): Change version tag to 24.5.
->>>>>>> 7611d85a
 
 2014-11-05  Stefan Monnier  <monnier@iro.umontreal.ca>
 
