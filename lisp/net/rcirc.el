--- conflicted
+++ resolved
@@ -59,17 +59,10 @@
   :group 'applications)
 
 (defcustom rcirc-server-alist
-<<<<<<< HEAD
-  '(("irc.libera.chat" :channels ("#rcirc")
-     ;; Don't use the TLS port by default, in case gnutls is not available.
-     ;; :port 6697 :encryption tls
-     ))
-=======
   (if (gnutls-available-p)
       '(("irc.libera.chat" :channels ("#rcirc")
          :port 6697 :encryption tls))
     '(("irc.libera.chat" :channels ("#rcirc"))))
->>>>>>> 77631c2a
   "An alist of IRC connections to establish when running `rcirc'.
 Each element looks like (SERVER-NAME PARAMETERS).
 
@@ -714,16 +707,6 @@
         (rcirc-send-string process "CAP" "REQ" : cap)
         (push cap rcirc-requested-capabilities))
       (unless (zerop (length password))
-<<<<<<< HEAD
-        (rcirc-send-string process (concat "PASS " password)))
-      (rcirc-send-string process (concat "NICK " nick))
-      (rcirc-send-string process (concat "USER " user-name
-                                         " 0 * :" full-name))
-      ;; Setup sasl, and initiate authentication.
-      (when (and rcirc-auto-authenticate-flag
-                 use-sasl)
-        (rcirc-send-string process "AUTHENTICATE PLAIN"))
-=======
         (rcirc-send-string process "PASS" password))
       (rcirc-send-string process "NICK" nick)
       (rcirc-send-string process "USER" user-name "0" "*" : full-name)
@@ -731,7 +714,6 @@
       (when (and rcirc-auto-authenticate-flag
                  use-sasl)
         (rcirc-send-string process "AUTHENTICATE" "PLAIN"))
->>>>>>> 77631c2a
 
       ;; setup ping timer if necessary
       (unless rcirc-keepalive-timer
@@ -3486,16 +3468,6 @@
 PROCESS is the process object for the current connection."
   (rcirc-print process sender "CTCP" nil message t))
 
-<<<<<<< HEAD
-(defun rcirc-handler-AUTHENTICATE (process _cmd _args _text)
-  (rcirc-send-string
-   process
-   (format "AUTHENTICATE %s"
-           (base64-encode-string
-            ;; use connection user-name
-            (concat "\0" (nth 3 rcirc-connection-info)
-                    "\0" (rcirc-get-server-password rcirc-server))))))
-=======
 
 (defun rcirc-handler-CAP (process _sender args _text)
   "Handle capability negotiation messages.
@@ -3579,13 +3551,12 @@
             "\0" (rcirc-get-server-password rcirc-server)))))
 
 (defun rcirc-handler-900 (process sender args _text)
-  "Respond to a successful authentication response"
+  "Respond to a successful authentication response."
   (rcirc-handler-generic process "900" sender args nil)
   (when (not rcirc-finished-sasl)
     (setq-local rcirc-finished-sasl t)
     (rcirc-send-string process "CAP" "END"))
   (rcirc-join-channels-post-auth process))
->>>>>>> 77631c2a
 
  
