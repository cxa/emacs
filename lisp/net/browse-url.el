;;; browse-url.el --- pass a URL to a WWW browser

;; Copyright (C) 1995-2014 Free Software Foundation, Inc.

;; Author: Denis Howe <dbh@doc.ic.ac.uk>
;; Maintainer: emacs-devel@gnu.org
;; Created: 03 Apr 1995
;; Keywords: hypertext, hypermedia, mouse

;; This file is part of GNU Emacs.

;; GNU Emacs is free software: you can redistribute it and/or modify
;; it under the terms of the GNU General Public License as published by
;; the Free Software Foundation, either version 3 of the License, or
;; (at your option) any later version.

;; GNU Emacs is distributed in the hope that it will be useful,
;; but WITHOUT ANY WARRANTY; without even the implied warranty of
;; MERCHANTABILITY or FITNESS FOR A PARTICULAR PURPOSE.  See the
;; GNU General Public License for more details.

;; You should have received a copy of the GNU General Public License
;; along with GNU Emacs.  If not, see <http://www.gnu.org/licenses/>.

;;; Commentary:

;; This package provides functions which read a URL (Uniform Resource
;; Locator) from the minibuffer, defaulting to the URL around point,
;; and ask a World-Wide Web browser to load it.  It can also load the
;; URL associated with the current buffer.  Different browsers use
;; different methods of remote control so there is one function for
;; each supported browser.  If the chosen browser is not running, it
;; is started.  Currently there is support for the following browsers,
;; some of them probably now obsolete:

;; Function                           Browser     Earliest version
;; browse-url-mozilla                 Mozilla     Don't know
;; browse-url-firefox                 Firefox     Don't know (tried with 1.0.1)
;; browse-url-chromium                Chromium    3.0
;; browse-url-galeon                  Galeon      Don't know
;; browse-url-epiphany                Epiphany    Don't know
;; browse-url-netscape                Netscape    1.1b1
;; browse-url-mosaic                  XMosaic/mMosaic <= 2.4
;; browse-url-cci                     XMosaic     2.5
;; browse-url-w3                      w3          0
;; browse-url-w3-gnudoit              w3 remotely
;; browse-url-text-*	              Any text browser     0
;; browse-url-generic                 arbitrary
;; browse-url-default-windows-browser MS-Windows browser
;; browse-url-default-macosx-browser  Mac OS X browser
;; browse-url-xdg-open                Free Desktop xdg-open on Gnome, KDE, Xfce4, LXDE
;; browse-url-gnome-moz               GNOME interface to Mozilla
;; browse-url-kde                     KDE konqueror (kfm)
;; browse-url-elinks                  Elinks      Don't know (tried with 0.12.GIT)

;; [A version of the Netscape browser is now free software
;; <URL:http://www.mozilla.org/>, albeit not GPLed, so it is
;; reasonable to have that as the default.]

;; Note that versions of Netscape before 1.1b1 did not have remote
;; control.  <URL:http://www.netscape.com/newsref/std/x-remote.html>.

;; Browsers can cache Web pages so it may be necessary to tell them to
;; reload the current page if it has changed (e.g. if you have edited
;; it).  There is currently no perfect automatic solution to this.

;; Netscape allows you to specify the id of the window you want to
;; control but which window DO you want to control and how do you
;; discover its id?

;; William M.  Perry's excellent "w3" WWW browser for
;; Emacs <URL:ftp://cs.indiana.edu/pub/elisp/w3/>
;; has a function w3-follow-url-at-point, but that
;; doesn't let you edit the URL like browse-url.
;; The `gnuserv' package that can be used to control it in another
;; Emacs process is available from
;; <URL:ftp://ftp.splode.com/pub/users/friedman/packages/>.

;; Lynx is now distributed by the FSF.  See also
;; <URL:http://lynx.browser.org/>.

;; Free graphical browsers that could be used by `browse-url-generic'
;; include Chimera <URL:ftp://ftp.cs.unlv.edu/pub/chimera> and
;; <URL:http://www.unlv.edu/chimera/>, Arena
;; <URL:ftp://ftp.yggdrasil.com/pub/dist/web/arena> and Amaya
;; <URL:ftp://ftp.w3.org/pub/amaya>.  mMosaic
;; <URL:ftp://ftp.enst.fr/pub/mbone/mMosaic/>,
;; <URL:http://www.enst.fr/~dauphin/mMosaic/> (with development
;; support for Java applets and multicast) can be used like Mosaic by
;; setting `browse-url-mosaic-program' appropriately.

;; I [Denis Howe, not Dave Love] recommend Nelson Minar
;; <nelson@santafe.edu>'s excellent html-helper-mode.el for editing
;; HTML and thank Nelson for his many useful comments on this code.
;; <URL:http://www.santafe.edu/%7Enelson/hhm-beta/>

;; See also hm--html-menus <URL:http://www.tnt.uni-hannover.de/%7Emuenkel/
;; software/own/hm--html-menus/>.  For composing correct HTML see also
;; PSGML the general SGML structure editor package
;; <URL:ftp://ftp.lysator.liu.se/pub/sgml>; hm--html-menus can be used
;; with this.

;; This package generalizes function html-previewer-process in Marc
;; Andreessen's html-mode (LCD modes/html-mode.el.Z).  See also the
;; ffap.el package.  The huge hyperbole package also contains similar
;; functions.

;;;;;;;;;;;;;;;;;;;;;;;;;;;;;;;;;;;;;;;;;;;;;;;;;;;;;;;;;;;;;;;;;;
;; Help!

;; Can you write and test some code for the Macintrash and Windoze
;; Netscape remote control APIs?  (See the URL above).

;; Do any other browsers have remote control?

;;;;;;;;;;;;;;;;;;;;;;;;;;;;;;;;;;;;;;;;;;;;;;;;;;;;;;;;;;;;;;;;;;
;; Usage

;; To display the URL at or before point:
;; M-x browse-url-at-point RET
;; or, similarly but with the opportunity to edit the URL extracted from
;; the buffer, use:
;; M-x browse-url

;; To display a URL by shift-clicking on it, put this in your init file:
;;      (global-set-key [S-mouse-2] 'browse-url-at-mouse)
;; (Note that using Shift-mouse-1 is not desirable because
;; that event has a standard meaning in Emacs.)

;; To display the current buffer in a web browser:
;; M-x browse-url-of-buffer RET

;; To display the current region in a web browser:
;; M-x browse-url-of-region RET

;; In Dired, to display the file named on the current line:
;; M-x browse-url-of-dired-file RET

;;;;;;;;;;;;;;;;;;;;;;;;;;;;;;;;;;;;;;;;;;;;;;;;;;;;;;;;;;;;;;;;;;
;; Customization (~/.emacs)

;; To see what variables are available for customization, type
;; `M-x set-variable browse-url TAB'.  Better, use
;; `M-x customize-group browse-url'.

;; Bind the browse-url commands to keys with the `C-c C-z' prefix
;; (as used by html-helper-mode):
;;	(global-set-key "\C-c\C-z." 'browse-url-at-point)
;;	(global-set-key "\C-c\C-zb" 'browse-url-of-buffer)
;;	(global-set-key "\C-c\C-zr" 'browse-url-of-region)
;;	(global-set-key "\C-c\C-zu" 'browse-url)
;;	(global-set-key "\C-c\C-zv" 'browse-url-of-file)
;;	(add-hook 'dired-mode-hook
;;		  (lambda ()
;;	             (local-set-key "\C-c\C-zf" 'browse-url-of-dired-file)))

;; Browse URLs in mail messages under RMAIL by clicking mouse-2:
;;	(add-hook 'rmail-mode-hook (lambda () ; rmail-mode startup
;;	  (define-key rmail-mode-map [mouse-2] 'browse-url-at-mouse)))
;; Alternatively, add `goto-address' to `rmail-show-message-hook'.

;; Gnus provides a standard feature to activate URLs in article
;; buffers for invocation of browse-url.

;; Use the Emacs w3 browser when not running under X11:
;;	(or (eq window-system 'x)
;;	    (setq browse-url-browser-function 'browse-url-w3))

;; To always save modified buffers before displaying the file in a browser:
;;	(setq browse-url-save-file t)

;; To get round the Netscape caching problem, you could EITHER have
;; write-file in html-helper-mode make Netscape reload the document:
;;
;;	(autoload 'browse-url-netscape-reload "browse-url"
;;	  "Ask a WWW browser to redisplay the current file." t)
;;	(add-hook 'html-helper-mode-hook
;;		  (lambda ()
;;		     (add-hook 'local-write-file-hooks
;;			       (lambda ()
;;				  (let ((local-write-file-hooks))
;;				    (save-buffer))
;;				  (browse-url-netscape-reload)
;;				  t)			; => file written by hook
;;			       t)))			; append to l-w-f-hooks
;;
;; OR have browse-url-of-file ask Netscape to load and then reload the
;; file:
;;
;;	(add-hook 'browse-url-of-file-hook 'browse-url-netscape-reload)

;; You may also want to customize browse-url-netscape-arguments, e.g.
;;	(setq browse-url-netscape-arguments '("-install"))
;;
;; or similarly for the other browsers.

;; To invoke different browsers for different URLs:
;;      (setq browse-url-browser-function '(("^mailto:" . browse-url-mail)
;;      				    ("." . browse-url-netscape)))

;;;;;;;;;;;;;;;;;;;;;;;;;;;;;;;;;;;;;;;;;;;;;;;;;;;;;;;;;;;;;;;;;;
;;; Code:

;;;;;;;;;;;;;;;;;;;;;;;;;;;;;;;;;;;;;;;;;;;;;;;;;;;;;;;;;;;;;;;;;;
;; Variables

(defgroup browse-url nil
  "Use a web browser to look at a URL."
  :prefix "browse-url-"
  :link '(emacs-commentary-link "browse-url")
  :group 'external
  :group 'comm)

;;;###autoload
(defcustom browse-url-browser-function
  'browse-url-default-browser
  "Function to display the current buffer in a WWW browser.
This is used by the `browse-url-at-point', `browse-url-at-mouse', and
`browse-url-of-file' commands.

If the value is not a function it should be a list of pairs
\(REGEXP . FUNCTION).  In this case the function called will be the one
associated with the first REGEXP which matches the current URL.  The
function is passed the URL and any other args of `browse-url'.  The last
regexp should probably be \".\" to specify a default browser."
  :type '(choice
	  (function-item :tag "Emacs W3" :value  browse-url-w3)
	  (function-item :tag "W3 in another Emacs via `gnudoit'"
			 :value  browse-url-w3-gnudoit)
	  (function-item :tag "eww" :value  eww-browse-url)
	  (function-item :tag "Mozilla" :value  browse-url-mozilla)
	  (function-item :tag "Firefox" :value browse-url-firefox)
	  (function-item :tag "Chromium" :value browse-url-chromium)
	  (function-item :tag "Galeon" :value  browse-url-galeon)
	  (function-item :tag "Epiphany" :value  browse-url-epiphany)
	  (function-item :tag "Netscape" :value  browse-url-netscape)
	  (function-item :tag "Mosaic" :value  browse-url-mosaic)
	  (function-item :tag "Mosaic using CCI" :value  browse-url-cci)
	  (function-item :tag "Text browser in an xterm window"
			 :value browse-url-text-xterm)
	  (function-item :tag "Text browser in an Emacs window"
			 :value browse-url-text-emacs)
	  (function-item :tag "KDE" :value browse-url-kde)
	  (function-item :tag "Elinks" :value browse-url-elinks)
	  (function-item :tag "Specified by `Browse Url Generic Program'"
			 :value browse-url-generic)
	  (function-item :tag "Default Windows browser"
			 :value browse-url-default-windows-browser)
	  (function-item :tag "Default Mac OS X browser"
			 :value browse-url-default-macosx-browser)
	  (function-item :tag "GNOME invoking Mozilla"
			 :value browse-url-gnome-moz)
	  (function-item :tag "Default browser"
			 :value browse-url-default-browser)
	  (function :tag "Your own function")
	  (alist :tag "Regexp/function association list"
		 :key-type regexp :value-type function))
  :version "24.1"
  :group 'browse-url)

(defcustom browse-url-mailto-function 'browse-url-mail
  "Function to display mailto: links.
This variable uses the same syntax as the
`browse-url-browser-function' variable.  If the
`browse-url-mailto-function' variable is nil, that variable will
be used instead."
  :type '(choice
	  (function-item :tag "Emacs Mail" :value browse-url-mail)
	  (function-item :tag "None" nil))
  :version "24.1"
  :group 'browse-url)

(defcustom browse-url-netscape-program "netscape"
  ;; Info about netscape-remote from Karl Berry.
  "The name by which to invoke Netscape.

The free program `netscape-remote' from
<URL:http://home.netscape.com/newsref/std/remote.c> is said to start
up very much quicker than `netscape'.  Reported to compile on a GNU
system, given vroot.h from the same directory, with cc flags
 -DSTANDALONE -L/usr/X11R6/lib -lXmu -lX11."
  :type 'string
  :group 'browse-url)

(defcustom browse-url-netscape-arguments nil
  "A list of strings to pass to Netscape as arguments."
  :type '(repeat (string :tag "Argument"))
  :group 'browse-url)

(defcustom browse-url-netscape-startup-arguments browse-url-netscape-arguments
  "A list of strings to pass to Netscape when it starts up.
Defaults to the value of `browse-url-netscape-arguments' at the time
`browse-url' is loaded."
  :type '(repeat (string :tag "Argument"))
  :group 'browse-url)

(defcustom browse-url-browser-display nil
  "The X display for running the browser, if not same as Emacs's."
  :type '(choice string (const :tag "Default" nil))
  :group 'browse-url)

(defcustom browse-url-mozilla-program "mozilla"
  "The name by which to invoke Mozilla."
  :type 'string
  :group 'browse-url)

(defcustom browse-url-mozilla-arguments nil
  "A list of strings to pass to Mozilla as arguments."
  :type '(repeat (string :tag "Argument"))
  :group 'browse-url)

(defcustom browse-url-mozilla-startup-arguments browse-url-mozilla-arguments
  "A list of strings to pass to Mozilla when it starts up.
Defaults to the value of `browse-url-mozilla-arguments' at the time
`browse-url' is loaded."
  :type '(repeat (string :tag "Argument"))
  :group 'browse-url)

(defcustom browse-url-firefox-program
  (let ((candidates '("firefox" "iceweasel" "icecat")))
    (while (and candidates (not (executable-find (car candidates))))
      (setq candidates (cdr candidates)))
    (or (car candidates) "firefox"))
  "The name by which to invoke Firefox."
  :type 'string
  :group 'browse-url)

(defcustom browse-url-firefox-arguments nil
  "A list of strings to pass to Firefox as arguments."
  :type '(repeat (string :tag "Argument"))
  :group 'browse-url)

(defcustom browse-url-firefox-startup-arguments browse-url-firefox-arguments
  "A list of strings to pass to Firefox when it starts up.
Defaults to the value of `browse-url-firefox-arguments' at the time
`browse-url' is loaded."
  :type '(repeat (string :tag "Argument"))
  :group 'browse-url)

(defcustom browse-url-chromium-program
  (let ((candidates '("chromium" "chromium-browser")))
    (while (and candidates (not (executable-find (car candidates))))
      (setq candidates (cdr candidates)))
    (or (car candidates) "chromium"))
  "The name by which to invoke Chromium."
  :type 'string
  :version "24.1"
  :group 'browse-url)

(defcustom browse-url-chromium-arguments nil
  "A list of strings to pass to Chromium as arguments."
  :type '(repeat (string :tag "Argument"))
  :version "24.1"
  :group 'browse-url)

(defcustom browse-url-galeon-program "galeon"
  "The name by which to invoke Galeon."
  :type 'string
  :group 'browse-url)

(defcustom browse-url-galeon-arguments nil
  "A list of strings to pass to Galeon as arguments."
  :type '(repeat (string :tag "Argument"))
  :group 'browse-url)

(defcustom browse-url-galeon-startup-arguments browse-url-galeon-arguments
  "A list of strings to pass to Galeon when it starts up.
Defaults to the value of `browse-url-galeon-arguments' at the time
`browse-url' is loaded."
  :type '(repeat (string :tag "Argument"))
  :group 'browse-url)

(defcustom browse-url-epiphany-program "epiphany"
  "The name by which to invoke Epiphany."
  :type 'string
  :group 'browse-url)

(defcustom browse-url-epiphany-arguments nil
  "A list of strings to pass to Epiphany as arguments."
  :type '(repeat (string :tag "Argument"))
  :group 'browse-url)

(defcustom browse-url-epiphany-startup-arguments browse-url-epiphany-arguments
  "A list of strings to pass to Epiphany when it starts up.
Defaults to the value of `browse-url-epiphany-arguments' at the time
`browse-url' is loaded."
  :type '(repeat (string :tag "Argument"))
  :group 'browse-url)

;; GNOME means of invoking either Mozilla or Netscape.
(defvar browse-url-gnome-moz-program "gnome-moz-remote")

(defcustom browse-url-gnome-moz-arguments '()
  "A list of strings passed to the GNOME mozilla viewer as arguments."
  :version "21.1"
  :type '(repeat (string :tag "Argument"))
  :group 'browse-url)

(defcustom browse-url-mozilla-new-window-is-tab nil
  "Whether to open up new windows in a tab or a new window.
If non-nil, then open the URL in a new tab rather than a new window if
`browse-url-mozilla' is asked to open it in a new window."
  :type 'boolean
  :group 'browse-url)

(defcustom browse-url-firefox-new-window-is-tab nil
  "Whether to open up new windows in a tab or a new window.
If non-nil, then open the URL in a new tab rather than a new window if
`browse-url-firefox' is asked to open it in a new window.

This option is currently ignored on MS-Windows, since the necessary
functionality is not available there."
  :type 'boolean
  :group 'browse-url)

(defcustom browse-url-galeon-new-window-is-tab nil
  "Whether to open up new windows in a tab or a new window.
If non-nil, then open the URL in a new tab rather than a new window if
`browse-url-galeon' is asked to open it in a new window."
  :type 'boolean
  :group 'browse-url)

(defcustom browse-url-epiphany-new-window-is-tab nil
  "Whether to open up new windows in a tab or a new window.
If non-nil, then open the URL in a new tab rather than a new window if
`browse-url-epiphany' is asked to open it in a new window."
  :type 'boolean
  :group 'browse-url)

(defcustom browse-url-netscape-new-window-is-tab nil
  "Whether to open up new windows in a tab or a new window.
If non-nil, then open the URL in a new tab rather than a new
window if `browse-url-netscape' is asked to open it in a new
window."
  :type 'boolean
  :group 'browse-url)

(defcustom browse-url-new-window-flag nil
  "Non-nil means always open a new browser window with appropriate browsers.
Passing an interactive argument to \\[browse-url], or specific browser
commands reverses the effect of this variable.  Requires Netscape version
1.1N or later or XMosaic version 2.5 or later if using those browsers."
  :type 'boolean
  :group 'browse-url)

(defcustom browse-url-mosaic-program "xmosaic"
  "The name by which to invoke Mosaic (or mMosaic)."
  :type 'string
  :version "20.3"
  :group 'browse-url)

(defcustom browse-url-mosaic-arguments nil
  "A list of strings to pass to Mosaic as arguments."
  :type '(repeat (string :tag "Argument"))
  :group 'browse-url)

(defcustom browse-url-mosaic-pidfile "~/.mosaicpid"
  "The name of the pidfile created by Mosaic."
  :type 'string
  :group 'browse-url)

(defcustom browse-url-filename-alist
  `(("^/\\(ftp@\\|anonymous@\\)?\\([^:]+\\):/*" . "ftp://\\2/")
    ;; The above loses the username to avoid the browser prompting for
    ;; it in anonymous cases.  If it's not anonymous the next regexp
    ;; applies.
    ("^/\\([^:@]+@\\)?\\([^:]+\\):/*" . "ftp://\\1\\2/")
    ,@(if (memq system-type '(windows-nt ms-dos))
          '(("^\\([a-zA-Z]:\\)[\\/]" . "file:///\\1/")
            ("^[\\/][\\/]+" . "file://")))
    ("^/+" . "file:///"))
  "An alist of (REGEXP . STRING) pairs used by `browse-url-of-file'.
Any substring of a filename matching one of the REGEXPs is replaced by
the corresponding STRING using `replace-match', not treating STRING
literally.  All pairs are applied in the order given.  The default
value converts ange-ftp/EFS-style file names into ftp URLs and prepends
`file:' to any file name beginning with `/'.

For example, adding to the default a specific translation of an ange-ftp
address to an HTTP URL:

    (setq browse-url-filename-alist
	  '((\"/webmaster@webserver:/home/www/html/\" .
	     \"http://www.acme.co.uk/\")
            (\"^/\\(ftp@\\|anonymous@\\)?\\([^:]+\\):/*\" . \"ftp://\\2/\")
            (\"^/\\([^:@]+@\\)?\\([^:]+\\):/*\" . \"ftp://\\1\\2/\")
	    (\"^/+\" . \"file:/\")))"
  :type '(repeat (cons :format "%v"
                       (regexp :tag "Regexp")
                       (string :tag "Replacement")))
  :version "23.1"
  :group 'browse-url)

(defcustom browse-url-save-file nil
  "If non-nil, save the buffer before displaying its file.
Used by the `browse-url-of-file' command."
  :type 'boolean
  :group 'browse-url)

(defcustom browse-url-of-file-hook nil
  "Run after `browse-url-of-file' has asked a browser to load a file.

Set this to `browse-url-netscape-reload' to force Netscape to load the
file rather than displaying a cached copy."
  :type 'hook
  :options '(browse-url-netscape-reload)
  :group 'browse-url)

(defcustom browse-url-CCI-port 3003
  "Port to access XMosaic via CCI.
This can be any number between 1024 and 65535 but must correspond to
the value set in the browser."
  :type 'integer
  :group 'browse-url)

(defcustom browse-url-CCI-host "localhost"
  "Host to access XMosaic via CCI.
This should be the host name of the machine running XMosaic with CCI
enabled.  The port number should be set in `browse-url-CCI-port'."
  :type 'string
  :group 'browse-url)

(defvar browse-url-temp-file-name nil)
(make-variable-buffer-local 'browse-url-temp-file-name)

(defcustom browse-url-xterm-program "xterm"
  "The name of the terminal emulator used by `browse-url-text-xterm'.
This might, for instance, be a separate color version of xterm."
  :type 'string
  :group 'browse-url)

(defcustom browse-url-xterm-args nil
  "A list of strings defining options for `browse-url-xterm-program'.
These might set its size, for instance."
  :type '(repeat (string :tag "Argument"))
  :group 'browse-url)

(defcustom browse-url-gnudoit-program "gnudoit"
  "The name of the `gnudoit' program used by `browse-url-w3-gnudoit'."
  :type 'string
  :group 'browse-url)

(defcustom browse-url-gnudoit-args '("-q")
  "A list of strings defining options for `browse-url-gnudoit-program'.
These might set the port, for instance."
  :type '(repeat (string :tag "Argument"))
  :group 'browse-url)

(defcustom browse-url-generic-program nil
  "The name of the browser program used by `browse-url-generic'."
  :type '(choice string (const :tag "None" nil))
  :group 'browse-url)

(defcustom browse-url-generic-args nil
  "A list of strings defining options for `browse-url-generic-program'."
  :type '(repeat (string :tag "Argument"))
  :group 'browse-url)

(defcustom browse-url-temp-dir temporary-file-directory
  "The name of a directory for browse-url's temporary files.
Such files are generated by functions like `browse-url-of-region'.
You might want to set this to somewhere with restricted read permissions
for privacy's sake."
  :type 'string
  :group 'browse-url)

(defcustom browse-url-netscape-version 3
  "The version of Netscape you are using.
This affects how URL reloading is done; the mechanism changed
incompatibly at version 4."
  :type 'number
  :group 'browse-url)

(defcustom browse-url-text-browser "lynx"
  "The name of the text browser to invoke."
  :type 'string
  :group 'browse-url
  :version "23.1")

(defcustom browse-url-text-emacs-args (and (not window-system)
					   '("-show_cursor"))
  "A list of strings defining options for a text browser in an Emacs buffer.

The default is none in a window system, otherwise `-show_cursor' to
indicate the position of the current link in the absence of
highlighting, assuming the normal default for showing the cursor."
  :type '(repeat (string :tag "Argument"))
  :version "23.1"
  :group 'browse-url)

(defcustom browse-url-text-input-field 'avoid
  "Action on selecting an existing text browser buffer at an input field.
What to do when sending a new URL to an existing text browser buffer in Emacs
if the browser cursor is on an input field (in which case the `g' command
would be entered as data).  Such fields are recognized by the
underlines ____.  Allowed values: nil: disregard it, `warn': warn the
user and don't emit the URL, `avoid': try to avoid the field by moving
down (this *won't* always work)."
  :type '(choice (const :tag "Move to try to avoid field" :value avoid)
                 (const :tag "Disregard" :value nil)
                 (const :tag "Warn, don't emit URL" :value warn))
  :version "23.1"
  :group 'browse-url)

(defcustom browse-url-text-input-attempts 10
  "How many times to try to move down from a series of text browser input fields."
  :type 'integer
  :version "23.1"
  :group 'browse-url)

(defcustom browse-url-text-input-delay 0.2
  "Seconds to wait for a text browser between moves down from an input field."
  :type 'number
  :version "23.1"
  :group 'browse-url)

(defcustom browse-url-kde-program "kfmclient"
  "The name by which to invoke the KDE web browser."
  :type 'string
  :version "21.1"
  :group 'browse-url)

(defcustom browse-url-kde-args '("openURL")
  "A list of strings defining options for `browse-url-kde-program'."
  :type '(repeat (string :tag "Argument"))
  :group 'browse-url)

(defcustom browse-url-elinks-wrapper '("xterm" "-e")
  "Wrapper command prepended to the Elinks command-line."
  :type '(repeat (string :tag "Wrapper"))
  :group 'browse-url)

;;;;;;;;;;;;;;;;;;;;;;;;;;;;;;;;;;;;;;;;;;;;;;;;;;;;;;;;;;;;;;;;;;
;; URL encoding

(defun browse-url-url-encode-chars (text chars)
  "URL-encode the chars in TEXT that match CHARS.
CHARS is a regexp-like character alternative (e.g., \"[)$]\")."
  (let ((encoded-text (copy-sequence text))
	(s 0))
    (while (setq s (string-match chars encoded-text s))
      (setq encoded-text
	    (replace-match (format "%%%X"
				   (string-to-char (match-string 0 encoded-text)))
			   t t encoded-text)
	    s (1+ s)))
    encoded-text))

(defun browse-url-encode-url (url)
  "Escape annoying characters in URL.
The annoying characters are those that can mislead a web browser
regarding its parameter treatment."
  ;; FIXME: Is there an actual example of a web browser getting
  ;; confused?  (This used to encode commas, but at least Firefox
  ;; handles commas correctly and doesn't accept encoded commas.)
  (browse-url-url-encode-chars url "[\")$] "))

;;;;;;;;;;;;;;;;;;;;;;;;;;;;;;;;;;;;;;;;;;;;;;;;;;;;;;;;;;;;;;;;;;
;; URL input

(defun browse-url-url-at-point ()
  (or (thing-at-point 'url t)
      ;; assume that the user is pointing at something like gnu.org/gnu
      (let ((f (thing-at-point 'filename t)))
        (and f (concat "http://" f)))))

;; Having this as a separate function called by the browser-specific
;; functions allows them to be stand-alone commands, making it easier
;; to switch between browsers.

(defun browse-url-interactive-arg (prompt &optional default-url)
  "Read a URL from the minibuffer, prompting with PROMPT.
If `transient-mark-mode' is non-nil and the mark is active,
it defaults to the current region, else to the URL at or before
point.  If invoked with a mouse button, it moves point to the
position clicked before acting.

This function returns a list (URL NEW-WINDOW-FLAG)
for use in `interactive'."
  (let ((event (elt (this-command-keys) 0)))
    (and (listp event) (mouse-set-point event)))
  (list (read-string prompt (or (and transient-mark-mode mark-active
				     ;; rfc2396 Appendix E.
				     (replace-regexp-in-string
				      "[\t\r\f\n ]+" ""
				      (buffer-substring-no-properties
				       (region-beginning) (region-end))))
				(browse-url-url-at-point)
                                default-url))
	(not (eq (null browse-url-new-window-flag)
		 (null current-prefix-arg)))))

;; called-interactive-p needs to be called at a function's top-level, hence
;; this macro.  We use that rather than interactive-p because
;; use in a keyboard macro should not change this behavior.
(defmacro browse-url-maybe-new-window (arg)
  `(if (or noninteractive (not (called-interactively-p 'any)))
       ,arg
     browse-url-new-window-flag))

;;;;;;;;;;;;;;;;;;;;;;;;;;;;;;;;;;;;;;;;;;;;;;;;;;;;;;;;;;;;;;;;;;
;; Browse current buffer

;;;###autoload
(defun browse-url-of-file (&optional file)
  "Ask a WWW browser to display FILE.
Display the current buffer's file if FILE is nil or if called
interactively.  Turn the filename into a URL with function
`browse-url-file-url'.  Pass the URL to a browser using the
`browse-url' function then run `browse-url-of-file-hook'."
  (interactive)
  (or file
      (setq file (buffer-file-name))
      (error "Current buffer has no file"))
  (let ((buf (get-file-buffer file)))
    (if buf
	(with-current-buffer buf
	  (cond ((not (buffer-modified-p)))
		(browse-url-save-file (save-buffer))
		(t (message "%s modified since last save" file))))))
  (browse-url (browse-url-file-url file))
  (run-hooks 'browse-url-of-file-hook))

(defun browse-url-file-url (file)
  "Return the URL corresponding to FILE.
Use variable `browse-url-filename-alist' to map filenames to URLs."
  (let ((coding (if (equal system-type 'windows-nt)
		    ;; W32 pretends that file names are UTF-8 encoded.
		    'utf-8
		  (and (default-value 'enable-multibyte-characters)
		       (or file-name-coding-system
			   default-file-name-coding-system)))))
    (if coding (setq file (encode-coding-string file coding))))
  (setq file (browse-url-url-encode-chars file "[*\"()',=;?% ]"))
  (dolist (map browse-url-filename-alist)
    (when (and map (string-match (car map) file))
      (setq file (replace-match (cdr map) t nil file))))
  file)

;;;###autoload
(defun browse-url-of-buffer (&optional buffer)
  "Ask a WWW browser to display BUFFER.
Display the current buffer if BUFFER is nil.  Display only the
currently visible part of BUFFER (from a temporary file) if buffer is
narrowed."
  (interactive)
  (save-excursion
    (and buffer (set-buffer buffer))
    (let ((file-name
	   ;; Ignore real name if restricted
	   (and (not (buffer-narrowed-p))
		(or buffer-file-name
		    (and (boundp 'dired-directory) dired-directory)))))
      (or file-name
	  (progn
	    (or browse-url-temp-file-name
		(setq browse-url-temp-file-name
		      (convert-standard-filename
		       (make-temp-file
			(expand-file-name "burl" browse-url-temp-dir)
			nil ".html"))))
	    (setq file-name browse-url-temp-file-name)
	    (write-region (point-min) (point-max) file-name nil 'no-message)))
      (browse-url-of-file file-name))))

(defun browse-url-delete-temp-file (&optional temp-file-name)
  ;; Delete browse-url-temp-file-name from the file system
  ;; If optional arg TEMP-FILE-NAME is non-nil, delete it instead
  (let ((file-name (or temp-file-name browse-url-temp-file-name)))
    (if (and file-name (file-exists-p file-name))
	(delete-file file-name))))

(add-hook 'kill-buffer-hook 'browse-url-delete-temp-file)

(declare-function dired-get-filename "dired"
		  (&optional localp no-error-if-not-filep))

;;;###autoload
(defun browse-url-of-dired-file ()
  "In Dired, ask a WWW browser to display the file named on this line."
  (interactive)
  (let ((tem (dired-get-filename t t)))
    (if tem
	(browse-url-of-file (expand-file-name tem))
      (error "No file on this line"))))

;;;###autoload
(defun browse-url-of-region (min max)
  "Ask a WWW browser to display the current region."
  (interactive "r")
  (save-excursion
    (save-restriction
      (narrow-to-region min max)
      (browse-url-of-buffer))))

;;;;;;;;;;;;;;;;;;;;;;;;;;;;;;;;;;;;;;;;;;;;;;;;;;;;;;;;;;;;;;;;;;
;; Browser-independent commands

(defun url-tidy (url)
  "Tidy up URL as much as possible."
  (if (equal 0 (string-match ".*://" url))
      url
    (concat "http://" url) ;;TODO guess more url forms, like mailto
    ))

;; A generic command to call the current browse-url-browser-function

;;;###autoload
(defun browse-url (url &rest args)
  "Ask a WWW browser to load URL.
Prompts for a URL, defaulting to the URL at or before point.  Variable
`browse-url-browser-function' says which browser to use.
If the URL is a mailto: URL, consult `browse-url-mailto-function'
first, if that exists."
  (interactive (browse-url-interactive-arg "URL: "))
  (unless (called-interactively-p 'interactive)
    (setq args (or args (list browse-url-new-window-flag))))
<<<<<<< HEAD
  (setq url (url-tidy url))
=======
  (when (and url-handler-mode (not (file-name-absolute-p url)))
    (setq url (expand-file-name url)))
>>>>>>> b5d6fe3b
  (let ((process-environment (copy-sequence process-environment))
	(function (or (and (string-match "\\`mailto:" url)
			   browse-url-mailto-function)
		      browse-url-browser-function))
	;; Ensure that `default-directory' exists and is readable (b#6077).
	(default-directory (or (unhandled-file-name-directory default-directory)
			       (expand-file-name "~/"))))
    ;; When connected to various displays, be careful to use the display of
    ;; the currently selected frame, rather than the original start display,
    ;; which may not even exist any more.
    (if (stringp (frame-parameter nil 'display))
        (setenv "DISPLAY" (frame-parameter nil 'display)))
    (if (and (consp function)
	     (not (functionp function)))
	;; The `function' can be an alist; look down it for first match
	;; and apply the function (which might be a lambda).
	(catch 'done
	  (dolist (bf function)
	    (when (string-match (car bf) url)
	      (apply (cdr bf) url args)
	      (throw 'done t)))
	  (error "No browse-url-browser-function matching URL %s"
		 url))
      ;; Unbound symbols go down this leg, since void-function from
      ;; apply is clearer than wrong-type-argument from dolist.
      (apply function url args))))

;;;###autoload
(defun browse-url-at-point (&optional arg)
  "Ask a WWW browser to load the URL at or before point.
Doesn't let you edit the URL like `browse-url'.  Variable
`browse-url-browser-function' says which browser to use."
  (interactive "P")
  (let ((url (browse-url-url-at-point)))
    (if url
	(browse-url url (if arg
			    (not browse-url-new-window-flag)
			  browse-url-new-window-flag))
      (error "No URL found"))))

;;;###autoload
(defun browse-url-at-mouse (event)
  "Ask a WWW browser to load a URL clicked with the mouse.
The URL is the one around or before the position of the mouse click
but point is not changed.  Doesn't let you edit the URL like
`browse-url'.  Variable `browse-url-browser-function' says which browser
to use."
  (interactive "e")
  (save-excursion
    (mouse-set-point event)
    ;; This handles browse-url-new-window-flag properly
    ;; when it gets no arg.
    (browse-url-at-point)))

;;;;;;;;;;;;;;;;;;;;;;;;;;;;;;;;;;;;;;;;;;;;;;;;;;;;;;;;;;;;;;;;;;
;; Browser-specific commands

;; --- Default MS-Windows browser ---

(defvar dos-windows-version)
(declare-function w32-shell-execute "w32fns.c")    ;; Defined in C.

(defun browse-url-default-windows-browser (url &optional _new-window)
  (interactive (browse-url-interactive-arg "URL: "))
  (cond ((eq system-type 'ms-dos)
	 (if dos-windows-version
	     (shell-command (concat "start " (shell-quote-argument url)))
	   (error "Browsing URLs is not supported on this system")))
	((eq system-type 'cygwin)
	 (call-process "cygstart" nil nil nil url))
	(t (w32-shell-execute "open" url))))

(defun browse-url-default-macosx-browser (url &optional _new-window)
  (interactive (browse-url-interactive-arg "URL: "))
  (start-process (concat "open " url) nil "open" url))

;; --- Netscape ---

(defun browse-url-process-environment ()
  "Set DISPLAY in the environment to the X display the browser will use.
This is either the value of variable `browse-url-browser-display' if
non-nil, or the same display as Emacs if different from the current
environment, otherwise just use the current environment."
  (let ((display (or browse-url-browser-display (browse-url-emacs-display))))
    (if display
	(cons (concat "DISPLAY=" display) process-environment)
      process-environment)))

(defun browse-url-emacs-display ()
  "Return the X display Emacs is running on.
This is nil if the display is the same as the DISPLAY environment variable.

Actually Emacs could be using several displays; this just returns the
one showing the selected frame."
  (let ((display (cdr-safe (assq 'display (frame-parameters)))))
    (and (not (equal display (getenv "DISPLAY")))
         display)))

(defun browse-url-default-browser (url &rest args)
  "Find a suitable browser and ask it to load URL.
Default to the URL around or before point.

When called interactively, if variable `browse-url-new-window-flag' is
non-nil, load the document in a new window, if possible, otherwise use
a random existing one.  A non-nil interactive prefix argument reverses
the effect of `browse-url-new-window-flag'.

When called non-interactively, optional second argument NEW-WINDOW is
used instead of `browse-url-new-window-flag'."
  (apply
   (cond
    ((memq system-type '(windows-nt ms-dos cygwin))
     'browse-url-default-windows-browser)
    ((memq system-type '(darwin))
     'browse-url-default-macosx-browser)
    ((browse-url-can-use-xdg-open) 'browse-url-xdg-open)
    ((executable-find browse-url-gnome-moz-program) 'browse-url-gnome-moz)
    ((executable-find browse-url-mozilla-program) 'browse-url-mozilla)
    ((executable-find browse-url-firefox-program) 'browse-url-firefox)
    ((executable-find browse-url-chromium-program) 'browse-url-chromium)
    ((executable-find browse-url-galeon-program) 'browse-url-galeon)
    ((executable-find browse-url-kde-program) 'browse-url-kde)
    ((executable-find browse-url-netscape-program) 'browse-url-netscape)
    ((executable-find browse-url-mosaic-program) 'browse-url-mosaic)
    ((executable-find browse-url-xterm-program) 'browse-url-text-xterm)
    ((locate-library "w3") 'browse-url-w3)
    (t
     (lambda (&rest _ignore) (error "No usable browser found"))))
   url args))

(defun browse-url-can-use-xdg-open ()
  "Return non-nil if the \"xdg-open\" program can be used.
xdg-open is a desktop utility that calls your preferred web browser.
This requires you to be running either Gnome, KDE, Xfce4 or LXDE."
  (and (getenv "DISPLAY")
       (executable-find "xdg-open")
       ;; xdg-open may call gnome-open and that does not wait for its child
       ;; to finish.  This child may then be killed when the parent dies.
       ;; Use nohup to work around.  See bug#7166, bug#8917, bug#9779 and
       ;; http://lists.gnu.org/archive/html/emacs-devel/2009-07/msg00279.html
       (executable-find "nohup")
       (or (getenv "GNOME_DESKTOP_SESSION_ID")
	   ;; GNOME_DESKTOP_SESSION_ID is deprecated, check on Dbus also.
	   (condition-case nil
	       (eq 0 (call-process
		      "dbus-send" nil nil nil
				  "--dest=org.gnome.SessionManager"
				  "--print-reply"
				  "/org/gnome/SessionManager"
				  "org.gnome.SessionManager.CanShutdown"))
	     (error nil))
	   (equal (getenv "KDE_FULL_SESSION") "true")
	   (condition-case nil
	       (eq 0 (call-process
		      "/bin/sh" nil nil nil
		      "-c"
		      ;; FIXME use string-match rather than grep.
		      "xprop -root _DT_SAVE_MODE|grep xfce4"))
	     (error nil))
	   (member (getenv "DESKTOP_SESSION") '("LXDE" "Lubuntu"))
	   (equal (getenv "XDG_CURRENT_DESKTOP") "LXDE"))))


;;;###autoload
(defun browse-url-xdg-open (url &optional ignored)
  "Pass the specified URL to the \"xdg-open\" command.
xdg-open is a desktop utility that calls your preferred web browser.
The optional argument IGNORED is not used."
  (interactive (browse-url-interactive-arg "URL: "))
  (call-process "xdg-open" nil 0 nil url))

;;;###autoload
(defun browse-url-netscape (url &optional new-window)
  "Ask the Netscape WWW browser to load URL.
Default to the URL around or before point.  The strings in variable
`browse-url-netscape-arguments' are also passed to Netscape.

When called interactively, if variable `browse-url-new-window-flag' is
non-nil, load the document in a new Netscape window, otherwise use a
random existing one.  A non-nil interactive prefix argument reverses
the effect of `browse-url-new-window-flag'.

If `browse-url-netscape-new-window-is-tab' is non-nil, then
whenever a document would otherwise be loaded in a new window, it
is loaded in a new tab in an existing window instead.

When called non-interactively, optional second argument NEW-WINDOW is
used instead of `browse-url-new-window-flag'."
  (interactive (browse-url-interactive-arg "URL: "))
  (setq url (browse-url-encode-url url))
  (let* ((process-environment (browse-url-process-environment))
	 (process
	  (apply 'start-process
		 (concat "netscape " url) nil
		 browse-url-netscape-program
		 (append
		  browse-url-netscape-arguments
		  (if (eq window-system 'w32)
		      (list url)
		    (append
		     (if new-window '("-noraise"))
		     (list "-remote"
			   (concat "openURL(" url
				   (if (browse-url-maybe-new-window
					new-window)
				       (if browse-url-netscape-new-window-is-tab
					   ",new-tab"
					 ",new-window"))
				   ")"))))))))
    (set-process-sentinel process
			  `(lambda (process change)
			     (browse-url-netscape-sentinel process ,url)))))

(defun browse-url-netscape-sentinel (process url)
  "Handle a change to the process communicating with Netscape."
  (or (eq (process-exit-status process) 0)
      (let* ((process-environment (browse-url-process-environment)))
	;; Netscape not running - start it
	(message "Starting %s..." browse-url-netscape-program)
	(apply 'start-process (concat "netscape" url) nil
	       browse-url-netscape-program
	       (append browse-url-netscape-startup-arguments (list url))))))

(defun browse-url-netscape-reload ()
  "Ask Netscape to reload its current document.
How depends on `browse-url-netscape-version'."
  (interactive)
  ;; Backwards incompatibility reported by
  ;; <peter.kruse@psychologie.uni-regensburg.de>.
  (browse-url-netscape-send (if (>= browse-url-netscape-version 4)
				"xfeDoCommand(reload)"
			      "reload")))

(defun browse-url-netscape-send (command)
  "Send a remote control command to Netscape."
  (let* ((process-environment (browse-url-process-environment)))
    (apply 'start-process "netscape" nil
           browse-url-netscape-program
           (append browse-url-netscape-arguments
                   (list "-remote" command)))))

;;;###autoload
(defun browse-url-mozilla (url &optional new-window)
  "Ask the Mozilla WWW browser to load URL.
Default to the URL around or before point.  The strings in variable
`browse-url-mozilla-arguments' are also passed to Mozilla.

When called interactively, if variable `browse-url-new-window-flag' is
non-nil, load the document in a new Mozilla window, otherwise use a
random existing one.  A non-nil interactive prefix argument reverses
the effect of `browse-url-new-window-flag'.

If `browse-url-mozilla-new-window-is-tab' is non-nil, then whenever a
document would otherwise be loaded in a new window, it is loaded in a
new tab in an existing window instead.

When called non-interactively, optional second argument NEW-WINDOW is
used instead of `browse-url-new-window-flag'."
  (interactive (browse-url-interactive-arg "URL: "))
  (setq url (browse-url-encode-url url))
  (let* ((process-environment (browse-url-process-environment))
         (process
	  (apply 'start-process
		 (concat "mozilla " url) nil
		 browse-url-mozilla-program
		 (append
		  browse-url-mozilla-arguments
		  (list "-remote"
			(concat "openURL("
				url
				(if (browse-url-maybe-new-window
				     new-window)
				    (if browse-url-mozilla-new-window-is-tab
					",new-tab"
				      ",new-window"))
				")"))))))
    (set-process-sentinel process
			  `(lambda (process change)
			     (browse-url-mozilla-sentinel process ,url)))))

(defun browse-url-mozilla-sentinel (process url)
  "Handle a change to the process communicating with Mozilla."
  (or (eq (process-exit-status process) 0)
      (let* ((process-environment (browse-url-process-environment)))
	;; Mozilla is not running - start it
	(message "Starting %s..." browse-url-mozilla-program)
	(apply 'start-process (concat "mozilla " url) nil
	       browse-url-mozilla-program
	       (append browse-url-mozilla-startup-arguments (list url))))))

;;;###autoload
(defun browse-url-firefox (url &optional new-window)
  "Ask the Firefox WWW browser to load URL.
Default to the URL around or before point.  The strings in
variable `browse-url-firefox-arguments' are also passed to
Firefox.

When called interactively, if variable
`browse-url-new-window-flag' is non-nil, load the document in a
new Firefox window, otherwise use a random existing one.  A
non-nil interactive prefix argument reverses the effect of
`browse-url-new-window-flag'.

If `browse-url-firefox-new-window-is-tab' is non-nil, then
whenever a document would otherwise be loaded in a new window, it
is loaded in a new tab in an existing window instead.

When called non-interactively, optional second argument
NEW-WINDOW is used instead of `browse-url-new-window-flag'.

On MS-Windows systems the optional `new-window' parameter is
ignored.  Firefox for Windows does not support the \"-remote\"
command line parameter.  Therefore, the
`browse-url-new-window-flag' and `browse-url-firefox-new-window-is-tab'
are ignored as well.  Firefox on Windows will always open the requested
URL in a new window."
  (interactive (browse-url-interactive-arg "URL: "))
  (setq url (browse-url-encode-url url))
  (let* ((process-environment (browse-url-process-environment))
	 (use-remote
	  (not (memq system-type '(windows-nt ms-dos))))
	 (process
	  (apply 'start-process
		 (concat "firefox " url) nil
		 browse-url-firefox-program
		 (append
		  browse-url-firefox-arguments
		  (if use-remote
		      (list "-remote"
			    (concat
			     "openURL("
			     url
			     (if (browse-url-maybe-new-window new-window)
				 (if browse-url-firefox-new-window-is-tab
				     ",new-tab"
				   ",new-window"))
			     ")"))
		    (list url))))))
    ;; If we use -remote, the process exits with status code 2 if
    ;; Firefox is not already running.  The sentinel runs firefox
    ;; directly if that happens.
    (when use-remote
      (set-process-sentinel process
			    `(lambda (process change)
			       (browse-url-firefox-sentinel process ,url))))))

(defun browse-url-firefox-sentinel (process url)
  "Handle a change to the process communicating with Firefox."
  (or (eq (process-exit-status process) 0)
      (let* ((process-environment (browse-url-process-environment)))
	;; Firefox is not running - start it
	(message "Starting Firefox...")
	(apply 'start-process (concat "firefox " url) nil
	       browse-url-firefox-program
	       (append browse-url-firefox-startup-arguments (list url))))))

;;;###autoload
(defun browse-url-chromium (url &optional _new-window)
  "Ask the Chromium WWW browser to load URL.
Default to the URL around or before point.  The strings in
variable `browse-url-chromium-arguments' are also passed to
Chromium."
  (interactive (browse-url-interactive-arg "URL: "))
  (setq url (browse-url-encode-url url))
  (let* ((process-environment (browse-url-process-environment)))
    (apply 'start-process
	   (concat "chromium " url) nil
	   browse-url-chromium-program
	   (append
	    browse-url-chromium-arguments
	    (list url)))))

;;;###autoload
(defun browse-url-galeon (url &optional new-window)
  "Ask the Galeon WWW browser to load URL.
Default to the URL around or before point.  The strings in variable
`browse-url-galeon-arguments' are also passed to Galeon.

When called interactively, if variable `browse-url-new-window-flag' is
non-nil, load the document in a new Galeon window, otherwise use a
random existing one.  A non-nil interactive prefix argument reverses
the effect of `browse-url-new-window-flag'.

If `browse-url-galeon-new-window-is-tab' is non-nil, then whenever a
document would otherwise be loaded in a new window, it is loaded in a
new tab in an existing window instead.

When called non-interactively, optional second argument NEW-WINDOW is
used instead of `browse-url-new-window-flag'."
  (interactive (browse-url-interactive-arg "URL: "))
  (setq url (browse-url-encode-url url))
  (let* ((process-environment (browse-url-process-environment))
         (process (apply 'start-process
			 (concat "galeon " url)
			 nil
			 browse-url-galeon-program
			 (append
			  browse-url-galeon-arguments
                          (if (browse-url-maybe-new-window new-window)
			      (if browse-url-galeon-new-window-is-tab
				  '("--new-tab")
				'("--new-window" "--noraise"))
                            '("--existing"))
                          (list url)))))
    (set-process-sentinel process
			  `(lambda (process change)
			     (browse-url-galeon-sentinel process ,url)))))

(defun browse-url-galeon-sentinel (process url)
  "Handle a change to the process communicating with Galeon."
  (or (eq (process-exit-status process) 0)
      (let* ((process-environment (browse-url-process-environment)))
	;; Galeon is not running - start it
	(message "Starting %s..." browse-url-galeon-program)
	(apply 'start-process (concat "galeon " url) nil
	       browse-url-galeon-program
	       (append browse-url-galeon-startup-arguments (list url))))))

(defun browse-url-epiphany (url &optional new-window)
  "Ask the Epiphany WWW browser to load URL.
Default to the URL around or before point.  The strings in variable
`browse-url-galeon-arguments' are also passed to Epiphany.

When called interactively, if variable `browse-url-new-window-flag' is
non-nil, load the document in a new Epiphany window, otherwise use a
random existing one.  A non-nil interactive prefix argument reverses
the effect of `browse-url-new-window-flag'.

If `browse-url-epiphany-new-window-is-tab' is non-nil, then whenever a
document would otherwise be loaded in a new window, it is loaded in a
new tab in an existing window instead.

When called non-interactively, optional second argument NEW-WINDOW is
used instead of `browse-url-new-window-flag'."
  (interactive (browse-url-interactive-arg "URL: "))
  (setq url (browse-url-encode-url url))
  (let* ((process-environment (browse-url-process-environment))
         (process (apply 'start-process
			 (concat "epiphany " url)
			 nil
			 browse-url-epiphany-program
			 (append
			  browse-url-epiphany-arguments
                          (if (browse-url-maybe-new-window new-window)
			      (if browse-url-epiphany-new-window-is-tab
				  '("--new-tab")
				'("--new-window" "--noraise"))
                            '("--existing"))
                          (list url)))))
    (set-process-sentinel process
			  `(lambda (process change)
			     (browse-url-epiphany-sentinel process ,url)))))

(defun browse-url-epiphany-sentinel (process url)
  "Handle a change to the process communicating with Epiphany."
  (or (eq (process-exit-status process) 0)
      (let* ((process-environment (browse-url-process-environment)))
	;; Epiphany is not running - start it
	(message "Starting %s..." browse-url-epiphany-program)
	(apply 'start-process (concat "epiphany " url) nil
	       browse-url-epiphany-program
	       (append browse-url-epiphany-startup-arguments (list url))))))

(defvar url-handler-regexp)

;;;###autoload
(defun browse-url-emacs (url &optional _new-window)
  "Ask Emacs to load URL into a buffer and show it in another window."
  (interactive (browse-url-interactive-arg "URL: "))
  (require 'url-handlers)
  (let ((file-name-handler-alist
         (cons (cons url-handler-regexp 'url-file-handler)
               file-name-handler-alist)))
    ;; Ignore `new-window': with all other browsers the URL is always shown
    ;; in another window than the current Emacs one since it's shown in
    ;; another application's window.
    ;; (if new-window (find-file-other-window url) (find-file url))
    (find-file-other-window url)))

;;;###autoload
(defun browse-url-gnome-moz (url &optional new-window)
  "Ask Mozilla/Netscape to load URL via the GNOME program `gnome-moz-remote'.
Default to the URL around or before point.  The strings in variable
`browse-url-gnome-moz-arguments' are also passed.

When called interactively, if variable `browse-url-new-window-flag' is
non-nil, load the document in a new browser window, otherwise use an
existing one.  A non-nil interactive prefix argument reverses the
effect of `browse-url-new-window-flag'.

When called non-interactively, optional second argument NEW-WINDOW is
used instead of `browse-url-new-window-flag'."
  (interactive (browse-url-interactive-arg "URL: "))
  (apply 'start-process (concat "gnome-moz-remote " url)
	 nil
	 browse-url-gnome-moz-program
	 (append
	  browse-url-gnome-moz-arguments
	  (if (browse-url-maybe-new-window new-window)
	      '("--newwin"))
	  (list "--raise" url))))

;; --- Mosaic ---

;;;###autoload
(defun browse-url-mosaic (url &optional new-window)
  "Ask the XMosaic WWW browser to load URL.

Default to the URL around or before point.  The strings in variable
`browse-url-mosaic-arguments' are also passed to Mosaic and the
program is invoked according to the variable
`browse-url-mosaic-program'.

When called interactively, if variable `browse-url-new-window-flag' is
non-nil, load the document in a new Mosaic window, otherwise use a
random existing one.  A non-nil interactive prefix argument reverses
the effect of `browse-url-new-window-flag'.

When called non-interactively, optional second argument NEW-WINDOW is
used instead of `browse-url-new-window-flag'."
  (interactive (browse-url-interactive-arg "Mosaic URL: "))
  (let ((pidfile (expand-file-name browse-url-mosaic-pidfile))
	pid)
    (if (file-readable-p pidfile)
        (with-temp-buffer
          (insert-file-contents pidfile)
	  (setq pid (read (current-buffer)))))
    (if (and (integerp pid) (zerop (signal-process pid 0))) ; Mosaic running
        (progn
          (with-temp-buffer
            (insert (if (browse-url-maybe-new-window new-window)
                        "newwin\n"
                      "goto\n")
                    url "\n")
            (with-file-modes ?\700
              (if (file-exists-p
                   (setq pidfile (format "/tmp/Mosaic.%d" pid)))
                  (delete-file pidfile))
              ;; http://debbugs.gnu.org/17428.  Use O_EXCL.
              (write-region nil nil pidfile nil 'silent nil 'excl)))
	  ;; Send signal SIGUSR to Mosaic
	  (message "Signaling Mosaic...")
	  (signal-process pid 'SIGUSR1)
	  ;; Or you could try:
	  ;; (call-process "kill" nil 0 nil "-USR1" (int-to-string pid))
	  (message "Signaling Mosaic...done"))
      ;; Mosaic not running - start it
      (message "Starting %s..." browse-url-mosaic-program)
      (apply 'start-process "xmosaic" nil browse-url-mosaic-program
	     (append browse-url-mosaic-arguments (list url)))
      (message "Starting %s...done" browse-url-mosaic-program))))

;; --- Mosaic using CCI ---

;;;###autoload
(defun browse-url-cci (url &optional new-window)
  "Ask the XMosaic WWW browser to load URL.
Default to the URL around or before point.

This function only works for XMosaic version 2.5 or later.  You must
select `CCI' from XMosaic's File menu, set the CCI Port Address to the
value of variable `browse-url-CCI-port', and enable `Accept requests'.

When called interactively, if variable `browse-url-new-window-flag' is
non-nil, load the document in a new browser window, otherwise use a
random existing one.  A non-nil interactive prefix argument reverses
the effect of `browse-url-new-window-flag'.

When called non-interactively, optional second argument NEW-WINDOW is
used instead of `browse-url-new-window-flag'."
  (interactive (browse-url-interactive-arg "Mosaic URL: "))
  (open-network-stream "browse-url" " *browse-url*"
		       browse-url-CCI-host browse-url-CCI-port)
  ;; Todo: start browser if fails
  (process-send-string "browse-url"
		       (concat "get url (" url ") output "
			       (if (browse-url-maybe-new-window new-window)
				   "new"
				 "current")
			       "\r\n"))
  (process-send-string "browse-url" "disconnect\r\n")
  (delete-process "browse-url"))

;; --- W3 ---

;; External.
(declare-function w3-fetch-other-window "ext:w3m" (&optional url))
(declare-function w3-fetch              "ext:w3m" (&optional url target))

;;;###autoload
(defun browse-url-w3 (url &optional new-window)
  "Ask the w3 WWW browser to load URL.
Default to the URL around or before point.

When called interactively, if variable `browse-url-new-window-flag' is
non-nil, load the document in a new window.  A non-nil interactive
prefix argument reverses the effect of `browse-url-new-window-flag'.

When called non-interactively, optional second argument NEW-WINDOW is
used instead of `browse-url-new-window-flag'."
  (interactive (browse-url-interactive-arg "W3 URL: "))
  (require 'w3)			; w3-fetch-other-window not autoloaded
  (if (browse-url-maybe-new-window new-window)
      (w3-fetch-other-window url)
    (w3-fetch url)))

;;;###autoload
(defun browse-url-w3-gnudoit (url &optional _new-window)
  ;; new-window ignored
  "Ask another Emacs running gnuserv to load the URL using the W3 browser.
The `browse-url-gnudoit-program' program is used with options given by
`browse-url-gnudoit-args'.  Default to the URL around or before point."
  (interactive (browse-url-interactive-arg "W3 URL: "))
  (apply 'start-process (concat "gnudoit:" url) nil
	 browse-url-gnudoit-program
	 (append browse-url-gnudoit-args
		 (list (concat "(w3-fetch \"" url "\")")
		       "(raise-frame)"))))

;; --- Lynx in an xterm ---

;;;###autoload
(defun browse-url-text-xterm (url &optional _new-window)
  ;; new-window ignored
  "Ask a text browser to load URL.
URL defaults to the URL around or before point.
This runs the text browser specified by `browse-url-text-browser'.
in an Xterm window using the Xterm program named by `browse-url-xterm-program'
with possible additional arguments `browse-url-xterm-args'."
  (interactive (browse-url-interactive-arg "Text browser URL: "))
  (apply #'start-process `(,(concat browse-url-text-browser url)
			   nil ,browse-url-xterm-program
			   ,@browse-url-xterm-args "-e" ,browse-url-text-browser
			   ,url)))

;; --- Lynx in an Emacs "term" window ---

(declare-function term-char-mode "term" ())
(declare-function term-send-down "term" ())
(declare-function term-send-string "term" (proc str))

;;;###autoload
(defun browse-url-text-emacs (url &optional new-buffer)
  "Ask a text browser to load URL.
URL defaults to the URL around or before point.
This runs the text browser specified by `browse-url-text-browser'.
With a prefix argument, it runs a new browser process in a new buffer.

When called interactively, if variable `browse-url-new-window-flag' is
non-nil, load the document in a new browser process in a new term window,
otherwise use any existing one.  A non-nil interactive prefix argument
reverses the effect of `browse-url-new-window-flag'.

When called non-interactively, optional second argument NEW-WINDOW is
used instead of `browse-url-new-window-flag'."
  (interactive (browse-url-interactive-arg "Text browser URL: "))
  (let* ((system-uses-terminfo t)     ; Lynx uses terminfo
	 ;; (term-term-name "vt100") ; ??
	 (buf (get-buffer "*text browser*"))
	 (proc (and buf (get-buffer-process buf)))
	 (n browse-url-text-input-attempts))
    (require 'term)
    (if (and (browse-url-maybe-new-window new-buffer) buf)
	;; Rename away the OLD buffer. This isn't very polite, but
	;; term insists on working in a buffer named *lynx* and would
	;; choke on *lynx*<1>
	(progn (set-buffer buf)
	       (rename-uniquely)))
    (if (or (browse-url-maybe-new-window new-buffer)
	    (not buf)
	    (not proc)
	    (not (memq (process-status proc) '(run stop))))
	;; start a new text browser
	(progn
          (setq buf
                (apply #'make-term
                       `(,browse-url-text-browser
			 ,browse-url-text-browser
			 nil ,@browse-url-text-emacs-args
			 ,url)))
          (switch-to-buffer buf)
          (term-char-mode)
          (set-process-sentinel
           (get-buffer-process buf)
           ;; Don't leave around a dead one (especially because of its
           ;; munged keymap.)
           (lambda (process _event)
             (if (not (memq (process-status process) '(run stop)))
                 (let ((buf (process-buffer process)))
                   (if buf (kill-buffer buf)))))))
      ;; Send the url to the text browser in the old buffer
      (let ((win (get-buffer-window buf t)))
	(if win
	    (select-window win)
	  (switch-to-buffer buf)))
      (if (eq (following-char) ?_)
	  (cond ((eq browse-url-text-input-field 'warn)
		 (error "Please move out of the input field first"))
		((eq browse-url-text-input-field 'avoid)
		 (while (and (eq (following-char) ?_) (> n 0))
		   (term-send-down)	; down arrow
		   (sit-for browse-url-text-input-delay))
		 (if (eq (following-char) ?_)
		     (error "Cannot move out of the input field, sorry")))))
      (term-send-string proc (concat "g"    ; goto
				     "\C-u" ; kill default url
				     url
				     "\r")))))

;; --- mailto ---

(autoload 'rfc2368-parse-mailto-url "rfc2368")

;;;###autoload
(defun browse-url-mail (url &optional new-window)
  "Open a new mail message buffer within Emacs for the RFC 2368 URL.
Default to using the mailto: URL around or before point as the
recipient's address.  Supplying a non-nil interactive prefix argument
will cause the mail to be composed in another window rather than the
current one.

When called interactively, if variable `browse-url-new-window-flag' is
non-nil use `compose-mail-other-window', otherwise `compose-mail'.  A
non-nil interactive prefix argument reverses the effect of
`browse-url-new-window-flag'.

When called non-interactively, optional second argument NEW-WINDOW is
used instead of `browse-url-new-window-flag'."
  (interactive (browse-url-interactive-arg "Mailto URL: "))
  (save-excursion
    (let* ((alist (rfc2368-parse-mailto-url url))
	   (to (assoc "To" alist))
	   (subject (assoc "Subject" alist))
	   (body (assoc "Body" alist))
	   (rest (delq to (delq subject (delq body alist))))
	   (to (cdr to))
	   (subject (cdr subject))
	   (body (cdr body))
	   (mail-citation-hook (unless body mail-citation-hook)))
      (if (browse-url-maybe-new-window new-window)
	  (compose-mail-other-window to subject rest nil
				     (list 'insert-buffer (current-buffer)))
	(compose-mail to subject rest nil nil
		      (list 'insert-buffer (current-buffer))))
      (when body
	(goto-char (point-min))
	(unless (or (search-forward (concat "\n" mail-header-separator "\n")
				    nil 'move)
		    (bolp))
	  (insert "\n"))
	(goto-char (prog1
		       (point)
		     (insert (replace-regexp-in-string "\r\n" "\n" body))
		     (unless (bolp)
		       (insert "\n"))))))))

;; --- Random browser ---

;;;###autoload
(defun browse-url-generic (url &optional _new-window)
  ;; new-window ignored
  "Ask the WWW browser defined by `browse-url-generic-program' to load URL.
Default to the URL around or before point.  A fresh copy of the
browser is started up in a new process with possible additional arguments
`browse-url-generic-args'.  This is appropriate for browsers which
don't offer a form of remote control."
  (interactive (browse-url-interactive-arg "URL: "))
  (if (not browse-url-generic-program)
      (error "No browser defined (`browse-url-generic-program')"))
  (apply 'call-process browse-url-generic-program nil
	 0 nil
	 (append browse-url-generic-args (list url))))

;;;###autoload
(defun browse-url-kde (url &optional _new-window)
  "Ask the KDE WWW browser to load URL.
Default to the URL around or before point."
  (interactive (browse-url-interactive-arg "KDE URL: "))
  (message "Sending URL to KDE...")
  (apply #'start-process (concat "KDE " url) nil browse-url-kde-program
	 (append browse-url-kde-args (list url))))

(defun browse-url-elinks-new-window (url)
  "Ask the Elinks WWW browser to load URL in a new window."
  (let ((process-environment (browse-url-process-environment)))
    (apply #'start-process
	   (append (list (concat "elinks:" url)
			 nil)
		   browse-url-elinks-wrapper
		   (list "elinks" url)))))

;;;###autoload
(defun browse-url-elinks (url &optional new-window)
  "Ask the Elinks WWW browser to load URL.
Default to the URL around the point.

The document is loaded in a new tab of a running Elinks or, if
none yet running, a newly started instance.

The Elinks command will be prepended by the program+arguments
from `browse-url-elinks-wrapper'."
  (interactive (browse-url-interactive-arg "URL: "))
  (setq url (browse-url-encode-url url))
  (if new-window
      (browse-url-elinks-new-window url)
    (let ((process-environment (browse-url-process-environment))
	  (elinks-ping-process (start-process "elinks-ping" nil
					      "elinks" "-remote" "ping()")))
      (set-process-sentinel elinks-ping-process
			    `(lambda (process change)
			       (browse-url-elinks-sentinel process ,url))))))

(defun browse-url-elinks-sentinel (process url)
  "Determines if Elinks is running or a new one has to be started."
  ;; Try to determine if an instance is running or if we have to
  ;; create a new one.
  (pcase (process-exit-status process)
    (5
     ;; No instance, start a new one.
     (browse-url-elinks-new-window url))
    (0
     ;; Found an instance, open URL in new tab.
     (let ((process-environment (browse-url-process-environment)))
       (start-process (concat "elinks:" url) nil
                      "elinks" "-remote"
                      (concat "openURL(\"" url "\",new-tab)"))))
    (exit-status
     (error "Unrecognized exit-code %d of process `elinks'"
            exit-status))))

(provide 'browse-url)

;;; browse-url.el ends here<|MERGE_RESOLUTION|>--- conflicted
+++ resolved
@@ -815,12 +815,9 @@
   (interactive (browse-url-interactive-arg "URL: "))
   (unless (called-interactively-p 'interactive)
     (setq args (or args (list browse-url-new-window-flag))))
-<<<<<<< HEAD
   (setq url (url-tidy url))
-=======
   (when (and url-handler-mode (not (file-name-absolute-p url)))
     (setq url (expand-file-name url)))
->>>>>>> b5d6fe3b
   (let ((process-environment (copy-sequence process-environment))
 	(function (or (and (string-match "\\`mailto:" url)
 			   browse-url-mailto-function)
