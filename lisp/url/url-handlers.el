--- conflicted
+++ resolved
@@ -42,15 +42,9 @@
 (declare-function mm-decode-string "mm-bodies" (string charset))
 ;; mm-decode loads mail-parse.
 (declare-function mail-content-type-get "mail-parse" (ct attribute))
-<<<<<<< HEAD
 ;; mm-decode loads mm-bodies, which loads mm-util.
 (declare-function mm-charset-to-coding-system "mm-util"
-                 (charset &optional lbt allow-override silent))
-=======
-;; mm-bodies loads mm-util.
-(declare-function mm-charset-to-coding-system "mm-util"
                   (charset &optional lbt allow-override silent))
->>>>>>> 24b6e6ed
 
 ;; Implementation status
 ;; ---------------------
