--- conflicted
+++ resolved
@@ -1852,12 +1852,7 @@
 	(widget-convert-button
 	 'url-link start end
 	 :help-echo (get-text-property start 'help-echo)
-<<<<<<< HEAD
-	 ;;; FIXME Should only use the image map on images.
-	 :keymap shr-image-map
-=======
 	 :keymap (setq keymap (copy-keymap shr-map))
->>>>>>> 0377fe2b
 	 (get-text-property start 'shr-url))
 	;; Remove keymap that `shr-urlify' adds.
 	(put-text-property start end 'keymap nil)
