<<<<<<< HEAD
2012-12-10  Rüdiger Sonderfeld  <ruediger@c-plusplus.de>

	* configure.ac (inotify): New option.
	(HAVE_INOTIFY): Test for inotify.

2012-12-09  Andreas Schwab  <schwab@linux-m68k.org>

	* configure.ac: Fix source command in .gdbinit.
	Don't quote $MAKEINFO.

2012-12-09  Paul Eggert  <eggert@cs.ucla.edu>

	Allow spaces in some configuration vars (Bug#13078).
	* configure.ac (srcdir): Don't assume $PWD lacks spaces.
	(srcdir, MAKEINFO, PKG_CONFIG, PKG_CONFIG_MIN_VERSION):
	All uses quoted, to allow spaces in these vars.

2012-12-08  Paul Eggert  <eggert@cs.ucla.edu>

	Use putenv+unsetenv instead of modifying environ directly (Bug#13070).
	* lib/putenv.c, lib/unsetenv.c, m4/putenv.m4, m4/setenv.m4:
	New files, copied automatically from gnulib.
	* lib/gnulib.mk, m4/gnulib-comp.m4: Regenerate.

2012-12-08  Eli Zaretskii  <eliz@gnu.org>

	* lib/makefile.w32-in ($(BLD)/sig2str.$(O)): New dependency.
	Remove a stray character at the beginning of the file.
	(Bug#13026)

2012-12-08  Paul Eggert  <eggert@cs.ucla.edu>

	Simplify get_lim_data.
	* configure.ac (ULIMIT_BREAK_VALUE): Remove.

	Assume POSIX 1003.1-1988 or later for signal.h (Bug#13026).
	* configure.ac (PTY_OPEN, PTY_TTY_NAME_SPRINTF):
	Use SIGCHLD rather than SIGCLD.
	* lib/sig2str.c, lib/sig2str.h, m4/sig2str.m4: New files, from gnulib.
	* lib/gnulib.mk, m4/gnulib-comp.m4: Regenerate.
	* lib/makefile.w32-in (GNULIBOBJS): Add $(BUILD)/sig2str.$(O).

2012-12-06  Glenn Morris  <rgm@gnu.org>
=======
2012-12-10  Daniel Colascione  <dancol@dancol.org>

	* configure.ac (W32_RES, W32_RES_LINK, WINDRES): Teach the cygw32
	build how to compile Windows resource files; use these variables
	to tell src/Makefile.in how and whether to compile resources.

2012-12-05  Glenn Morris  <rgm@gnu.org>
>>>>>>> 1cf1bbd5

	* configure.ac: Handle info/ files with or without ".info" extension.

2012-11-30  Paul Eggert  <eggert@cs.ucla.edu>

	Merge from gnulib for 'inline' (Bug#13040), incorporating:
	2012-11-29 snippet/warn-on-use: no 'static inline'
	2012-11-29 ftruncate, fts, lstat, openat, raise: no 'static inline'
	2012-11-29 arctwo, md4, md5, sha1, sha256, sha512: no 'static inline'
	2012-11-29 fflush, stat: no 'static inline'
	2012-11-29 stdio: better 'inline'
	2012-11-29 sys_stat: no 'static inline'
	2012-11-29 unistd: better 'inline'
	2012-11-29 c-strtod, memcoll, readutmp: no 'static inline'
	2012-11-29 extern-inline: no 'static inline'
	2012-11-29 sys_socket: better 'inline'
	* lib/stdio.c, lib/unistd.c: New files, from gnulib.
	* build-aux/snippet/warn-on-use.h, lib/gnulib.mk, lib/lstat.c:
	* lib/md5.c, lib/sha1.c, lib/sha256.c, lib/sha512.c, lib/stat.c:
	* lib/stdio.in.h, lib/sys_stat.in.h, lib/unistd.in.h, m4/c-strtod.m4:
	* m4/extern-inline.m4, m4/gnulib-comp.m4, m4/lstat.m4, m4/md5.m4:
	* m4/sha1.m4, m4/sha256.m4, m4/sha512.m4, m4/stat.m4, m4/stdio_h.m4:
	* m4/sys_socket_h.m4, m4/sys_stat_h.m4, m4/unistd_h.m4:
	Update from gnulib.

2012-11-27  Eli Zaretskii  <eliz@gnu.org>

	* make-dist (nt): Adjust to changes in names of the *.manifest files.

2012-11-24  Ken Brown  <kbrown@cornell.edu>

	* configure.ac (HAVE_MOUSE): Remove.

2012-11-23  Paul Eggert  <eggert@cs.ucla.edu>

	Assume POSIX 1003.1-1988 or later for dirent.h (Bug#12958).
	* configure.ac: Do not check for dirent.h or closdir.

2012-11-21  Paul Eggert  <eggert@cs.ucla.edu>

	Assume POSIX 1003.1-1988 or later for unistd.h (Bug#12945).
	* configure.ac: Do not check for getcwd or getwd.

2012-11-21  Glenn Morris  <rgm@gnu.org>

	* configure.ac (--enable-profiling): Doc fix.

2012-11-20  Paul Eggert  <eggert@cs.ucla.edu>

	Improve static checking of integer overflow and stack smashing.
	* configure.ac (WARN_CFLAGS): Add -Wstack-protector
	if using GCC 4.7.2 or later on a platform with
	at least 64-bit long int.  This improves static checking on these
	platforms, when configured with --enable-gcc-warnings.

2012-11-17  Paul Eggert  <eggert@cs.ucla.edu>

	Assume POSIX 1003.1-1988 or later for fcntl.h (Bug#12881).
	* configure.ac: Do not check for fcntl.h.
	* lib/gnulib.mk: Regenerate.

2012-11-16  Paul Eggert  <eggert@cs.ucla.edu>

	Remove no-longer-used pty_max_bytes variable.
	* configure.ac (fpathconf): Remove unnecessary check.

2012-11-14  Paul Eggert  <eggert@cs.ucla.edu>

	Use faccessat, not access, when checking file permissions (Bug#12632).
	* .bzrignore: Add lib/fcntl.h.
	* configure.ac (euidaccess): Remove check; gnulib does this for us now.
	(gl_FCNTL_O_FLAGS): Define a dummy version.
	* lib/at-func.c, lib/euidaccess.c, lib/faccessat.c, lib/fcntl.in.h:
	* lib/getgroups.c, lib/group-member.c, lib/root-uid.h:
	* lib/xalloc-oversized.h, m4/euidaccess.m4, m4/faccessat.m4:
	* m4/fcntl_h.m4, m4/getgroups.m4, m4/group-member.m4:
	New files, from gnulib.
	* lib/gnulib.mk, m4/gnulib-comp.m4: Regenerate.

2012-11-05  Paul Eggert  <eggert@cs.ucla.edu>

	Assume at least POSIX.1-1988 for getpgrp, setpgid, setsid (Bug#12800).
	* configure.ac (setpgid, setsid): Assume their existence.
	(AC_FUNC_GETPGRP, SETPGRP_RELEASES_CTTY): Remove; obsolete.

	Simplify by assuming __fpending.
	Now that Emacs is using the gnulib fpending module,
	there's no need for Emacs to have a separate implementation.
	* configure.ac (stdio_ext.h, __fpending): Remove now-duplicate checks.
	(PENDING_OUTPUT_COUNT, DISPNEW_NEEDS_STDIO_EXT): Remove.

2012-11-03  Eli Zaretskii  <eliz@gnu.org>

	* lib/makefile.w32-in (GNULIBOBJS): Add $(BLD)/fpending.$(O) and
	$(BLD)/close-stream.$(O).
	($(BLD)/close-stream.$(O)):
	($(BLD)/fpending.$(O)): New dependencies.

2012-11-03  Paul Eggert  <eggert@cs.ucla.edu>

	Fix data-loss with --batch (Bug#9574).
	* lib/close-stream.c, lib/close-stream.h, lib/fpending.c
	* lib/fpending.h, m4/close-stream.m4, m4/fpending.m4:
	New files, from gnulib.
	* lib/gnulib.mk, m4/gnulib-comp.m4: Regenerate.

2012-11-03  Eli Zaretskii  <eliz@gnu.org>

	* config.bat: Copy lib/execinfo.in.h to lib/execinfo.in-h if needed.

2012-11-02  Glenn Morris  <rgm@gnu.org>

	* Makefile.in (EMACS_ICON): New variable.
	(install-etc): Use EMACS_ICON to allow choice of icon.

2012-10-26  Glenn Morris  <rgm@gnu.org>

	* Makefile.in (EMACS_NAME): New variable.
	(EMACS, install-etc, uninstall): Use $EMACS_NAME.

	* Makefile.in (EMACS, EMACSFULL): Transformations should not be
	applied to $EXEEXT.

	* Makefile.in (uninstall): Don't abort if some directories are missing.
	Apply transformation rules to manual pages, desktop and icon files.
	No more emacs22 icons to uninstall.

2012-10-24  Glenn Morris  <rgm@gnu.org>

	* Makefile.in (install-etc, install-man):
	Don't apply program transform to standard file suffixes.

2012-10-23  Paul Eggert  <eggert@cs.ucla.edu>

	* configure.ac (_FORTIFY_SOURCE): Do not multiply define (Bug#12714).
	This ports to Gentoo.  Problem originally reported against coreutils,
	but Emacs has it too.

2012-10-23  Glenn Morris  <rgm@gnu.org>

	* Makefile.in (emacs_transform): Remove.
	(install-man): Revert 2012-10-21 change.  (Bug#12713)

2012-10-21  Glenn Morris  <rgm@gnu.org>

	* Makefile.in (install-etc): Don't install emacs22 icons.

	* Makefile.in (emacs_transform): New variable.
	(install-etc): Prefer a make variable to a shell variable.

2012-10-18  Stefan Monnier  <monnier@iro.umontreal.ca>

	* Makefile.in ($(MAKEFILE_NAME)): Depend on src/lisp.mk as well.

2012-10-15  Glenn Morris  <rgm@gnu.org>

	* Makefile.in (install-man, install-etc):
	Apply $TRANSFORM.  (Bug#12536#34)
	(clean): Delete etc/emacs.tmpdesktop.

2012-10-11  Kenichi Handa  <handa@gnu.org>

	* .bzrignore: Add several files under admin/charsets.

2012-10-08  Daniel Colascione  <dancol@dancol.org>

	* configure.ac: Add --with-w32 as a window system option.
	Limit it to Cygwin for now.  Integrate w32 into the refactored window
	system configuration and set TERM_HEADER to w32term.h when w32 is
	configured.

	(CYGWIN_OBJ): Add cygw32.o.

2012-10-07  Jan Djärv  <jan.h.d@swipnet.se>

	* configure.ac: Check that OSX is 10.4 or newer.

2012-10-07  Paul Eggert  <eggert@cs.ucla.edu>

	Improve sys_siglist detection.
	* configure.ac (sys_siglist): Look for its decl in <signal.h>.
	Otherwise, it's not found in either Fedora 17 or Solaris 11.

2012-10-04  Paul Eggert  <eggert@cs.ucla.edu>

	Merge from gnulib, incorporating:
	2012-10-02 pselect: reject invalid file descriptors
	2012-10-02 ptsname: reject invalid file descriptors
	2012-10-02 manywarnings: cater to more gcc infelicities
	2012-09-30 sockets, sys_stat: restore AC_C_INLINE
	* lib/pselect.c, lib/stdlib.in.h, m4/manywarnings.m4, m4/pselect.m4:
	* m4/stdlib_h.m4, m4/sys_stat_h.m4: Update from gnulib.
	* lib/gnulib.mk, m4/gnulib-comp.m4: Regenerate.

2012-09-30  Paul Eggert  <eggert@cs.ucla.edu>

	Merge from gnulib, incorporating:
	2012-09-28 extern-inline: provide a -Wundef safe config.h

2012-09-27  Paul Eggert  <eggert@cs.ucla.edu>

	Check more robustly for timer_settime.
	This should fix an OS X build problem reported by Ivan Andrus in
	<http://lists.gnu.org/archive/html/emacs-devel/2012-09/msg00671.html>.
	* configure.ac (gl_THREADLIB): Define to empty, since Emacs
	does threads its own way.
	* lib/gnulib.mk, m4/gnulib-comp.m4: Regenerate.

2012-09-23  Paul Eggert  <eggert@cs.ucla.edu>

	* Makefile.in (bootstrap): Set MAKEFILE_NAME when building Makefile,
	to avoid problems with recursion when using GNU make.

2012-09-22  Paul Eggert  <eggert@cs.ucla.edu>

	* Makefile.in (bootstrap): Simplify build procedure.
	Suggested by Wolfgang Jenker in
	<http://lists.gnu.org/archive/html/emacs-devel/2012-09/msg00456.html>.

	Merge from gnulib, incorporating:
	2012-09-22 sockets, sys_stat: remove AC_C_INLINE in MSVC-only cases

2012-09-19  Tassilo Horn  <tsdh@gnu.org>

	* doc/emacs/misc.texi (DocView Slicing): Document new slice from
	BoundingBox feature.

2012-09-18  Jan Djärv  <jan.h.d@swipnet.se>

	* configure.ac (HAVE_GTK): Mention if we use GTK2 or GTK3.

2012-09-17  Andreas Schwab  <schwab@linux-m68k.org>

	* Makefile.in (bootstrap): Revert last change.  Run config.status
	after config.status --recheck, run configure from $(srcdir).
	(config.status): Run configure from $(srcdir).

2012-09-17  Paul Eggert  <eggert@cs.ucla.edu>

	* Makefile.in: Fix build error on FreeBSD.
	($(MAKEFILE_NAME)): Pass MAKE='$(MAKE)' to config.status's env.
	Suggested by Wolfgang Jenker in
	<http://lists.gnu.org/archive/html/emacs-devel/2012-09/msg00430.html>.
	(MAKE_CONFIG_STATUS): Remove.  Remaining use expanded.
	This undoes part of the 2012-09-10 patch.
	(bootstrap): Run ./configure, rather than trying to run config.status
	if it exists.  That builds src/epaths.h more reliably.
	Run autogen/copy_autogen if autogen.sh fails,
	to create 'configure'; problem reported by Andreas Schwab in
	<http://lists.gnu.org/archive/html/emacs-devel/2012-09/msg00438.html>.
	* autogen.sh: Exit with status 1 when failing due to missing tools,
	reverting the 2012-09-10 change to this file.
	* autogen/copy_autogen: Fail if one of the subsidiary actions fail.
	Use 'cp -f' for the build-aux files, since the destinations are
	typically read-only.

	Remove no-longer-needed Solaris 2.4 vfork bug workaround.
	* configure.ac (ac_cv_func_vfork_works): Default to 'no' on
	Solaris 2.4, so that AC_FUNC_VFORK doesn't think vfork works.

2012-09-17  Glenn Morris  <rgm@gnu.org>

	* configure.ac (copyright): New output variable.
	(COPYRIGHT): New AC_DEFINE.

2012-09-16  Paul Eggert  <eggert@cs.ucla.edu>

	Remove configure's --without-sync-input option (Bug#12450).
	* configure.ac (SYNC_INPUT, BROKEN_SA_RESTART): Remove.

2012-09-16  Glenn Morris  <rgm@gnu.org>

	Increase compartmentalization of Nextstep builds rules,
	and store Emacs version number in fewer versioned files.
	* configure.ac (ns_appsrc): Use relative names.
	(ns_frag): Remove.
	(Info-gnustep.plist, Emacs.desktop, Info.plist, InfoPlist.strings)
	(nextstep/Makefile): Generate these nextstep files.
	(SUBDIR_MAKEFILES): Add nextstep.
	* Makefile.in (clean, distclean, bootstrap-clean): Add nextstep.
	* make-dist (nextstep/templates): Add directory.
	(nextstep/Cocoa/Emacs.base/Contents/Resources/English.lproj): Remove.
	(nextstep/Cocoa/Emacs.base/Contents)
	(nextstep, nextstep/GNUstep/Emacs.base/Resources): Update contents.

2012-09-15  Paul Eggert  <eggert@cs.ucla.edu>

	Port better to POSIX hosts lacking _setjmp (Bug#12446).
	* configure.ac (HAVE__SETJMP, HAVE_SIGSETJMP): New symbols.
	(_setjmp, _longjmp): Remove.

2012-09-14  Paul Eggert  <eggert@cs.ucla.edu>

	* configure.ac (--without-sync-input): Fix typo in usage message.

	* configure.ac: Port to hosts lacking gtk.
	(PKG_CHECK_MODULES): Capture pkg-config diagnostics
	better, in particular, problems in invoking pkg-config itself.
	This is useful on hosts that don't have pkg-config.
	(GTK_MODULES): Do not exit 'configure' simply because gtk3
	and gtk2 are both missing.  Problem found on Solaris 8.

2012-09-13  Jan Djärv  <jan.h.d@swipnet.se>

	* configure.ac: Reorder Xaw3d messages.
	Report Gtk+ 3 as GTK.

2012-09-13  Paul Eggert  <eggert@cs.ucla.edu>

	Simplify SIGIO usage (Bug#12408).
	* configure.ac (NO_TERMIO, BROKEN_FIONREAD, BROKEN_SIGAIO)
	(BROKEN_SIGPOLL, BROKEN_SIGPTY): Remove.
	(USABLE_FIONREAD, USABLE_SIGIO): New symbols.  All uses of
	'defined SIGIO' replaced with 'defined USABLE_SIGIO', with no need
	to #undef SIGIO now (which was error-prone).  Likewise, all uses
	of 'defined FIONREAD' replaced with 'defined USABLE_FIONREAD'.

2012-09-12  Jan Djärv  <jan.h.d@swipnet.se>

	* configure.ac: No --with-x-toolkit given: Try gtk3 toolkit first
	and then gtk2 if not found.
	--with-x-toolkit=gtk|yes: As above, but fail if gtk2 or gt3 not found.
	--with-x-toolkit=gtk2: Only try gtk2, fail if not found.
	--with-x-toolkit=gtk3: Only try gtk3, fail if not found.

2012-09-11  Glenn Morris  <rgm@gnu.org>

	* Makefile.in (install-arch-dep, install-arch-indep, install-doc):
	Be more explicit about dependencies, for parallel `make install'.

2012-09-11  Paul Eggert  <eggert@cs.ucla.edu>

	Simplify, document, and port floating-point (Bug#12381).
	* configure.ac (logb, cbrt): Do not check for these functions,
	as they are not being used.

2012-09-10  Paul Eggert  <eggert@cs.ucla.edu>

	Improve robustness of 'make bootstrap' (Bug#12376).
	Run autogen.sh after bootstrap-clean, to avoid bzr pull issues.
	* INSTALL, README: Document autogen.sh.
	* Makefile.in (Makefile): Mark it as precious, since it's updated
	atomically.
	(MAKE_CONFIG_STATUS): New macro.
	(config.status, bootstrap): Use it.  This causes 'make bootstrap'
	to run config.status with the --recheck option, which is more
	appropriate for a bootstrap.
	(bootstrap): Run autogen.sh right after cleaning.  Don't worry
	about failures due to missing tools.
	* autogen.sh: Exit with status 101 when failing due to missing tools.
	* make-dist: Distribute autogen.sh.

2012-09-09  Paul Eggert  <eggert@cs.ucla.edu>

	Assume C89 or later for math functions (Bug#12381).
	* configure.ac (frexp, fmod): Remove checks for these functions,
	as we now assume them.
	(FLOAT_CHECK_DOMAIN, HAVE_INVERSE_HYPERBOLIC, NO_MATHERR)
	(HAVE_EXCEPTION):
	Remove; no longer needed.

2012-09-07  Paul Eggert  <eggert@cs.ucla.edu>

	More signal-handler cleanup (Bug#12327).
	* configure.ac (FLOAT_CHECK_DOMAIN): Comment fix (Bug#12327).

2012-09-06  Paul Eggert  <eggert@cs.ucla.edu>

	Signal-handler cleanup (Bug#12327).
	* configure.ac (PTY_OPEN, PTY_TTY_NAME_SPRINTF):
	Adjust to syssignal.h changes.
	(SIGNAL_H_AB): Remove; no longer needed.

2012-09-04  Paul Eggert  <eggert@cs.ucla.edu>

	Simplify redefinition of 'abort' (Bug#12316).
	* configure.ac (NO_ABRT): Remove.

	* configure.ac (_setjmp, _longjmp): Check by compiling
	instead of by guessing.  The guesses were wrong for
	recent versions of Solaris, such as Solaris 11.

2012-09-03  Paul Eggert  <eggert@cs.ucla.edu>

	* configure.ac (WARN_CFLAGS): Omit -Wjump-misses-init.
	It generates false alarms in doc.c, regex.c, xdisp.c.  See
	<http://lists.gnu.org/archive/html/emacs-devel/2012-09/msg00040.html>.

	Merge from gnulib, incorporating:
	2012-08-29 stdbool: be more compatible with mixed C/C++ compiles
	2011-11-30 manywarnings: update the list of "all" warnings

2012-09-02  Jan Djärv  <jan.h.d@swipnet.se>

	* configure.ac (HAVE_GOBJECT): Check for gobject-2.0 (Bug#12332).

2012-09-01  Paul Eggert  <eggert@cs.ucla.edu>

	* configure.ac (_FORTIFY_SOURCE): Define only when optimizing.
	This ports to glibc 2.15 or later, when configured with
	--enable-gcc-warnings.  See Eric Blake in
	<http://lists.gnu.org/archive/html/bug-grep/2012-09/msg00000.html>.

2012-09-01  Daniel Colascione  <dan.colascione@gmail.com>

	* configure.ac: Introduce term_header variable, which holds the
	value which will become TERM_HEADER in code.  We effect our choice
	of window system by setting term_header and WINDOW_SYSTEM_OBJ
	instead of using ad-hoc variables and flags for each window
	system.

2012-08-26  Paul Eggert  <eggert@cs.ucla.edu>

	* configure.ac (CFLAGS): Prefer -g3 to -g if -g3 works
	and if the user has not specified CFLAGS.  -g3 simplifies
	debugging, since it makes macros visible to the debugger.

2012-08-25  Juanma Barranquero  <lekktu@gmail.com>

	* lib/makefile.w32-in ($(BLD)/execinfo.$(O)): Update dependencies.

2012-08-25  Eli Zaretskii  <eliz@gnu.org>

	* lib/makefile.w32-in ($(BLD)/execinfo.$(O), execinfo.h): New targets.
	(GNULIBOBJS): Add $(BLD)/execinfo.$(O).

2012-08-24  Paul Eggert  <eggert@cs.ucla.edu>

	On assertion failure, print backtrace if available.
	Merge from gnulib, incorporating:
	2012-08-24 execinfo: port to FreeBSD
	2012-08-22 execinfo: new module
	* lib/gnulib.mk, m4/gnulib-comp.m4: Regenerate.
	* lib/execinfo.c, lib/execinfo.in.h, m4/execinfo.m4: New files.

2012-08-22  Glenn Morris  <rgm@gnu.org>

	* Makefile.in (install-arch-dep): If NO_BIN_LINK is non-null,
	do not create the bin/emacs link.  (Bug#12011)

2012-08-21  Paul Eggert  <eggert@cs.ucla.edu>

	Merge from gnulib, incorporating:
	2012-08-20 extern-inline: support old GCC 'inline'

2012-08-20  Glenn Morris  <rgm@gnu.org>

	* configure.ac (AC_PROG_LN_S): Test for ln.
	* Makefile.in (LN_S): New, set by configure.
	(install-arch-dep): Use $LN_S.

2012-08-19  Paul Eggert  <eggert@cs.ucla.edu>

	Merge from gnulib, incorporating:
	2012-08-19 ignore-value, stat-time, timespec: omit AC_C_INLINE
	2012-08-19 mktime, sys_select: avoid 'static inline'
	2012-08-19 gnulib-tool: Fix indentation.

2012-08-18  Paul Eggert  <eggert@cs.ucla.edu>

	* lib/sigprocmask.c, m4/signalblocking.m4: Remove.
	These files have been unused since the 2012-06-22 patch that
	introduced high-resolution time stamps.

2012-08-17  Jan Beich  <jbeich@tormail.org>  (tiny change)

	* configure.ac (PTY_OPEN): Try posix_openpt on gnu-linux,
	gnu-kfreebsd, freebsd, and netbsd.  (Bug#12040)

2012-08-14  Paul Eggert  <eggert@cs.ucla.edu>

	Merge from gnulib, incorporating:
	2012-08-05 extern-inline: also ignore -Wmissing-declarations

2012-08-10  Juanma Barranquero  <lekktu@gmail.com>

	* lib/makefile.w32-in (STAT_TIME_H): New macro.
	(FTOASTR_C, $(BLD)/stat-time.$(O), $(BLD)/timespec.$(O))
	($(BLD)/u64.$(O)): Update dependencies.

2012-08-10  Glenn Morris  <rgm@gnu.org>

	* configure.ac (DIRECTORY_SEP): Move here from src/lisp.h.

2012-08-08  Dmitry Antipov  <dmantipov@yandex.ru>

	* configure.ac (--disable-features): Rename to --without-all.
	(OPTION_DEFAULT_ON): Change to use with_features.
	* INSTALL: Fix description.

2012-08-07  Dmitry Antipov  <dmantipov@yandex.ru>

	* configure.ac: New option --disable-features.
	(OPTION_DEFAULT_ON): Change to use enable_features.
	* INSTALL: Explain --disable-features.

2012-08-07  Glenn Morris  <rgm@gnu.org>

	* configure.ac: Require automake 1.11 (fairly arbitrarily).
	* autogen.sh (automake_min): Get it from configure.ac.

2012-08-06  Glenn Morris  <rgm@gnu.org>

	* configure.ac (BROKEN_GETWD) [unixware]: New define.

	* configure.ac (GNU_LIBRARY_PENDING_OUTPUT_COUNT): Remove.
	(PENDING_OUTPUT_COUNT): Absorb GNU_LIBRARY_PENDING_OUTPUT_COUNT.
	(DISPNEW_NEEDS_STDIO_EXT): New define.

2012-08-05  Michael Albinus  <michael.albinus@gmx.de>

	* INSTALL: Explain how to completely disable D-Bus.  (Bug#12112)

2012-08-05  Ulrich Müller  <ulm@gentoo.org>

	* configure.ac: Disable paxctl if binaries don't have a
	PT_PAX_FLAGS program header.  (Bug#11979)

2012-08-03  Eli Zaretskii  <eliz@gnu.org>

	* lib/makefile.w32-in (GNULIBOBJS): Add $(BLD)/stat-time.$(O),
	$(BLD)/timespec.$(O), and $(BLD)/u64.$(O).
	(SHA512_H): Don't mention u64.h twice.
	($(BLD)/stat-time.$(O), ($(BLD)/timespec.$(O), ($(BLD)/u64.$(O)):
	New targets.

2012-08-03  Paul Eggert  <eggert@cs.ucla.edu>

	Merge from gnulib, incorporating:
	2012-08-02 stat-time, timespec, u64: support naive out-of-dir builds

2012-08-02  YAMAMOTO Mitsuharu  <mituharu@math.s.chiba-u.ac.jp>

	* lib/Makefile.am (DEFAULT_INCLUDES): Add -I$(top_srcdir)/lib for
	out-of-tree build.

2012-08-02  Glenn Morris  <rgm@gnu.org>

	* make-dist: Remove src/s.

	* lib/makefile.w32-in (MS_W32_H): Update for new ms-w32.h location.

2012-08-02  Paul Eggert  <eggert@cs.ucla.edu>

	Merge from gnulib (Bug#12116), incorporating:
	2012-08-01 extern-inline: new module
	2012-08-01 stat-time, timespec, u64, utimens: use extern-inline
	* lib/stat-time.c, lib/timespec.c, lib/u64.c, m4/extern-inline.m4:
	New files.  The new .c files are for instantiating extern inline
	functions.

	Port to Solaris 8.
	Without this change, 'configure' fails because the recently-added
	wait3 prototype in config.h messes up later 'configure' tests.
	Fix this problem by droping wait3 and WRETCODE, as they're
	no longer needed on hosts that are current porting targets.
	* configure.ac (wait3, WRETCODE): Remove, fixing a FIXME.
	All uses changed to waitpid and WEXITSTATUS.

	Avoid needless autoheader after autogen.sh.
	* src/stamp-h.in: Remove from bzr repository; no longer needed there.
	* .bzrignore: Add it.
	* autogen.sh: Create it.

2012-08-01  Glenn Morris  <rgm@gnu.org>

	* configure.ac (DOS_NT, MSDOS): New system type templates.

2012-08-01  Ulrich Müller  <ulm@gentoo.org>

	* configure.ac (LIB_STANDARD, START_FILES) [FreeBSD]:
	Don't include crtbegin.o and crtend.o.  (Bug#12047)

2012-08-01  Glenn Morris  <rgm@gnu.org>

	* configure.ac (FLOAT_CHECK_DOMAIN, HAVE_INVERSE_HYPERBOLIC)
	(INTERNAL_TERMINAL): New.

	* configure.ac (DEVICE_SEP, IS_DEVICE_SEP, IS_DIRECTORY_SEP)
	(IS_ANY_SEP): Move here from src/lisp.h.

2012-08-01  Juanma Barranquero  <lekktu@gmail.com>

	* lib/makefile.w32-in (CONFIG_H): Update dependencies.
	(CONF_POST_H): New macro.

2012-07-31  Glenn Morris  <rgm@gnu.org>

	* configure.ac (S_FILE): Remove output variable.

	* configure.ac (opsysfile): Use AH_TEMPLATE.  Doc fix.

	* configure.ac (NULL_DEVICE, SEPCHAR, USER_FULL_NAME):
	Move here from src.

	* configure.ac (AMPERSAND_FULL_NAME, subprocesses):
	Move here from conf_post.h.

2012-07-31  Dmitry Antipov  <dmantipov@yandex.ru>

	Improve OpenMotif detection on GNU/Linux systems.
	* configure.ac (MOTIF): Check for /usr/include/openmotif
	and /usr/(lib|lib64)/openmotif if --with-x-toolkit=motif.

2012-07-31  Andreas Schwab  <schwab@linux-m68k.org>

	* Makefile.in (install-arch-indep): Avoid eval.

2012-07-31  Glenn Morris  <rgm@gnu.org>

	* configure.ac (opsysfile, S_FILE): Now they are always empty.

	* configure.ac (opsysfile): Forgot to set it to empty on sol2-10
	when removing src/s/sol2-6.h yesterday.

	* configure.ac (USG5_4): Reintroduce this.
	(opsysfile): Set to empty on irix6-5, sol2*, and unixware.

	* configure.ac (wait3, WRETCODE): Move here from src/s/usg5-4-common.h.

	* configure.ac (opsysfile): Set to empty on hpux*, darwin;
	and to s/usg5-4-common.h on irix6-5.

2012-07-30  Glenn Morris  <rgm@gnu.org>

	* configure.ac (AH_BOTTOM): Use an include file, so that the
	contents do not get processed by autoheader.

2012-07-30  Paul Eggert  <eggert@cs.ucla.edu>

	Do not overwrite config.status while executing it (Bug#11214).
	* Makefile.in (MAKEFILE_NAME): New macro.
	($(MAKEFILE_NAME)): Rename rule from Makefile.
	* configure.ac (epaths): Set MAKEFILE_NAME to a bogus value,
	so that GNU 'make' isn't tempted to make the Makefile and then
	regenerate config.status while config.status is running.

	Update .PHONY listings in makefiles.
	* Makefile.in (.PHONY): Add all, ${SUBDIR}, blessmail, epath-force,
	FRC, install-arch-dep, install-arch-indep, install-doc,
	install-info, install-man, install-etc, install-strip, uninstall,
	bootstrap-clean, TAGS, tags, info-real, force-info, check-info-dir.
	(.RECURSIVE): Remove; hasn't been needed for years.

2012-07-30  Glenn Morris  <rgm@gnu.org>

	* configure.ac (SIGNAL_H_AHB): New hack macro.
	(opsysfile): Set to empty on netbsd, openbsd.
	(AH_BOTTOM): Include signal.h if SIGNAL_H_AHB is defined.

	* configure.ac (_longjmp, _setjmp, TIOCSIGSEND): Move here from src/s.

2012-07-30  Jan Djärv  <jan.h.d@swipnet.se>

	* Makefile.in (install-arch-indep): Remove sh -x.

2012-07-30  Glenn Morris  <rgm@gnu.org>

	* configure.ac (opsysfile): Tweak message for null case.

	* configure.ac (opsysfile): Set to empty on aix4-2, freebsd,
	gnu-linux, gnu-kfreebsd; and to usg5-4-common.h on sol2*, unixware.

2012-07-30  Paul Eggert  <eggert@cs.ucla.edu>

	Merge from gnulib, incorporating:
	* doc/misc/texinfo.tex: Update to 2012-07-29.17 version.

2012-07-29  Jan Djärv  <jan.h.d@swipnet.se>

	* Makefile.in (install-arch-indep): Handle space in locallisppath.

2012-07-28  Paul Eggert  <eggert@cs.ucla.edu>

	Use Gnulib environ module (Bug#9772).
	* m4/environ.m4: New file, from gnulib.
	* lib/gnulib.mk, m4/gnulib-comp.m4: Regenerate.

	Use Gnulib stdalign module (Bug#9772, Bug#9960).
	This should improve portability of macros like alignof and DECL_ALIGN.
	* lib/stdalign.in.h, m4/stdalign.m4: New files, from gnulib.
	* .bzrignore: Add lib/stdalign.h.
	* config.bat: Do not set NO_DECL_ALIGN; no longer needed.
	Copy lib/stdalign.in.h to lib/stdalign.in-h as needed.
	* configure.ac (HAVE_ATTRIBUTE_ALIGNED): Remove the code that
	fiddles with this, as gnulib now does this for us.

2012-07-17  Dmitry Antipov  <dmantipov@yandex.ru>

	Fix toolkit configuration report.
	* configure.ac (USE_X_TOOLKIT): Report toolkit as GTK3 if
	--with-x-toolkit=gtk3 is used.

2012-07-17  Paul Eggert  <eggert@cs.ucla.edu>

	Fix regression with pthread_sigmask on FreeBSD (Bug#11884).
	* configure.ac: Configure gnulib at the end, not before running
	pkg-config.  This restores the behavior before 2012-06-22, when
	higher-resolution time stamps were added, and fixes a bug whereby
	LIB_PTHREAD was not used and gnulib's part of 'configure'
	therefore incorrectly assumed that pthread_sigmask wasn't working.
	Fix the problem with -lrt and clock_gettime a different way.
	This should complete the fix for Bug#11884.
	(pre_PKG_CONFIG_CFLAGS, pre_PKG_CONFIG_LIBS): New shell vars.

2012-07-15  Paul Eggert  <eggert@cs.ucla.edu>

	Merge from gnulib, incorporating:
	2012-07-15 pthread_sigmask: fix bug on FreeBSD 9 (Bug#11884)
	2012-07-11 gettext: do not assume '#define ... defined ...' behavior

2012-07-14  Glenn Morris  <rgm@gnu.org>

	* configure.ac (GC_SETJMP_WORKS, GC_MARK_STACK): Move here from src/s.
	(AH_BOTTOM): Move GC_SETJMP_WORKS GCC fallback to main body.

2012-07-13  Glenn Morris  <rgm@gnu.org>

	* configure.ac (opsysfile): Set to empty on gnu, cygwin.

	* configure.ac (BSD4_2, BSD_SYSTEM, USG, USG5, _AIX, CYGWIN)
	(DARWIN_OS, GNU_LINUX, HPUX, IRIX6_5, SOLARIS2):
	Move "system type" macros here from src/s.
	(BSD_SYSTEM_AHB): New hack macro.
	(AH_BOTTOM): Set BSD_SYSTEM, using BSD_SYSTEM_AHB.

	* configure.ac (NSIG_MINIMUM, ULIMIT_BREAK_VALUE, SETUP_SLAVE_PTY)
	(GC_MARK_SECONDARY_STACK): Move here from src/s.

2012-07-12  Glenn Morris  <rgm@gnu.org>

	* configure.ac (AH_BOTTOM) [DARWIN_OS]: Move SYSTEM_PURESIZE_EXTRA
	setting here from src/s/darwin.h.

	* configure.ac (NO_MATHERR): Unconditionally define for Darwin;
	as src/s/darwin.h used to.

	* configure.ac (NARROWPROTO, NO_ABORT, BROKEN_GET_CURRENT_DIR_NAME)
	(BROKEN_FIONREAD, BROKEN_PTY_READ_AFTER_EAGAIN, BROKEN_SIGAIO)
	(BROKEN_SIGPOLL, BROKEN_SIGPTY, FIRST_PTY_LETTER, NO_EDITRES)
	(G_SLICE_ALWAYS_MALLOC, PREFER_VSUSP, PTY_ITERATION, PTY_OPEN)
	(PTY_NAME_SPRINTF, PTY_TTY_NAME_SPRINTF, RUN_TIME_REMAP)
	(SETPGRP_RELEASES_CTTY, TAB3, TABDLY, RUN_TIME_REMAP, UNIX98_PTYS)
	(XOS_NEEDS_TIME_H): Move here from src/s.

2012-07-11  Glenn Morris  <rgm@gnu.org>

	* configure.ac (INTERRUPT_INPUT): Move here from src/s.
	(HAVE_PTYS, HAVE_SOCKETS): Define unconditionally.

2012-07-11  Paul Eggert  <eggert@cs.ucla.edu>

	* configure.ac (tzset): Remove check that's redundant with gnulib.

2012-07-11  Glenn Morris  <rgm@gnu.org>

	* configure.ac (CLASH_DETECTION): Define unconditionally.

	* configure.ac (opsysfile): Use bsd-common on gnu systems.

	* configure.ac (GNU_LIBRARY_PENDING_OUTPUT_COUNT):
	(SIGNALS_VIA_CHARACTERS): Move here from src/s.

2012-07-11  Paul Eggert  <eggert@cs.ucla.edu>

	Assume mkdir, rename, rmdir, strerror.
	* configure.ac (mkdir, rename, rmdir, strerror): Remove check.

2012-07-11  Glenn Morris  <rgm@gnu.org>

	* configure.ac (DONT_REOPEN_PTY): Move here from src/s.

	* configure.ac (DEFAULT_SOUND_DEVICE): New definition.

2012-07-10  Paul Eggert  <eggert@cs.ucla.edu>

	Remove "#define unix" that is no longer needed (Bug#11905).
	Merge from gnulib to make "#define unix" unnecessary, incorporating:
	2012-07-10 getloadavg: clean out old Emacs and Autoconf cruft
	2012-07-09 getopt: Simplify after Emacs changed.

2012-07-10  Glenn Morris  <rgm@gnu.org>

	* configure.ac (DATA_START, DATA_SEG_BITS, PENDING_OUTPUT_COUNT):
	Move here from src/s.

2012-07-09  Andreas Schwab  <schwab@linux-m68k.org>

	* configure.ac (PNG_DEPSTRUCT): Define this instead of
	PNG_DEPRECATED.

2012-07-09  Paul Eggert  <eggert@cs.ucla.edu>

	Add GCC-style 'const' attribute to functions that can use it.
	* configure.ac (WARN_CFLAGS): Add -Wsuggest-attribute=const.
	(ATTRIBUTE_CONST): New macro, in config.h.

2012-07-09  Juanma Barranquero  <lekktu@gmail.com>

	* lib/makefile.w32-in: Rework dependencies.
	(GNU_LIB, NT_INC, C_CTYPE_H, MS_W32_H, CONFIG_H, FILEMODE_H)
	(FTOASTR_H, FTOASTR_C, GETOPT_INT_H, MD5_H, SHA1_H, SHA256_H)
	(U64_H, SHA512_H): New macros.
	(SRC): Redefine to point to src/, not current directory.
	($(BLD)/c-ctype.$(O), $(BLD)/c-strcasecmp.$(O))
	($(BLD)/c-strncasecmp.$(O), $(BLD)/dtoastr.$(O))
	($(BLD)/dtotimespec.$(O), $(BLD)/getopt.$(O), $(BLD)/getopt1.$(O))
	($(BLD)/gettime.$(O), $(BLD)/strftime.$(O), $(BLD)/time_r.$(O))
	($(BLD)/timespec-add.$(O), $(BLD)/timespec-sub.$(O), $(BLD)/md5.$(O))
	($(BLD)/sha1.$(O), $(BLD)/sha256.$(O), $(BLD)/sha512.$(O))
	($(BLD)/filemode.$(O)): Update dependencies.

2012-07-09  Paul Eggert  <eggert@cs.ucla.edu>

	Merge from gnulib, incorporating:
	2012-07-09 timespec: mark functions with const attributes

	Rename configure.in to configure.ac (Bug#11603).
	The name 'configure.in' has been obsolescent for quite some time,
	and the next release of Autoconf will generate warnings for it.
	See commit 'v2.69-4-g560f16b' of 2012-05-06, "general: deprecate
	'configure.in' as autoconf input" in the Autoconf git repository.
	* configure.ac: Rename from configure.in.
	* INSTALL, INSTALL.BZR, README, make-dist:
	* Makefile.in (AUTOCONF_INPUTS):
	* autogen.sh (autoconf_min):
	* autogen/update_autogen (sources):
	Adjust to reflect new name.

2012-07-08  Paul Eggert  <eggert@cs.ucla.edu>

	Restore deprecation warnings, except for older libpng.
	* configure.in (WARN_CFLAGS): Remove -Wno-deprecated-declarations.
	(HAVE_LIBPNG_PNG_H): Don't bother checking for this if we have png.h.
	(PNG_DEPRECATED): Define when compiling with older PNG versions.

2012-07-07  Andreas Schwab  <schwab@linux-m68k.org>

	* configure.in (WARN_CFLAGS): Add -Wno-deprecated-declarations.

2012-07-07  Paul Eggert  <eggert@cs.ucla.edu>

	Improve static checking when configured --with-ns.
	See Samuel Bronson's remarks in
	<http://lists.gnu.org/archive/html/emacs-devel/2012-07/msg00146.html>.
	* configure.in (WARN_CFLAGS): Omit -Wunreachable-code, as it's
	a no-op with recent GCC and harmful in earlier ones.
	Omit -Wsync-nand, as it's irrelevant to Emacs and provokes a
	warning when compiling with ObjC.  Always omit
	-Wunsafe-loop-optimizations, as we don't mind when optimization is
	being done correctly.

2012-07-07  Glenn Morris  <rgm@gnu.org>

	* configure.in (BROKEN_SA_RESTART): Doc fix.

	* configure.in: Rather than checking for things then undef'ing
	them on some platforms, simply don't check for them.
	(getwd): Don't check for it on unixware.
	(random, rint): Don't check for these on hpux.
	(res_init, libresolv): Don't check for these on darwin.

2012-07-07  Juanma Barranquero  <lekktu@gmail.com>

	* lib/makefile.w32-in (GNULIBOBJS): Add $(BLD)/c-ctype.$(O),
	$(BLD)/c-strcasecmp.$(O) and $(BLD)/c-strncasecmp.$(O).
	($(BLD)/c-ctype.$(O), $(BLD)/c-strcasecmp.$(O))
	($(BLD)/c-strncasecmp.$(O)): New dependencies.

2012-07-06  Paul Eggert  <eggert@cs.ucla.edu>

	* configure.in: Document --enable-gcc-warnings better.

	Use c_strcasecmp for ASCII case-insensitive comparison (Bug#11786).
	This is safer than strcasecmp, which has unspecified behavior
	outside the POSIX locale and in practice sometimes does not work
	in multibyte locales.  Similarly for c_strncasecmp and strncasecmp.
	* configure.in (strcasecmp, strncasecmp): Remove checks.

	* lib/c-ctype.c, lib/c-ctype.h, lib/c-strcase.h, lib/c-strcasecmp.c:
	* lib/c-strncasecmp.c: New files, taken from gnulib.
	* lib/gnulib.mk, m4/gnulib-comp.m4: Regenerate.

	Merge from gnulib, incorporating:
	2012-07-06 timespec-sub: avoid duplicate include
	Reported by Juanma Barranquero.

2012-07-06  Glenn Morris  <rgm@gnu.org>

	* make-dist [update]: Let autoreconf figure out what needs updating.
	Use `make info-real'.  leim/leim-list.el should always exist.
	Check cd return value.

2012-07-06  Paul Eggert  <eggert@cs.ucla.edu>

	Merge from gnulib.  This is for OpenBSD 5.1 amd64.
	* m4/sys_time_h.m4: New version from gnulib, incorporating:
	2012-07-05 sys_time: allow too-wide tv_sec

2012-07-04  Paul Eggert  <eggert@cs.ucla.edu>

	Merge from gnulib.
	* lib/alloca.in.h: New version from gnulib, incorporating:
	2012-07-03 alloca: add support for HP NonStop TNS/E native

2012-07-04  Dmitry Antipov  <dmantipov@yandex.ru>

	* configure.in: If --enable-gcc-warnings, disable
	-Wunsafe-loop-optimizations for -O1 optimization level.

2012-06-30  Glenn Morris  <rgm@gnu.org>

	* configure.in (standardlisppath): New output variable.
	(lisppath): Use standardlisppath.
	* Makefile.in (standardlisppath): New, set by configure.
	(epaths-force): Use standardlisppath and locallisppath rather than
	lisppath.

2012-06-28  Dmitry Antipov  <dmantipov@yandex.ru>

	* configure.in: Fix previous change.  Remove --enable-asserts.
	(CPPFLAGS): Remove conditional -DXASSERTS=1.
	Add --enable-link-time-optimization.
	* INSTALL: Mention this.

2012-06-28  Dmitry Antipov  <dmantipov@yandex.ru>

	* configure.in: Add glyphs category to --enable-checking option.
	(GLYPH_DEBUG): Define if glyphs debugging is enabled.

2012-06-28  Dmitry Antipov  <dmantipov@yandex.ru>

	* configure.in (ENABLE_CHECKING): Update comment.

2012-06-28  Paul Eggert  <eggert@cs.ucla.edu>

	* configure.in: Don't check for sys/select.h, sys/time.h, utime.h.
	Emacs proper no longer uses these headers, and can rely on Gnulib
	for these checks.

	Merge from gnulib.
	* m4/getopt.m4: Copy new version from gnulib, incorporating:
	getopt-posix: No longer guarantee that option processing is resettable.

2012-06-27  Glenn Morris  <rgm@gnu.org>

	* configure.in: Only check for paxctl on gnu-linux.  (Bug#11398#26)

	* INSTALL: Remove references to paths.el.

2012-06-26  Eli Zaretskii  <eliz@gnu.org>

	* lib/makefile.w32-in ($(GNULIBOBJS)): Depend on stamp_BLD.
	This replaces separate dependency for each object file, which required
	the same object file to be mentioned twice, causing failures in
	parallel builds.

2012-06-26  Paul Eggert  <eggert@cs.ucla.edu>

	Clean out last vestiges of the old HAVE_CONFIG_H stuff.
	* lib/makefile.w32-in (LOCAL_FLAGS): Remove -DHAVE_CONFIG_H.

2012-06-25  Dmitry Antipov  <dmantipov@yandex.ru>

	* configure.in (AC_CHECK_FUNCS): Detect library functions
	strcasecmp and strncasecmp.

2012-06-24  Paul Eggert  <eggert@cs.ucla.edu>

	Switch from NO_RETURN to C11's _Noreturn (Bug#11750).
	We might as well use the spelling standardized by C11,
	as in the long run that should simplify maintenance.
	* configure.in (NO_RETURN): Remove.  All uses replaced by _Noreturn.

2012-06-24  Eli Zaretskii  <eliz@gnu.org>

	* lib/makefile.w32-in ($(BLD)/dtotimespec.$(O)):
	($(BLD)/timespec-add.$(O)):
	($(BLD)/timespec-sub.$(O)): Don't depend on
	$(EMACS_ROOT)/nt/inc/sys/time.h.

	* lib/stat-time.h:
	* lib/timespec.h:
	* lib/utimens.h: Revert last change.

2012-06-23  Paul Eggert  <eggert@cs.ucla.edu>

	Merge from gnulib.
	* m4/getopt.m4: Copy new version from gnulib, incorporating:
	getopt-gnu: Handle suboptimal getopt_long's abbreviation handling.

2012-06-23  Eli Zaretskii  <eliz@gnu.org>

	Fix the MS-Windows build broken by 2012-06-22T21:17:42Z!eggert@cs.ucla.edu.
	* lib/makefile.w32-in (GNULIBOBJS): Add $(BLD)/dtotimespec.$(O),
	$(BLD)/gettime.$(O), $(BLD)/timespec-add.$(O), and
	$(BLD)/timespec-sub.$(O).
	($(BLD)/dtotimespec.$(O)):
	($(BLD)/gettime.$(O)):
	($(BLD)/timespec-add.$(O)):
	($(BLD)/timespec-sub.$(O)): New dependencies.

	* lib/stat-time.h:
	* lib/timespec.h:
	* lib/utimens.h: Include sys/time.h.

2012-06-23  Andreas Schwab  <schwab@linux-m68k.org>

	* configure.in: Don't use AC_CHECK_FUNCS_ONCE, which doesn't use
	the correct CFLAGS and LIBS.

2012-06-22  Paul Eggert  <eggert@cs.ucla.edu>

	Support higher-resolution time stamps (Bug#9000).
	* configure.in (gl_ASSERT_NO_GNULIB_POSIXCHECK)
	(gl_ASSERT_NO_GNULIB_TESTS, gl_INIT): Move these up earlier, so
	that the new clock stuff doesn't clash with RSVG_LIBS.
	(AC_CHECK_HEADERS): Don't check for sys/select.h, sys/time.h, utime.h,
	as gnulib does that for us now.
	(emacs_cv_struct_utimbuf, HAVE_STRUCT_UTIMBUF, HAVE_TIMEVAL)
	(GETTIMEOFDAY_ONE_ARGUMENT): Remove; gnulib does these now.
	(AC_CHECK_FUNCS): Remove utimes; no longer needed.
	* lib/dtotimespec.c, lib/gettime.c, lib/gettimeofday.c, lib/pselect.c:
	* lib/stat-time.h, lib/sys_select.in.h, lib/sys_time.in.h:
	* lib/timespec-add.c, lib/timespec-sub.c, lib/timespec.h:
	* lib/utimens.c, lib/utimens.h, m4/clock_time.m4, m4/gettime.m4:
	* m4/gettimeofday.m4, m4/pselect.m4, m4/stat-time.m4:
	* m4/sys_select_h.m4, m4/sys_socket_h.m4, m4/sys_time_h.m4:
	* m4/timespec.m4, m4/utimbuf.m4, m4/utimens.m4, m4/utimes.m4:
	New files, copied automatically from gnulib.
	* lib/gnulib.mk, m4/gnulib-comp.m4: Merge from gnulib.

2012-06-22  Paul Eggert  <eggert@cs.ucla.edu>

	Merge from gnulib.
	* lib/filemode.h, lib/signal.in.h, lib/stat.c, lib/stdint.in.h:
	* lib/stdlib.in.h, lib/unistd.in.h, m4/extensions.m4, m4/getloadavg.m4:
	* m4/getopt.m4, m4/gnulib-common.m4, m4/largefile.m4, m4/mktime.m4:
	* m4/multiarch.m4, m4/nocrash.m4, m4/stdio_h.m4, m4/time_r.m4:
	Copy new versions from gnulib, incorporating the following changes:
	2012-06-22 time_r: fix typo that always overrode localtime_r decl
	2012-06-22 Write "Mac OS X" instead of "MacOS X".
	2012-06-21 mktime: fix integer overflow in 'configure'-time test
	2012-06-21 nonblocking: Avoid compilation error on mingw64.
	2012-06-19 stat, fstat: Avoid warnings on mingw64.
	2012-06-19 getopt-gnu: Fix exit code overflow in autoconf test.

2012-06-13  Andreas Schwab  <schwab@linux-m68k.org>

	* configure.in: Rename --enable-use-lisp-union-type to
	--enable-check-lisp-object-type and define CHECK_LISP_OBJECT_TYPE
	instead of USE_LISP_UNION_TYPE.

2012-06-12  Glenn Morris  <rgm@gnu.org>

	* configure.in (HAVE_PROCFS, _STRUCTURED_PROC): New AC_DEFINEs.
	(opsysfile): Set specially for sol2-10.

	* configure.in (BROKEN_SA_RESTART, USG_SUBTTY_WORKS):
	New AC_DEFINEs, for hpux11.
	(opsysfile): Set specially for hpux11.

2012-06-12  Paul Eggert  <eggert@cs.ucla.edu>

	* configure.in: Coalesce some function checking.
	This makes 'configure' a bit smaller.
	Prefer AC_CHECK_FUNCS_ONCE for functions that we always check for.

2012-06-12  Glenn Morris  <rgm@gnu.org>

	* configure.in (opsysfile): Set specially for gnu-kfreebsd, openbsd.

	* configure.in (NO_TERMIO, BROKEN_SIGIO): Move here from src/s.

	* configure.in: Anticipate platforms with no src/s file.

2012-06-12  Chong Yidong  <cyd@gnu.org>

	* configure.in: Check for MagickMergeImageLayers (Bug#11678).

2012-06-11  Glenn Morris  <rgm@gnu.org>

	* configure.in (SYSTEM_TYPE): New AC_DEFINE.

2012-06-09  Michael Albinus  <michael.albinus@gmx.de>

	* configure.in (dbus_type_is_valid): Check for library function.

2012-06-06  Glenn Morris  <rgm@gnu.org>

	* INSTALL, make-dist: Remove vcdiff.

2012-06-03  Glenn Morris  <rgm@gnu.org>

	* INSTALL, make-dist: Remove rcs-checkin.

2012-06-03  Ulrich Müller  <ulm@gentoo.org>

	* configure.in (PAXCTL): Check for paxctl.  (Bug#11398)

2012-06-01  Paul Eggert  <eggert@cs.ucla.edu>

	Remove --disable-maintainer-mode option from 'configure'.  (Bug#11555)
	It is confusingly named and rarely useful.  See, for example,
	<http://lists.gnu.org/archive/html/emacs-devel/2011-12/msg00089.html>.
	* INSTALL.BZR: Don't mention --disable-maintainer-mode.
	* Makefile.in (MAINTAINER_MODE_FLAG): Remove; all uses removed.
	* configure.in: Remove --disable-maintainer-mode.
	(USE_MAINTAINER_MODE, MAINT): Remove.

2012-05-28  Paul Eggert  <eggert@cs.ucla.edu>

	Make 'configure' a bit smaller and faster.
	* configure.in (INSTALL_INFO): Set it with one call to
	AC_PATH_PROG, not three.
	(PKG_CONFIG): Hoist this out of PKG_CHECK_MODULES, since it's
	so likely that it'll be needed.
	(AC_CHECK_HEADERS_ONCE): Prefer to AC_CHECK_HEADERS where either works.
	(AC_PROG_MAKE_SET): Remove; Automake does this.
	(sysinfo): Do not check for this function, as it's never used.
	(tzset): Check for this function just once.
	* m4/manywarnings.m4: Sync from gnulib, incorporating the following:
	2012-05-27 manywarnings: remove duplicate -Wmultichar entry

2012-05-27  Eli Zaretskii  <eliz@gnu.org>

	* config.bat (lib): Create/update lib/stdalign.in-h and
	lib/sys_types.in-h.

	* lib/makefile.w32-in ($(BLD)/md5.$(O)):
	($(BLD)/sha1.$(O)):
	($(BLD)/sha256.$(O)):
	($(BLD)/sha512.$(O)): Depend on $(EMACS_ROOT)/nt/inc/stdalign.h.
	Suggested by Christoph Scholtes <cschol2112@googlemail.com>.

	* lib/getopt_.h: Regenerate.

2012-05-27  Paul Eggert  <eggert@cs.ucla.edu>

	Assume gnulib does largefile.
	Gnulib does the largefile configuration anyway, so when configure.in
	invokes AC_SYS_LARGEFILE, that bloats 'configure' unnecessarily.
	* configure.in (AC_SYS_LARGEFILE): Remove.
	* lib/gnulib.mk: Autoupdate.

2012-05-26  Paul Eggert  <eggert@cs.ucla.edu>

	Merge from gnulib.  (Bug#11527)

	The build procedure now creates <stdalign.h> and <sys/types.h> for
	older hosts that lack a working <stdalign.h> or whose
	<sys/types.h> does not define pid_t, size_t, ssize_t, mode_t.
	New symbols such as WINDOWS_64_BIT_OFF_T may require attention in the
	msdos and nt builds.

	Here is a precis of gnulib changes that seem relevant; please see
	the gnulib ChangeLog for details.

	2012-05-18 crypto: fix bug in large buffer handling
	2012-05-14 ignore-value.h: remove unused _GL_ATTRIBUTE_DEPRECATED
	2012-05-10 _Noreturn: port config.h to gcc -Wundef
	2012-05-08 warnings.m4: give a means to specify the program to compile
	2012-05-07 stdint: be more consistent with glibc, SunOS libc
	2012-04-21 Large File Support for native Windows platforms.
	2012-04-14 stat: Bypass buggy override in mingw64.
	2012-03-29 stdio: don't assume gets any more
	2012-03-24 Enable common subexpression optimization in GCC.
	2012-02-09 maint: replace FSF snail-mail addresses with URLs
	2012-01-30 sys_stat: Fix support for mingw64 and MSVC.
	2012-01-28 strtoimax: eliminate need for stdint.h, inttypes.h checks
	2012-01-21 stdint: Add support for Android.
	2012-01-15 Improve support for MSVC 9.
	2012-01-08 mktime: Avoid compilation error on Solaris 11.
	2012-01-05 Use ', not `, for quoting output.
	2012-01-05 strtoimax: Don't replace systems where intmax_t is int.
	2012-01-05 strtoimax: Work around AIX 5.1 bug.
	2012-01-05 inttypes: Modernize.
	2011-12-13 inttypes, stdint: add C++11 support
	2011-11-26 Fix conflict between two instantiations of module 'unistd'.
	2011-11-21 _Noreturn: Check that _MSC_VER is defined
	2011-11-10 ptsname_r: Avoid compilation error on OSF/1 5.1.
	2011-11-09 raise: fix mingw handling of SIGPIPE
	2011-10-27 Add stdalign module and use it in other modules.

	* lib/stdalign.in.h, lib/sys_types.in.h, m4/off_t.m4, m4/stdalign.m4:
	* m4/sys_types_h.m4:
	New files.
	* build-aux/move-if-change, build-aux/snippet/_Noreturn.h:
	* build-aux/snippet/arg-nonnull.h, build-aux/snippet/c++defs.h:
	* build-aux/snippet/warn-on-use.h, doc/misc/texinfo.tex:
	* lib/alloca.in.h, lib/allocator.h, lib/careadlinkat.c:
	* lib/careadlinkat.h, lib/dosname.h, lib/dup2.c, lib/filemode.c:
	* lib/filemode.h, lib/ftoastr.c, lib/ftoastr.h, lib/getloadavg.c:
	* lib/getopt.c, lib/getopt.in.h, lib/getopt1.c, lib/getopt_int.h:
	* lib/gettext.h, lib/gnulib.mk, lib/ignore-value.h, lib/intprops.h:
	* lib/inttypes.in.h, lib/lstat.c, lib/md5.c, lib/md5.h, lib/mktime.c:
	* lib/pathmax.h, lib/pthread_sigmask.c, lib/readlink.c, lib/sha1.c:
	* lib/sha1.h, lib/sha256.c, lib/sha256.h, lib/sha512.c, lib/sha512.h:
	* lib/signal.in.h, lib/sigprocmask.c, lib/stat.c, lib/stdarg.in.h:
	* lib/stdbool.in.h, lib/stddef.in.h, lib/stdint.in.h, lib/stdio.in.h:
	* lib/stdlib.in.h, lib/strftime.c, lib/strftime.h, lib/strtoimax.c:
	* lib/strtol.c, lib/strtoll.c, lib/strtoul.c, lib/strtoull.c:
	* lib/symlink.c, lib/sys_stat.in.h, lib/time.in.h, lib/time_r.c:
	* lib/u64.h, lib/unistd.in.h, lib/verify.h, m4/00gnulib.m4:
	* m4/alloca.m4, m4/c-strtod.m4, m4/dup2.m4, m4/extensions.m4:
	* m4/filemode.m4, m4/getloadavg.m4, m4/getopt.m4, m4/gl-comp.m4:
	* m4/gnulib-common.m4, m4/gnulib-tool.m4, m4/include_next.m4:
	* m4/inttypes.m4, m4/largefile.m4, m4/longlong.m4, m4/lstat.m4:
	* m4/md5.m4, m4/mktime.m4, m4/multiarch.m4, m4/nocrash.m4:
	* m4/pathmax.m4, m4/pthread_sigmask.m4, m4/readlink.m4, m4/sha1.m4:
	* m4/sha256.m4, m4/sha512.m4, m4/signal_h.m4, m4/signalblocking.m4:
	* m4/socklen.m4, m4/ssize_t.m4, m4/st_dm_mode.m4, m4/stat.m4:
	* m4/stdarg.m4, m4/stdbool.m4, m4/stddef_h.m4, m4/stdint.m4:
	* m4/stdio_h.m4, m4/stdlib_h.m4, m4/strftime.m4, m4/strtoimax.m4:
	* m4/strtoll.m4, m4/strtoull.m4, m4/strtoumax.m4, m4/symlink.m4:
	* m4/sys_stat_h.m4, m4/time_h.m4, m4/time_r.m4, m4/tm_gmtoff.m4:
	* m4/unistd_h.m4, m4/warnings.m4, m4/wchar_t.m4:
	Update from gnulib.

2012-05-22  Paul Eggert  <eggert@cs.ucla.edu>

	Remove src/m/*.
	* configure.in: Remove all mention of src/m/*.
	(machine, machfile, M_FILE, config_machfile, and_machfile): Remove.
	All uses removed.
	(BITS_PER_CHAR, BITS_PER_SHORT, BITS_PER_INT, BITS_PER_LONG)
	(BITS_PER_LONG_LONG): Move to src/lisp.h.
	* lib/makefile.w32-in: Remove dependencies on
	$(EMACS_ROOT)/src/m/intel386.h.
	* make-dist: Don't make links to src/m.

2012-05-22  Paul Eggert  <eggert@cs.ucla.edu>

	* Makefile.in (ACLOCAL_INPUTS): Fix up gnulib-comp.m4 name.  (Bug#11529)
	Without this further fix, aclocal was being invoked unnecessarily.

2012-05-22  Glenn Morris  <rgm@gnu.org>

	* Makefile.in (blessmail, install-arch-dep, uninstall):
	Check cd lib-src works.
	(install-arch-dep, uninstall): Remove unneeded subshells.

2012-05-21  Glenn Morris  <rgm@gnu.org>

	* update-subdirs: Move to build-aux/.
	* make-dist, Makefile.in (install-arch-indep): Update for this change.

	* Makefile.in (leimdir): New, set by configure.
	(COPYDIR, COPYDESTS): Add leim directories.
	(install-leim): Remove.
	(install-arch-indep): Handle leim installation directly.

	* vpath.sed: Remove unused file.
	* make-dist: No more vpath.sed.

2012-05-21  Paul Eggert  <eggert@cs.ucla.edu>

	Use full name for m4/gnulib-comp.m4.  (Bug#11529)
	Previously the file was named m4/gl-comp.m4 due to DOS 8+3 restrictions,
	even though the file's name in gnulib is m4/gnulib-comp.m4.
	This had a problem when merging from gnulib, as the code temporarily
	renamed it to the full name, causing problems when interrupted.
	Now the file has its full name, with the idea that we will find
	a solution for MS-DOS that does not affect the rest of Emacs.
	* m4/gnulib-comp.m4: Rename from m4/gl-comp.m4.

	Assume C89 or later.
	* configure.in (AC_C_PROTOTYPES, AC_C_VOLATILE, AC_C_CONST)
	(POINTER_TYPE, PROTOTYPES): Remove.

	Make merging from gnulib a script, not a makefile action.
	Putting it in a makefile has some problems with reflection, as
	merging from gnulib updates 'configure', which can update the makefile.
	Putting it in a standalone script breaks this loop.
	* Makefile.in (gnulib_srcdir, $(gnulib_srcdir), DOS_gnulib_comp.m4)
	(GNULIB_MODULES, GNULIB_TOOL_FLAGS, sync-from-gnulib):
	Remove, moving the actions to the script admin/merge-gnulib.

2012-05-21  Glenn Morris  <rgm@gnu.org>

	* configure.in (LEIM_INSTALLDIR):
	Rename to leimdir, treat like lispdir.

2012-05-21  Glenn Morris  <rgm@gnu.org>

	* Makefile.in (install-arch-indep, install-doc, install-info)
	(uninstall): Scrap superfluous subshells.

2012-05-19  Ulrich Mueller  <ulm@gentoo.org>

	* Makefile.in (install-etc): Respect DESTDIR.  (Bug#11518)

2012-05-19  Paul Eggert  <eggert@cs.ucla.edu>

	* configure.in (AC_CHECK_FUNCS): Remove XSetWMProtocols,
	getdomainname, mblen (twice), mbrlen (twice), mbsinit, ualarm,
	getsockopt, setsockopt, mremap, mempcpy.

	* configure.in (machine): Do not set to 'vax', since src/m/vax.h
	is being removed.
	(AC_CHECK_FUNCS): Remove ftime.

2012-05-19  Glenn Morris  <rgm@gnu.org>

	* Makefile.in (install-arch-indep): Remove unneeded subshell.

	* Makefile.in (install-arch-indep): Remove unneeded chmod.
	Set permissions of lisp/subdirs.el.

	* Makefile.in (SUBDIR): Add leim.  Update users.

	* Makefile.in (lib, lib-src, lisp): Check cd return value.

	* Makefile.in (leim): No need to set PARALLEL.

2012-05-18  Glenn Morris  <rgm@gnu.org>

	* Makefile.in (install-arch-indep, install-info, install-man):
	Simplify some one-sided ifs.

	* Makefile.in: Install only the relevant DOC file.
	(install-arch-indep): Delete etc/DOC*.
	(install-doc): No more need to delete etc/DOC.

	* Makefile.in (install-arch-indep): Split into several rules.
	(install-doc, innstall-info, install-man): New rules.

	* configure.in (mandir): May as well include it in the NS app bundle.

	* configure.in (INSTALL_ARCH_INDEP_EXTRA): New output variable.
	* Makefile.in (INSTALL_ARCH_INDEP_EXTRA): New, set by configure.
	(install-arch-indep): Don't install-etc for self-contained ns builds.

	* configure.in (GCC_TEST_OPTIONS, NON_GCC_TEST_OPTIONS) <darwin>:
	No longer unconditonally add /sw directories.  (Bug#2280)

	* Makefile.in (install-arch-dep): Depend on install-arch-indep.
	(install-arch-indep): Depend on install-leim.
	(install): Remove explicit install-leim dependence.

	* Makefile.in (install-arch-indep):
	Move last element of mkdir rule here.
	(mkdir): Remove rule.

	* Makefile.in (install-arch-indep): Remove unneeded chmods.
	INSTALL_DATA does this for us.

	* Makefile.in (install-arch-dep): Ensure bindir exists.
	Drop mkdir dependency.
	(install-arch-indep): Ensure docdir, infodir, mandir exist.
	(install-leim): Drop mkdir dependency.
	(mkdir): Remove most directories, now made in relevant rules.

	* Makefile.in (install-arch-indep): Combine adjacent loops.

2012-05-17  Glenn Morris  <rgm@gnu.org>

	* Makefile.in (install-etc, mkdir):
	Make relevant directories in install-etc rather than mkdir.

	* Makefile.in (write_subdir): Create the directory if needed.
	(install-arch-dep, mkdir): No need to make site-lisp directories.

	* Makefile.in (write_subdir): New.
	(install-arch-indep, install-arch-dep): Use $write_subdir.

	* configure.in (docdir, etcdir, infodir, lispdir):
	For a self-contained ns build, set these to the appropriate values.
	* Makefile.in (install-arch-dep): No need to move info/ any more.

	* configure.in (ns_self_contained): New output variable.
	* Makefile.in (ns_self_contained): New, set by configure.
	(install-arch-dep): For a self-contained ns build,
	don't bother installing binaries then immediately deleting them.

	* Makefile.in (ns_appbindir, ns_appresdir):
	Move them before things that may refer to them.
	(install-arch-dep): No need to relocate self-contained ns libexec.

	* configure.in (archlibdir): Set it for self-contained ns builds.
	(libexecdir): Don't expand it now (this is mainly cosmetic).

2012-05-16  Paul Eggert  <eggert@cs.ucla.edu>

	* configure.in: Simplify by removing CPP etc.
	(CPP_TEST_OPTIONS, NON_GNU_CPP, cc_specified, SPECIFIED_CFLAGS)
	(SPECIFED_CPP, CPP, NON_GNU_CC, AC_PROG_CPP): Remove; not needed.
	In particular we no longer need to fiddle with CPP, since we don't
	use CPP specially any more.
	(gl_EARLY): Invoke this after adjusting CC, so that it uses the
	adjusted compiler.
	(AC_PROG_INSTALL, AC_PROG_MKDIR_P, AC_PROG_RANLIB): Comment out,
	since gl_EARLY and/or Autoconf already does these.

2012-05-16  Glenn Morris  <rgm@gnu.org>

	* configure.in: Try to fix building with gcc >= 4.6 on Darwin.
	(CPP): Do not unconditionally set it on Darwin.
	Instead, try to test if -no-cpp-precomp is accepted.
	(CPP_TEST_OPTIONS, SPECIFIED_CPP): New.  (Bug#9755)

2012-05-15  Glenn Morris  <rgm@gnu.org>

	* Makefile.in (install-arch-dep): Replace use of MV_DIRS.

	* Makefile.in (install-arch-dep): Do not hard-code version number.

	* Makefile.in (install-arch-dep): NS install no longer needs to
	symlink libexec/* into bin/, since 2012-05-14 ns_init_paths change.

2012-05-12  Glenn Morris  <rgm@gnu.org>

	* configure.in (ns_appbindir): Remove trailing "/".

	* configure.in (AC_PROG_MKDIR_P): Call it, to set MKDIR_P.
	(MKDEPDIR): Use $MKDIR_P.
	* Makefile.in (MKDIR_P): New, set by configure.
	(mkdir): Use $MKDIR_P.

2012-05-11  Glenn Morris  <rgm@gnu.org>

	* Makefile.in (install-arch-indep): There are no more Makefile.c files.
	Use INSTALL_DATA for the DOC file.
	Remove dead code for ./lisp that never executes.

2012-05-10  Glenn Morris  <rgm@gnu.org>

	* configure.in (LEIM_INSTALLDIR): New output variable.

2012-05-08  Stefan Monnier  <monnier@iro.umontreal.ca>

	* .dir-locals.el (log-edit-mode): Enable gnu-style checks.

2012-05-08  Glenn Morris  <rgm@gnu.org>

	* make-dist: No more doc/lispref/*.el.

2012-05-05  Andreas Schwab  <schwab@linux-m68k.org>

	* configure.in: Fix quoting bugs.

2012-05-04  Glenn Morris  <rgm@gnu.org>

	* configure.in (INFO_EXT, INFO_OPTS): New output variables.

2012-05-02  Glenn Morris  <rgm@gnu.org>

	* configure.in (LD_SWITCH_SYSTEM): Don't try to defeat
	the choices made by FreeBSD and NetBSD.  (Bug#10313)

	* Makefile.in (INFO_FILES): Remove variable.
	(INFO_NONMISC): New variable.
	(install-arch-indep, uninstall): Don't use $INFO_FILES.

	* Makefile.in (uninstall): Remove useless-use-of-for; that for
	some reason caused problems on an old Solaris.

	* Makefile.in (install-arch-indep, uninstall):
	Ensure that INSTALL-type commands are run from top-level.

	* info/dir: Make some entries consistent with the source texi files.

	* configure.in (LIBS_TERMCAP): Fix netbsd logic, broken 2012-03-04.

2012-05-02  Glenn Morris  <rgm@gnu.org>

	* Makefile.in (install-arch-indep):
	Combine adjacent install-data and install-info loops.

2012-05-01  Glenn Morris  <rgm@gnu.org>

	* Makefile.in (MAN_PAGES): Remove.
	(install-arch-indep, uninstall): Don't use $MAN_PAGES.

	* configure.in: Try libtinfo for tputs.
	(LIBS_TERMCAP) [gnu*]: Use libtinfo if it was found.  (Bug#9741)

	* configure.in: Combine adjacent $opsys case blocks.

	* configure.in (LIBS_TERMCAP): Remove unreachable branch for sol2.

	* configure.in: Invert the TERMINFO logic,
	since "yes" is far more common than "no".

	* configure.in (HAVE_LIBNCURSES): Remove; it is required to be true.

	* configure.in (LD_SWITCH_X_SITE_RPATH):
	Rename from LD_SWITCH_X_SITE_AUX_RPATH.

	* configure.in (LD_SWITCH_X_SITE_AUX): Remove; no longer used.

2012-04-26  Glenn Morris  <rgm@gnu.org>

	* make-dist: No more doc/lispref/tindex.pl.

2012-04-22  Michael Albinus  <michael.albinus@gmx.de>

	* configure.in (dbus_validate_bus_name, dbus_validate_path)
	(dbus_validate_interface, dbus_validate_member): Check also for
	these library functions.

2012-04-22  Paul Eggert  <eggert@cs.ucla.edu>

	* configure.in (doug_lea_malloc): Check for __malloc_initialize_hook.
	With glibc 2.14 or later, when compiled with GCC 4.7.0's
	-Werror=deprecated-declarations flag, use of hooks like
	__malloc_initialize_hook causes compilation to fail because these
	hooks are deprecated.  Modify 'configure' to check for these hooks too.
	Simplify the 'configure' code to test for all the hooks at once.
	(emacs_cv_var___after_morecore_hook): Remove, replacing with ...
	(emacs_cv_var_doug_lea_malloc): ... this new var.

2012-04-21  Paul Eggert  <eggert@cs.ucla.edu>

	Sync from gnulib version 4f11d6bebc3098c64ffde27079ab0d0cecfd0cdc
	dated 2011-10-07.  Regenerating from current gnulib would be a
	pervasive change, and currently the trunk isn't open to such changes.
	* configure.in (WARN_CFLAGS): Remove; no longer needed now
	that gnulib does it.
	* lib/gnulib.mk, m4/gl-comp.m4: Regenerate.

2012-04-21  Andreas Schwab  <schwab@linux-m68k.org>

	* m4/gl-comp.m4: Update.  (Bug#11285)

2012-04-20  Ludovic Courtès  <ludo@gnu.org>

	* configure.in: Don't use the -R option (Bug#11251).

2012-04-18  Paul Eggert  <eggert@cs.ucla.edu>

	configure: new option --enable-gcc-warnings (Bug#11207)
	I have been using this change for many months in my private copy
	of Emacs, and have used it to find several bugs.  It's mature
	enough to publish now.
	* Makefile.in (GNULIB_MODULES): Add warnings, manywarnings.
	* configure.in: Support --enable-gcc-warnings, in the style of
	other GNU packages such as coreutils.
	(C_WARNINGS_SWITCH): Remove, replacing with...
	(WARN_CFLAGS, GNULIB_WARN_CFLAGS): New variable.
	(PKG_CHECK_MODULES, C_SWITCH_X_SITE): Use -isystem rather than -I,
	when including system files with GCC.
	* etc/NEWS: Mention --enable-gcc-warnings.
	* INSTALL (DETAILED BUILDING AND INSTALLATION): Likewise.
	* lib/Makefile.am (AM_CFLAGS): New macro.
	* m4/manywarnings.m4, m4/warnings.m4: New files, from gnulib.

2012-04-17  Dmitry Antipov  <dmantipov@yandex.ru>

	* configure.in (AC_CHECK_FUNCS):
	Add getpwent, endpwent, getgrent, endgrent.  (Bug#7900)

2012-04-16  Glenn Morris  <rgm@gnu.org>

	* configure.in (NS_HAVE_NSINTEGER): Remove unnecessary variable.

	* configure.in: Remove X libs workaround for old autoconf.

2012-04-12  Ken Brown  <kbrown@cornell.edu>

	* configure.in: Warn that Cygwin 1.5 is unsupported.  (Bug#10398)

2012-04-11  Glenn Morris  <rgm@gnu.org>

	* configure.in (GNUSTEP_CFLAGS): Rename from C_SWITCH_X_SYSTEM.

2012-04-10  Glenn Morris  <rgm@gnu.org>

	* configure.in: Conditionally generate admin/unidata/Makefile.

2012-04-09  Teodor Zlatanov  <tzz@lifelogs.com>

	* info/dir, Makefile.in (INFO_FILES): Add emacs-gnutls manual.

2012-04-09  Glenn Morris  <rgm@gnu.org>

	* Makefile.in (leim): Check cd return value.  Pass fewer variables.
	(install-leim): Check cd return value.  Pass $MFLAGS.
	(install-strip): Pass $MFLAGS.

	* configure.in: Require makeinfo >= 4.7.  (Bug#10910)
	Eg org.texi has been using 4.7 functions for some time.

2012-04-07  Paul Eggert  <eggert@cs.ucla.edu>

	Check pkg-config exit status when configuring (Bug#10626).
	* configure.in (PKG_CHECK_MODULES): Do not assume that pkg-config
	works; check its exit status.  Problem reported by Jordi Gutiérrez
	Hermoso in
	<http://lists.gnu.org/archive/html/emacs-devel/2012-01/msg00787.html>.

2012-04-07  Glenn Morris  <rgm@gnu.org>

	* README, configure.in (AC_INIT): Bump version to 24.1.50.

2012-04-07  Eli Zaretskii  <eliz@gnu.org>

	* lib/makefile.w32-in (gnulib, all): Don't depend on stamp_BLD.

2012-03-04  Paul Eggert  <eggert@cs.ucla.edu>

	configure: fix ncurses 'configure' issue on Solaris 10 (Bug#10677)
	* configure.in (LIBS_TERMCAP): Default this to the result of
	the tputs library search.  Do a run-time test for the linkability
	of tputs unless cross-compiling, as that's more reliable if the
	link flags and libraries are messed up.  Don't change LIBS as
	a result of the test, as that may mess up later tests.

2012-02-05  Christoph Scholtes  <cschol2112@googlemail.com>

	* make-dist (README.W32): Include file in source tarball. (Bug#9750)

	* lib/makefile.w32-in (PRAGMA_SYSTEM_HEADER): Move to platform
	specific makefiles to support getopt_.h generation with MSVC.

2012-02-04  Glenn Morris  <rgm@gnu.org>

	* Makefile.in (uninstall):
	Handle compressed info files and man pages.  (Bug#10718)

2012-02-02  Glenn Morris  <rgm@gnu.org>

	* configure.in [HAVE_NS]:
	Error if use --without-toolkit-scroll-bars.  (Bug#10673)

2012-02-01  Paul Eggert  <eggert@cs.ucla.edu>

	Port to older Solaris 10 versions (Bug#10677).
	Bug reported by Chong Yidong for SunOS 5.10 Generic_127111-11 sparc.
	I cannot reproduce it on SunOS 5.10 Generic_141444-09 sparc but
	possibly this is because Sun fixed the 'stat' bug in my version.
	* Makefile.in (GNULIB_TOOL_FLAGS): Do not avoid the pathmax module.
	* lib/pathmax.h, m4/pathmax.m4: New files, from gnulib.
	* lib/gnulib.mk, m4/gl-comp.m4: Regenerate.
	These changes are based on gnulib version
	4f11d6bebc3098c64ffde27079ab0d0cecfd0cdc dated 2011-10-07 20:59:10,
	because Emacs is in feature freeze and we do not want to merge any
	more-recent changes from gnulib.

2012-01-31  Glenn Morris  <rgm@gnu.org>

	* configure.in: Throw an explicit error if Motif toolkit was
	requested but requirements could not be found.

	* configure.in: Allow Emacs to actually be built with xaw scroll-bars.

2012-01-30  Eli Zaretskii  <eliz@gnu.org>

	* lib/makefile.w32-in ($(BLD)/sha1.$(O) $(BLD)/sha256.$(O)
	$(BLD)/sha512.$(O)): Depend on stamp_BLD.  Fixes a build failure
	with "make -j3".

2012-01-16  Juanma Barranquero  <lekktu@gmail.com>

	* .bzrignore: Ignore etc/__pycache__.

2011-12-17  Paul Eggert  <eggert@cs.ucla.edu>

	Port HAVE_PTHREAD configuration to MirBSD 10 (Bug#10201).
	* configure.in (HAVE_PTHREAD): Check for pthread_atfork if linking
	to gmalloc.c.  This should prevent a MirBSD 10 build failure reported
	by Nelson H. F. Beebe in
	<http://lists.gnu.org/archive/html/emacs-devel/2011-12/msg00065.html>.

2011-12-10  Juanma Barranquero  <lekktu@gmail.com>

	* update-subdirs: Don't set no-byte-compile twice (bug#10260).

2011-12-10  Jan Djärv  <jan.h.d@swipnet.se>

	* configure.in (HAVE_ALSA, HAVE_GSETTINGS): Save and restore LIBS
	instead of LDFLAGS (Bug#10230).

2011-12-03  Paul Eggert  <eggert@cs.ucla.edu>

	* INSTALL.BZR: Mention configure -C, --disable-maintainer-mode.

	Propagate configure flags to sub-configures.
	* Makefile.in (cache_file, MAINTAINER_MODE_FLAG, CONFIGUREFLAGS):
	New macros.
	(config.status, bootstrap): Use them to propagate configure flags
	to sub-configures.
	* configure.in (cache_file): AC_SUBST this, for Makefile.in.

2011-12-03  Paul Eggert  <eggert@cs.ucla.edu>

	* .bzrignore: Add config.cache.

2011-11-27  Jan Djärv  <jan.h.d@swipnet.se>

	* configure.in: Check for gtk_window_set_has_resize_grip.

2011-11-24  Juanma Barranquero  <lekktu@gmail.com>

	* configure.in (HAVE_XPM): Fix typo.

2011-11-22  Glenn Morris  <rgm@gnu.org>

	* configure.in (EMACSDATA, EMACSDOC): If set, print, since they can
	have confusing effects on the build.  (Bug#6401)

	* Makefile.in (install-arch-dep): Tweak previous change.

2011-11-22  Yavor Doganov  <yavor@gnu.org>

	Do not install arch-dependent files in the app bundle if
	--disable-ns-self-contained is requested.  (Bug#1335)
	* configure.in (exec_prefix, libexecdir): Define relative to
	`ns_appbindir' only if configured for a self-contained app.
	* Makefile.in (install-arch-dep): Test for the existence of
	libexec in the Emacs.app bundle before executing commands.

2011-11-20  Andreas Schwab  <schwab@linux-m68k.org>

	* configure.in: Remove reference to src/m/ibms390.h.

2011-11-13  Glenn Morris  <rgm@gnu.org>

	* INSTALL: Tiny updates for disk space used during installation.

2011-11-05  Eli Zaretskii  <eliz@gnu.org>

	* lib/makefile.w32-in (FRC): New dummy target.
	(TAGS): Depend on FRC.

2011-11-04  Glenn Morris  <rgm@gnu.org>

	* configure.in: Increase minimum GnuTLS version to 2.6.6.  (Bug#9929)
	Do not include GnuTLS version info in final summary message.

2011-10-31  Eli Zaretskii  <eliz@gnu.org>

	* config.bat: Use config.in and Makefile.in from src/ and lib/, if
	they exist there, else from autogen/.

	* make-dist (msdos): Add depfiles.bat and inttypes.h.

2011-10-25  Nali Toja  <nalitoja@gmail.com>  (tiny change)

	* configure.in (HAVE_GNU_MAKE): Respect MAKE env-var.  (Bug#9868)

2011-10-24  Paul Eggert  <eggert@cs.ucla.edu>

	* configure.in (LIB_PTHREAD): Prepend -lpthread to LIBS (Bug#9852)
	if the library is found.  Otherwise, later configure-time tests,
	such as the test for pthread_sigmask, generate the wrong results
	on some platforms.  Problem reported for FreeBSD by Nali Toja.

2011-10-20  Paul Eggert  <eggert@cs.ucla.edu>

	Time zone name fixes for non-ASCII locales (Bug#641, Bug#9794)
	* configure.in (AC_STRUCT_TM, AC_STRUCT_TIMEZONE, HAVE_TM_GMTOFF):
	Remove; no longer needed, now that we defer to strftime for time
	zone names.

2011-10-18  Jan Djärv  <jan.h.d@swipnet.se>

	* configure.in (GLIB_REQUIRED, GTK_REQUIRED): Set to 2.10 (Bug#9786).

2011-10-18  Chong Yidong  <cyd@gnu.org>

	* make-dist: Remove Cocoa/Emacs.xcodeproj from distribution.

2011-10-13  Glenn Morris  <rgm@gnu.org>

	* configure.in: Also look for tputs in libcurses.  (Bug#9736)

2011-10-12  Paul Eggert  <eggert@cs.ucla.edu>

	* configure.in: Remove check for -lintl (Bug#9713).
	The check could break 'configure' on GNU/Linux with a (broken) libintl.
	The check was helpful but not essential in Solaris 2.6 (1997),
	and is no longer needed in Solaris 8 (2000).  Solaris 2.6 is
	obsolete -- Sun dropped support for it in 2006 -- and without
	access to that Silurian platform we can't maintain the code anyway.

2011-10-07  Paul Eggert  <eggert@cs.ucla.edu>

	Merge from gnulib, fixing some 'configure' typos (Bug#9696).
	* lib/signal.in.h, lib/sigprocmask.c, m4/gl-comp.m4:
	* m4/gnulib-common.m4: Merge from gnulib.
	Without this, 'configure' would say "func_gl_gnulib_m4code_pathmax:
	command not found" on powerpc-apple-darwin9.8.0.

	* configure.in (GC_LISP_OBJECT_ALIGNMENT): Remove.
	This is now done by src/alloc.c.

2011-10-02  Richard Stallman  <rms@gnu.org>

	* configure.in: Rename xlinux_first_failure to xgnu_linux_first_failure
	and xlinux_second_failure to xgnu_linux_second_failure.

2011-09-29  Eli Zaretskii  <eliz@gnu.org>

	* .bzrignore: Add ./GNUmakefile.unix, lib/SYS, lib/alloca.in-h,
	lib/signal.in-h.

	* config.bat: Rename GNUmakefile, so it is not run on MS-DOS.
	Rename signal.in.h and alloca.in.h.

2011-09-28  Eli Zaretskii  <eliz@gnu.org>

	* INSTALL: Mention that m17n libraries and libotf are needed for
	Arabic shaping.

2011-09-26  Paul Eggert  <eggert@cs.ucla.edu>

	Merge from gnulib, improving some licensing wording.
	This clarifies and fixes some licensing issues raised by Glenn Morris
	<http://lists.gnu.org/archive/html/bug-gnulib/2011-09/msg00397.html>.
	It also merges the latest version of texinfo.tex and has some
	MSVC-related changes that don't affect Emacs.
	* Makefile.in (GNULIB_TOOL_FLAGS): Avoid msvc-inval, msvc-nothrow,
	pathmax, and raise, since these are needed only to address
	MSVC-related issues that Emacs doesn't have.
	* doc/misc/texinfo.tex, lib/dup2.c, lib/gnulib.mk, lib/signal.in.h:
	* lib/sigprocmask.c, lib/stat.c, lib/stdio.in.h, lib/sys_stat.in.h:
	* lib/unistd.in.h, m4/dup2.m4, m4/getloadavg.m4, m4/gl-comp.m4:
	* m4/include_next.m4, m4/signal_h.m4, m4/signalblocking.m4:
	* m4/stdint.m4, m4/stdio_h.m4, m4/sys_stat_h.m4, m4/time_h.m4:
	* m4/unistd_h.m4: Merge from gnulib.

2011-09-26  Andreas Schwab  <schwab@linux-m68k.org>

	* configure.in: Initialize HAVE_LIBXML2.

2011-09-26  Glenn Morris  <rgm@gnu.org>

	* make-dist: Add lib/makefile.w32-in.

2011-09-24  Glenn Morris  <rgm@gnu.org>

	* configure.in (CRT_DIR): Fix netbsd/openbsd handling.

2011-09-19  Lars Magne Ingebrigtsen  <larsi@gnus.org>

	* .dir-locals.el: Change the debbugs regexp to allow having the
	bug number as the first thing on a line.

2011-09-15  Glenn Morris  <rgm@gnu.org>

	* configure.in: Make configure work with recent GNUsteps.
	(_NATIVE_OBJC_EXCEPTIONS): New AC_DEFINE.
	(GNU_OBJC_CFLAGS): Add -fobjc-exceptions when needed.
	(C_SWITCH_X_SYSTEM): Enable GNUstep to find its headers.

2011-09-11  Paul Eggert  <eggert@cs.ucla.edu>

	Merge from gnulib, porting to Tru64.
	* lib/lstat.c, lib/stat.c, m4/include_next.m4, m4/nocrash.m4:
	* m4/signal_h.m4, m4/time_h.m4, m4/unistd_h.m4:
	Merge from gnulib.  This fixes a compilation error on Tru64 UNIX
	aka OSF/1 5.1 DTK cc.  There is also some mingw stuff here that
	doesn't affect Emacs.

2011-09-06  Paul Eggert  <eggert@cs.ucla.edu>

	* configure.in (isnan): Remove now-unnecessary check.

2011-09-06  Paul Eggert  <eggert@cs.ucla.edu>

	Merge from gnulib, using build-aux to remove clutter (Bug#9169).
	This is to fix the following problems:
	 . On FreeBSD 6.4, HP-UX 11.31, and Solaris 9, and when Emacs is
	   configured not to use gtk or any other thread-using library,
	   signals aren't blocked correctly.
	 . On IRIX 6.5 it fixes an unwanted clash between Emacs's
	   and IRIX's signal handling.
	 . On Cygwin 1.7.5 it works around an incompatibility with
	   the system pthread_sigmask.
	 . On MacOS X 10.5 (32-bit), files whose inode numbers
	   exceed 2**31 cannot be read or manipulated.
	 . pthread_sigmask: Actually use results of gl_THREADLIB.
	 . strtoimax, strtoumax: Avoid link error on OSF/1 with DTK cc.
	 . find 'ar' program that fits with --host argument.
	 . Allow the user to override the choice of AR, ARFLAGS, RANLIB.
	* autogen/README: Update destination list.
	* autogen/copy_autogen, autogen/update_autogen, .bzrignore:
	The autogenerated files compile, config.guess,
	config.sub, depcomp, install-sh, and missing are now in build-aux.
	* m4/largefile.m4: New file, so that Emacs does not mess up when
	accessing files with large inode numbers in MacOS X 10.5 and later.
	* m4/nocrash.m4: New file, to avoid triggering background debugger
	and/or create core dumps during 'configure'.
	* build-aux/move-if-change: Renamed from move-if-change.
	* build-aux/snippet/arg-nonnull.h: Renamed from arg-nonnull.h.
	* build-aux/snippet/c++defs.h: Renamed from c++defs.h.
	* build-aux/snippet/warn-on-use.h: Renamed from warn-on-use.h.
	* build-aux/snippet/_Noreturn.h: New file, for draft C1X _Noreturn.
	* Makefile.in (epaths-force, sync-from-gnulib):
	move-if-change is now in build-aux.
	(GNULIB_TOOL_FLAGS): Avoid threadlib; this is now a prerequisite
	of gnulib's pthread_sigmask module, but Emacs doesn't need it.
	(mkdir): install-sh is now in build-aux.
	* config.bat: c++defs.h is now in build-aux/snippets.
	* configure.in: Specify AC_CONFIG_AUX_DIR with build-aux (the
	usual parameter).
	* lib/gnulib.mk, m4/gl-comp.m4: Regenerate.
	* lib/makefile.w32-in (ARG_NONNULL_H): arg-nonnull.h moved
	to build-aux/snippet.
	* lib/pthread_sigmask.c, lib/stdlib.in.h, m4/extensions.m4:
	* m4/getopt.m4, m4/gnulib-common.m4, m4/pthread_sigmask.m4:
	Merge from gnuilib.  This fixes porting bugs on Cygwin, Irix, and
	Solaris, enables MacOS extensions, and enables nocrash during
	'configure'.
	* make-dist: Adjust to new build-aux and build-aux/snippit dirs.

2011-09-04  Paul Eggert  <eggert@cs.ucla.edu>

	* configure.in (snprintf): New check.

2011-08-30  Paul Eggert  <eggert@cs.ucla.edu>

	* configure.in (opsys): Change pattern to *-*-linux*
	to recognize powerpc-gnu-linux-uclibc (Bug#9403).
	Remove unreachable pattern hppa*-*-linux-gnu*.
	Also, remove ia64*-hp-hpux1[1-9]*, as it also sets machine=hp800,
	and that can't possibly work now that src/m/hp800.h no longer exists.

2011-08-26  Jan Djärv  <jan.h.d@swipnet.se>

	* configure.in: Add -MP to DEPFLAGS (Bug#9372).

2011-08-13  Jan Djärv  <jan.h.d@swipnet.se>

	* configure.in: Add header check: sys/socket.h (Bug#8477),
	ifaddrs.h, net/if_dl.h.  Check for getifaddrs and freeifaddrs.
	Check for sa_len in struct ifreq.ifr_addr (Bug#8477).

2011-08-04  Jan Djärv  <jan.h.d@swipnet.se>

	* configure.in (HAVE_PTHREAD): Add check for -lpthread (Bug#9216).
	(HAVE_GTK_AND_PTHREAD): Remove.

2011-07-28  Alp Aker  <alp.tekin.aker@gmail.com>

	* configure.in (HAVE_RSVG): Allow use of -lrsvg-2 for any NextStep
	build, not just GNUstep (Bug#9177).

2011-07-28  Paul Eggert  <eggert@cs.ucla.edu>

	Assume freestanding C89 headers, string.h, stdlib.h.
	Again, this simplifies the code, and all current platforms have these.
	* configure.in (AC_CHECK_HEADERS): Don't check for limits.h.
	(AC_HEADER_STDC): Remove.
	(AC_CHECK_FUNCS): No need to check for strchr, strrchr.
	(strchr, strrchr): Remove fallback macros.

	Assume support for memcmp, memcpy, memmove, memset.
	This simplifies the code a bit.  All current platforms have these,
	as they are required for C89.  If this turns into a problem we
	can add the gnulib modules for these (a 1-line change to Makefile.in).
	* configure.in: Don't check for memcmp, memcpy, memmove, memset.

2011-07-27  Paul Eggert  <eggert@cs.ucla.edu>

	* GNUmakefile: New file.
	This is for convenience, so that one can run GNU make in an
	unconfigured source tree, and get a default build.

2011-07-13  Jan Djärv  <jan.h.d@swipnet.se>

	* configure.in (GSETTINGS): Check for gio-2.0 >= 2.26.

2011-07-11  YAMAMOTO Mitsuharu  <mituharu@math.s.chiba-u.ac.jp>

	* configure.in (LD_SWITCH_SYSTEM_TEMACS): Add -fno-pie on Darwin
	so as to suppress address randomization (Bug#8395).

2011-07-09  Paul Eggert  <eggert@cs.ucla.edu>

	* lib/stdint.in.h: Merge from gnulib (Bug#9025).
	This fixes a build problem on older Mac OS X hosts.

	* m4/pthread_sigmask.m4 (gl_FUNC_PTHREAD_SIGMASK): Omit gl_THREADLIB
	test, which runs afoul of Automake installations where, for example,
	/usr/share/aclocal contains a copy of gl_THREADLIB.
	Problem reported by Sven Joachim in
	<http://lists.gnu.org/archive/html/emacs-devel/2011-07/msg00529.html>.
	This is just a quick temporary fix, specific to Emacs; I'll work
	with the other gnulib maintainers to get a more-permanent fix.

	Add gnulib's strtoimax module, needed on Solaris 8.
	* Makefile.in (GNULIB_MODULES): Add strtoimax.
	* lib/strtoll.c, m4/strtoimax.m4, m4/strtoll.m4: New files,
	automatically imported from gnulib.
	* lib/gnulib.mk, m4/gl-comp.m4: Regenerate.

2011-07-08  Paul Eggert  <eggert@cs.ucla.edu>

	Add gnulib support for pthread_sigmask (Bug#9010).
	* Makefile.in (GNULIB_MODULES): Add pthread_sigmask.
	* configure.in (AC_TYPE_UID_T): New dummy macro.
	Configure gnulib after adjusting LIBS,
	so that gnulib can assume the libraries in LIBS.
	* lib/signal.in.h, m4/pthread_sigmask.m4, m4/signal_h.m4:
	* lib/pthread_sigprocmask.c, lib/sigprocmask.c, m4/signalblocking.m4:
	* lib/pthread_sigmask.c:
	New files, automatically imported from gnulib.
	* lib/gnulib.mk, m4/gl-comp.m4: Automatically-imported update
	due to the above changes.
	* .bzrignore: Add lib/signal.h.

	* lib/getopt.c, lib/unistd.in.h, m4/getopt.m4: Merge from gnulib.

2011-07-07  Andreas Schwab  <schwab@linux-m68k.org>

	* configure.in (maintainer-mode): Reflect default in help string.

2011-07-07  Dan Nicolaescu  <dann@ics.uci.edu>

	* configure.in: Remove reference to iris4d.h.

2011-07-05  Jan Djärv  <jan.h.d@swipnet.se>

	* configure.in (HAVE_GCONF): Allow both HAVE_GCONF and HAVE_GSETTINGS.

2011-07-01  Glenn Morris  <rgm@gnu.org>

	* configure.in (SETTINGS_CFLAGS, SETTINGS_LIBS) [HAVE_GCONF]: Fix typo.

2011-06-30  Lars Magne Ingebrigtsen  <larsi@gnus.org>

	* configure.in (HAVE_GSETTINGS): Fix syntax for GSETTINGS tests,
	which made ./configure infloop.

2011-06-30  Jan Djärv  <jan.h.d@swipnet.se>

	* configure.in (gsettings): New option and check for GSettings.

2011-06-29  Glenn Morris  <rgm@gnu.org>

	* configure.in: Try to test for the required crt*.o files.

2011-06-27  Bill Wohler  <wohler@newt.com>

	* .bzrignore: Add lisp/mh-e/mh-autoloads.el and lisp/mh-e/mh-cus-load.el.

2011-06-25  Paul Eggert  <eggert@cs.ucla.edu>

	Use gnulib's dup2 module instead of rolling our own.
	* Makefile.in (GNULIB_MODULES): Add dup2.
	* configure.in: Do not check for dup2; gnulib does that now.
	* lib/dup2.c, m4/dup2.m4: New files, from gnulib.

2011-06-23  Paul Eggert  <eggert@cs.ucla.edu>

	* lib/getopt.c, lib/stat.c, m4/gl-comp.m4: Merge from gnulib.

2011-06-22  Paul Eggert  <eggert@cs.ucla.edu>

	Use gnulib's alloca-opt module.
	* .bzrignore: Add lib/alloca.h.
	* Makefile.in (GNULIB_MODULES): Add alloca-opt.
	* configure.in (AC_FUNC_ALLOCA): Remove almost all the alloca stuff,
	as gnulib now does that for us.  Put alloca check in config.h.
	Include <alloca.h> before any other include file, for AIX 3.
	* lib/gnulib.mk, m4/gl-comp.m4: Regenerate.
	* lib/alloca.in.h, m4/alloca.m4: New files, from gnulib.

2011-06-21  Leo Liu  <sdl.web@gmail.com>

	* m4/sha256.m4:
	* m4/sha512.m4:
	* m4/gl-comp.m4:
	* lib/u64.h:
	* lib/sha256.c:
	* lib/sha256.h:
	* lib/sha512.c:
	* lib/sha512.h:
	* lib/makefile.w32-in (GNULIBOBJS):
	* lib/gnulib.mk:
	* Makefile.in (GNULIB_MODULES): Add crypto/sha256 and
	crypto/sha512 modules from gnulib.

2011-06-19  Paul Eggert  <eggert@cs.ucla.edu>

	* lib/unistd.in.h, m4/getloadavg.m4: Merge from gnulib.

2011-06-17  Glenn Morris  <rgm@gnu.org>

	* configure.in: Restore the behavior of checking crt-dir only
	when the user specified it (not all platforms use it).

2011-06-16  Paul Eggert  <eggert@cs.ucla.edu>

	* m4/lstat.m4: Merge from gnulib (Bug#8878).

2011-06-16  Miles Bader  <miles@gnu.org>

	* configure.in: Try to determine CRT_DIR automatically when
	using gcc.

2011-06-15  Paul Eggert  <eggert@cs.ucla.edu>

	* lib/ftoastr.c, lib/stdio.in.h, lib/verify.h:
	* lib/gnulib.mk, m4/c-strtod.m4, m4/filemode.m4, m4/getloadavg.m4:
	* m4/getopt.m4, m4/gl-comp.m4, m4/lstat.m4, m4/md5.m4, m4/mktime.m4:
	* m4/readlink.m4, m4/sha1.m4, m4/stat.m4, m4/strftime.m4:
	* m4/strtoull.m4, m4/strtoumax.m4, m4/symlink.m4, m4/time_r.m4:
	Merge from gnulib.

2011-06-14  Jan Djärv  <jan.h.d@swipnet.se>

	* configure.in: Add emacsgtkfixed.o to GTK_OBJ if HAVE_GTK3.

2011-06-08  Paul Eggert  <eggert@cs.ucla.edu>

	* lib/gnulib.mk, m4/gnulib-common.m4: Merge from gnulib.

2011-06-07  Paul Eggert  <eggert@cs.ucla.edu>

	* configure.in: Add --with-wide-int.
	* INSTALL: Mention this.

2011-06-06  Paul Eggert  <eggert@cs.ucla.edu>

	Merge from gnulib.
	* lib/careadlinkat.c, lib/careadlinkat.h, m4/gnulib-common.m4: Merge.

2011-06-02  Paul Eggert  <eggert@cs.ucla.edu>

	* lib/allocator.h, lib/careadlinkat.c: Merge from gnulib.

2011-05-30  Paul Eggert  <eggert@cs.ucla.edu>

	Use 'inline', not 'INLINE'.
	* configure.in (INLINE): Remove.

2011-05-29  Paul Eggert  <eggert@cs.ucla.edu>

	Adjust to recent gnulib change for @GUARD_PREFIX@.
	* lib/makefile.w32-in (getopt_h): Substitute @GUARD_PREFIX@, too.
	All uses of _GL_ for guard prefixes in lib/*.h replaced with
	_@GUARD_PREFIX@_.

2011-05-27  Paul Eggert  <eggert@cs.ucla.edu>

	* lib/getopt.c, lib/intprops.h: Merge from gnulib.

2011-05-24  Glenn Morris  <rgm@gnu.org>

	* Makefile.in (check): Just give a message if no test/ directory.

	* configure.in: Avoid using variables inside AC_CONFIG_FILES.

	* configure.in (OPT_MAKEFILES_IN): Remove.
	(SUBDIR_MAKEFILES): New variable, passed to AC_CONFIG_FILES.
	(SUBDIR_MAKEFILES_IN): New output variable.
	* Makefile.in (OPT_MAKEFILES_IN): Remove.
	(SUBDIR_MAKEFILES_IN): Let configure set it.

2011-05-24  Leo Liu  <sdl.web@gmail.com>

	* m4/sha1.m4:
	* m4/gl-comp.m4:
	* lib/sha1.h:
	* lib/sha1.c:
	* lib/makefile.w32-in (GNULIBOBJS):
	* lib/gnulib.mk:
	* Makefile.in (GNULIB_MODULES): Add crypto/sha1 module.

2011-05-24  Glenn Morris  <rgm@gnu.org>

	* configure.in: Remove test for already configured source directory.
	AM_INIT_AUTOMAKE has already done a more stringent test.  (Bug#953)

	* Makefile.in (TAGS, tags, check): Pass MFLAGS to sub-makes.

2011-05-24  Glenn Morris  <rgm@gnu.org>

	* make-dist: Don't distribute test/.  (Bug#8107)
	* configure.in (OPT_MAKEFILES_IN): New output variable.
	(AC_CONFIG_FILES): Conditionally include test/automated/Makefile.
	* Makefile.in (OPT_MAKEFILES_IN): New, set by configure.
	(SUBDIR_MAKEFILES_IN): Use $OPT_MAKEFILES_IN.
	(check): Give an explicit error if test/ is not present.

	* Makefile.in (SUBDIR_MAKEFILES_IN): New variable.
	(SUBDIR_MAKEFILES): Derive from $SUBDIR_MAKEFILES_IN.
	(Makefile): Use $SUBDIR_MAKEFILES_IN.

2011-05-23  Paul Eggert  <eggert@cs.ucla.edu>

	* lib/verify.h: Merge from gnulib.

2011-05-22  Paul Eggert  <eggert@cs.ucla.edu>

	* lib/intprops.h, lib/stdint.in.h, m4/mktime.m4, m4/readlink.m4:
	Merge from gnulib.

2011-05-21  Andreas Schwab  <schwab@linux-m68k.org>

	* Makefile.in (AUTOMAKE_INPUTS): Add $(srcdir)/lib/gnulib.mk.

2011-05-20  Eli Zaretskii  <eliz@gnu.org>

	* .bzrignore: Add lib/stdio.in-h, lib/stdbool.h, and lib/stdint.h.

	* config.bat: Concatenate lisp.mk onto the end of src/Makefile.

2011-05-20  Glenn Morris  <rgm@gnu.org>

	* configure.in (lisp_frag): New output file.

2011-05-19  Glenn Morris  <rgm@gnu.org>

	* configure.in (NS_SUPPORT, MOUSE_SUPPORT, TOOLTIP_SUPPORT)
	(WINDOW_SUPPORT): Remove output variables that are no longer used.

2011-05-17  Paul Eggert  <eggert@cs.ucla.edu>

	* lib/gnulib.mk:
	* lib/intprops.h:
	* lib/unistd.in.h:
	* m4/inttypes.m4:
	* m4/stdint.m4:
	* m4/unistd_h.m4: Sync from gnulib.

2011-05-14  Glenn Morris  <rgm@gnu.org>

	* configure.in: Treat failure to find an X toolkit the same way we treat
	failure to find X and image support.

2011-05-12  Glenn Morris  <rgm@gnu.org>

	* Makefile.in (src, install-arch-indep, bootstrap-clean)
	(check-declare): Shell portability fixes.  (Bug#8642)

2011-05-09  Teodor Zlatanov  <tzz@lifelogs.com>

	* configure.in: Require GnuTLS 2.6.x or higher.

2011-05-06  Paul Eggert  <eggert@cs.ucla.edu>

	Use C99's va_copy to avoid undefined behavior on x86-64 GNU/Linux.
	* Makefile.in (GNULIB_MODULES): Add stdarg, for va_copy.
	* lib/stdarg.in.h, m4/stdarg.m4: New files, from gnulib.

	* Makefile.in (GNULIB_TOOL_FLAG): Add --conditional-dependencies.
	This new gnulib-tool option saves 'configure' the trouble of
	checking for strtoull when strtoumax exists.

	* configure.in (BITS_PER_LONG_LONG): New macro.

2011-05-05  Glenn Morris  <rgm@gnu.org>

	* Makefile.in (bootstrap-clean): Save config.log.  (Bug#765)
	(top_distclean): Delete config.log~.

2011-04-27  Ben Key  <bkey76@gmail.com>

	* configure.in: Fixed a bug that caused configure with
	--enable-checking=stringoverrun to have no effect.

2011-04-26  Paul Eggert  <eggert@cs.ucla.edu>

	* configure.in: Suppress unnecessary checks for size_t.
	(AC_TYPE_SIZE_T): Define an empty macro, to suppress obsolescent test.
	(size_t): Do not check for this, and do not typedef.  This code
	is never exercised now.

	* Makefile.in (GNULIB_MODULES): Add strtoumax.
	This is needed for the new integer-reading code in lread.c.
	It automatically pulls in the following gnulib files, which
	are used on old-fashioned platforms that don't have strtoumax:
	lib/inttypes.in.h, lib/strtoimax.c, lib/strtol.c, lib/strtoul.c,
	lib/strtoull.c, lib/strtoumax.c, lib/verify.h, m4/inttypes.m4,
	m4/strtoull.m4, m4/strtoumax.m4.
	* .bzrignore: Add lib/inttypes.h.

2011-04-24  Teodor Zlatanov  <tzz@lifelogs.com>

	* configure.in: Check for GnuTLS certificate verify callbacks.

2011-04-20  Stefan Monnier  <monnier@iro.umontreal.ca>

	* Makefile.in (config.status): Don't erase in case of error.
	In case it disappeared, rebuild it with `configure'.

2011-04-20  Ken Brown  <kbrown@cornell.edu>

	* configure.in (use_mmap_for_buffers): Set to yes on Cygwin.

2011-04-12  Glenn Morris  <rgm@gnu.org>

	* configure.in: Require ImageMagick >= 6.2.8.  (Bug#7955)

2011-04-09  Paul Eggert  <eggert@cs.ucla.edu>

	* lib/allocator.c: New file, automatically generated by gnulib.

2011-04-07  Glenn Morris  <rgm@gnu.org>

	* autogen/update_autogen: Ignore comment diffs in ldefs-boot.el.

2011-04-06  Eli Zaretskii  <eliz@gnu.org>

	* lib/makefile.w32-in ($(BLD)/careadlinkat.$(O), GNULIBOBJS):
	Revert last change.

2011-04-06  Juanma Barranquero  <lekktu@gmail.com>

	* lib/makefile.w32-in (GNULIBOBJS): Add careadlinkat.$(O).
	($(BLD)/careadlinkat.$(O)): New target.
	($(BLD)/dtoastr.$(O), $(BLD)/getopt.$(O), $(BLD)/getopt1.$(O))
	($(BLD)/strftime.$(O), $(BLD)/time_r.$(O), $(BLD)/md5.$(O)):
	Update dependencies.

2011-04-06  Paul Eggert  <eggert@cs.ucla.edu>

	Fix more problems found by GCC 4.6.0's static checks.

	* configure.in (ATTRIBUTE_FORMAT, ATTRIBUTE_FORMAT_PRINTF): New macros.

	Replace 2 copies of readlink code with 1 gnulib version (Bug#8401).
	* Makefile.in (GNULIB_MODULES): Add careadlinkat.
	* lib/allocator.h, lib/careadlinkat.c, lib/careadlinkat.h:
	* m4/ssize_t.m4: New files, automatically generated from gnulib.

2011-04-06  Glenn Morris  <rgm@gnu.org>

	* autogen/update_autogen: Handle loaddefs-like files as well.
	(usage): Add -l, -C.
	(clean, ldefs_flag, ldefs_in, ldefs_out): New variables.
	With -l, check status of lisp/ as well.
	With -C, clean before building.
	(autoreconf): Only pass -f in the `clean' case.
	(commit): New function.

2011-03-28  Glenn Morris  <rgm@gnu.org>

	* autogen/update_autogen: Pass -f to autoreconf.

	* autogen.sh (get_version): Discard "not found" lines.
	(check_version): Respect $AUTOCONF etc environment variables.

2011-03-27  Glenn Morris  <rgm@gnu.org>

	* configure.in (AC_TYPE_SIGNAL): Remove obsolete macro.
	(AH_BOTTOM): Do not define SIGTYPE.

2011-03-26  Glenn Morris  <rgm@gnu.org>

	* configure.in: Replace obsolete macros AC_TRY_COMPILE, AC_TRY_LINK,
	AC_TRY_RUN with AC_COMPILE_IFELSE, AC_LINK_IFELSE, AC_RUN_IFELSE.

2011-03-25  Andreas Schwab  <schwab@linux-m68k.org>

	* autogen/update_autogen: Remove useless function keyword.

2011-03-25  Eli Zaretskii  <eliz@gnu.org>

	* config.bat: Generate src/config.h and lib/Makefile from
	autogen/config.in and autogen/Makefile.in.

2011-03-25  Glenn Morris  <rgm@gnu.org>

	* compile, config.guess, config.sub, depcomp, install-sh, missing:
	Remove; autoreconf can supply them.
	* Makefile.in (sync-from-gnulib): Don't sync config.sub,
	config.guess, install-sh.  Pass -i to autoreconf.
	* autogen/update_autogen (genfiles): Add compile, config.guess,
	config.sub, depcomp, install-sh, missing.  Pass -i to autoreconf.
	Discard non-error output from autoreconf in -q case.
	* autogen/compile, autogen/config.guess, autogen/config.sub:
	* autogen/depcomp, autogen/install-sh, autogen/missing: New.
	* autogen/copy_autogen: Add compile, config.guess, config.sub, depcomp,
	install-sh, missing.

2011-03-23  Glenn Morris  <rgm@gnu.org>

	* autogen/update_autogen: Fix typo.
	(msg): Remove function; use `exec' instead.

	* Makefile.in (mkdir): Use `install-sh -d' instead of mkinstalldirs.
	(sync-from-gnulib): Don't sync mkinstalldirs.
	* make-dist: Don't distribute mkinstalldirs.

2011-03-23  Paul Eggert  <eggert@cs.ucla.edu>

	Fix more problems found by GCC 4.5.2's static checks.
	* Makefile.in (GNULIB_MODULES): Add socklen.
	* configure.in: Do not check for sys/socket.h, since socklen does that.
	* m4/socklen.m4: New automatically-generated file, from gnulib.

	fakemail: Remove dependency on ignore-value.
	* Makefile.in (GNULIB_MODULES): Add stdio.
	* lib/stdio.in.h, m4/stdio_h.m4: New files, automatically
	imported from gnulib.
	* .bzrignore: Add lib/stdio.h.

2011-03-22  Glenn Morris  <rgm@gnu.org>

	* autogen/copy_autogen: Work from ./ or ../.
	Fix time-stamps.
	* autogen.sh: Doc fix.

2011-03-20  Glenn Morris  <rgm@gnu.org>

	* autogen/: New directory, to be excluded from releases.
	* autogen/copy_autogen, autogen/update_autogen: New scripts.
	* autogen/README: New file.
	* autogen/aclocal.m4, autogen/config.in, autogen/configure:
	* autogen/Makefile.in: Add auto-updated generated files.
	* autogen.sh: No longer a no-op, now it tests for autotools
	and runs them as necessary.
	* configure.in: Default maintainer-mode to on.
	* aclocal.m4, configure, lib/Makefile.in: Remove files.

2011-03-13  Paul Eggert  <eggert@cs.ucla.edu>

	Update for gnulib.
	* Makefile.in (GNULIB_MODULES): Add intprops, as Emacs now
	includes <intprops.h> directly.
	* lib/sys_stat.in.h: New version from Gnulib, which fixes a bug
	when building Emacs on Solaris 9 and running it on Solaris 10.

2011-03-08  Jan Djärv  <jan.h.d@swipnet.se>

	* configure.in: Require 3.0 for --with-gtk3.  Add HAVE_GTK3.

2011-03-07  Chong Yidong  <cyd@stupidchicken.com>

	* Version 23.3 released.

2011-03-06  Glenn Morris  <rgm@gnu.org>

	* configure.in (FREETYPE_LIBS): Actually set it to something.

2011-03-02  Paul Eggert  <eggert@cs.ucla.edu>

	Work around some portability problems with symlinks.

	* Makefile.in (GNULIB_MODULES): Add lstat, readlink, symlink.
	* configure.in (lstat, HAVE_LSTAT): Remove special hack.
	* lib/dosname.h, lib/lstat.c, lib/readlink.c, lib/stat.c:
	* lib/symlink.c, m4/lstat.m4, m4/readlink.m4, m4/stat.m4:
	* m4/symlink.m4:
	New files, automatically generated from gnulib.
	* aclocal.m4, configure, lib/Makefile.in, lib/gnulib.mk:
	* m4/gl-comp.m4, src/config.in, config.sub: Regenerate.

2011-02-26  Eli Zaretskii  <eliz@gnu.org>

	* .bzrignore: Ignore new lib/*.in-h files.

	* config.bat: Rename stdint.in.h and sys_stat.in.h.
	Call depfiles.bat even if lib/deps already exist.

2011-02-25  Paul Eggert  <eggert@cs.ucla.edu>

	* configure, lib/Makefile.in, lib/getopt_int.h, lib/gnulib.mk:
	* lib/stdlib.in.h, m4/stdlib_h.m4: Regenerate to incorporate
	recent changes to configure.in and to gnulib.

2011-02-24  Glenn Morris  <rgm@gnu.org>

	* configure.in: Replace obsolete AC_OUTPUT() with AC_CONFIG_FILES(),
	AC_CONFIG_COMMANDS(), and AC_OUTPUT sans arguments.

2011-02-22  Paul Eggert  <eggert@cs.ucla.edu>

	Assume S_ISLNK etc. work, since gnulib supports this.
	* Makefile.in (GNULIB_MODULES): Add sys_stat.
	* configure.in: Check for lstat and set HAVE_LSTAT=0 if not.
	Pretend to be using the gnulib lstat module for benefit of sys/stat.h.
	* configure, lib/Makefile.in, lib/gnulib.mk: Regenerate.

2011-02-21  Paul Eggert  <eggert@cs.ucla.edu>

	* lib/min-max.h: New file, for "min" and "max".

2011-02-21  Christoph Scholtes  <cschol2112@gmail.com>

	* lib/makefile.w32-in ($(BLD)/md5.$(O)): Add dependency on
	$(EMACS_ROOT)/nt/inc/stdint.h.

2011-02-21  Eli Zaretskii  <eliz@gnu.org>

	* lib/makefile.w32-in ($(BLD)/filemode.$(O)): Move from
	src/makefile.w32-in and adapt.  Depend on stamp_BLD.
	(GNULIBOBJS): Add $(BLD)/filemode.$(O).

2011-02-20  Paul Eggert  <eggert@cs.ucla.edu>

	Import filemode module from gnulib.
	* .bzrignore: Add lib/sys/.
	* Makefile.in (GNULIB_MODULES): Add filemode.
	* lib/Makefile.am (MOSTLYCLEANDIRS): New macro.
	* lib/filemode.c: Renamed from src/filemode.c and regenerated
	from gnulib.  This adds support for some more file types, e.g.,
	Cray DMF migrated files.
	* lisp/emacs-lisp/find-gc.el (find-gc-source-files): Remove filemode.c.
	* lib/filemode.h, lib/sys_stat.in.h, m4/filemode.m4, m4/st_dm_mode.m4:
	* m4/sys_stat_h.m4: New files, generated from gnulib.
	* aclocal.m4, configure, lib/Makefile.in, lib/gnulib.mk, m4/gl-comp.m4:
	Regenerate.

2011-02-20  Eli Zaretskii  <eliz@gnu.org>

	* lib/makefile.w32-in ($(BLD)/md5.$(O)): Don't depend on
	$(EMACS_ROOT)/nt/inc/sys/stat.h.

2011-02-20  Paul Eggert  <eggert@cs.ucla.edu>

	* configure.in (C_WARNINGS_SWITCH): Do not prepend -Wno-pointer-sign.
	This undoes the 2006-01-02 change.  The -Wno-pointer-sign option
	is no longer needed, due to the recent SSDATA and related changes.
	Perhaps -Wno-pointer-sign should also be removed from
	nextstep/Cocoa/Emacs.xcodeproj/project.pbxproj but I have no easy
	way to test this so I left it alone.
	* configure: Regenerate.

2011-02-20  Christoph Scholtes  <cschol2112@gmail.com>

	* lib/makefile.w32-in ($(BLD)/md5.$(O)): New recipe, moved from
	src/makefile.w32-in.

2011-02-20  Paul Eggert  <eggert@cs.ucla.edu>

	Import crypto/md5 and stdint modules from gnulib.
	* aclocal.m4, configure, lib/Makefile.in, lib/gnulib.mk, m4/gl-comp.m4:
	Regenerate.
	* lib/md5.c, lib/md5.h: Rename from src/md5.h and lib/md5.h.
	Import the new versions from gnulib; they assume a C99-style
	<stdint.h>, supplied by the stdint module.
	* lib/stdint.in.h, m4/longlong.m4, m4/stdint.m4, m4/md5.m4: New files,
	imported from gnulib.
	* Makefile.in (MAKEFILE_MODULES): Add crypto/md5.
	* admin/notes/copyright: Remove src/md5.c and src/md5.h as
	special cases.

2011-02-19  Eli Zaretskii  <eliz@gnu.org>

	* .bzrignore: Ignore cxxdefs.h and lib/*.in-h files.
	Add lib/deps/.

	* config.bat: Configure in `lib'.
	Generate *.Po files in lib/deps.

2011-02-18  Paul Eggert  <eggert@cs.ucla.edu>

	Import IRIX 6.5 getloadavg fixes from gnulib.
	* configure, lib/getloadavg.c, m4/getloadavg.m4: Regenerate.

2011-02-16  Paul Eggert  <eggert@cs.ucla.edu>

	Import getloadavg module from gnulib.
	* .bzrignore: Add lib/stdlib.h.
	* Makefile.in (GNULIB_MODULES): Add getloadavg.
	* admin/notes/copyright: Remove src/getloadavg.c as a special case.
	* configure.in (LIBS_SYSTEM): Omit -lkstat on sol2*; gnulib does this.
	(AC_CONFIG_LIBOBJ_DIR, AC_FUNC_GETLOADAVG, GETLOADAVG_FILES):
	Remove; gnulib does this now.
	* lib/getloadavg.c: Rename from src/getloadavg.c, and sync
	from gnulib.  This adds support for several other systems, such
	as Tru64 4.0D, QNX, AIX perfstat, etc.  It also fixes a potential
	buffer overrun on Linux hosts under very high load, and on hosts
	that maintain a channel to the load average file it makes sure
	the file descriptor is close-on-exec (on hosts that support this)
	and is not stdin, stdout, or stderr.
	* lib/stdlib.in.h, m4/getloadavg.m4, m4/stdlib_h.m4: New files,
	from gnulib.
	* aclocal.m4, configure, lib/Makefile.in, lib/gnulib.mk, m4/gl-comp.m4:
	* src/config.in: Regenerate.

2011-02-15  Paul Eggert  <eggert@cs.ucla.edu>

	Merge from gnulib.

	* install-sh: Update to scriptversion 2011-01-19.21.

	2011-02-13  Bruno Haible  <bruno@clisp.org>

	Consistent macro naming for macros that use GCC __attribute__.
	* lib/ignore-value.h (_GL_ATTRIBUTE_DEPRECATED): Rename from
	ATTRIBUTE_DEPRECATED.

	2011-02-12  Bruno Haible  <bruno@clisp.org>

	setlocale: Prefer gnulib's override over libintl's override.
	* lib/gettext.h (setlocale): Redefine to rpl_setlocale if
	GNULIB_defined_setlocale is set.

2011-02-13  Glenn Morris  <rgm@gnu.org>

	* make-dist: Exclude generated file src/globals.h.

2011-02-10  Paul Eggert  <eggert@cs.ucla.edu>

	* arg-nonnull.h, c++defs.h, warn-on-use.h: Fix licenses.
	Sync from gnulib, which has been patched to fix the problem
	with the license notices.  Problem reported by Glenn Morris in
	<http://lists.gnu.org/archive/html/emacs-devel/2011-02/msg00403.html>.

2011-02-09  Stefan Monnier  <monnier@iro.umontreal.ca>

	* .bzrignore: Ignore globals.h and related stamp.

2011-02-09  Paul Eggert  <eggert@cs.ucla.edu>

	* lib/Makefile.in, lib/gnulib.mk: Regenerate.
	This merges the following fix from gnulib:

	2011-02-08  Bruno Haible  <bruno@clisp.org>

	Split large sed scripts, for HP-UX sed.

2011-02-08  Tom Tromey  <tromey@redhat.com>

	* configure: Rebuild.
	* configure.in (NS_OBJC_OBJ): New subst.

2011-02-06  Paul Eggert  <eggert@cs.ucla.edu>

	gnulib: allow multiple gnulib generated replacements to coexist
	This defines a few preprocessor symbols that should not affect Emacs.
	* lib/getopt.in.h, lib/time.in.h, lib/unistd.in.h: Regenerate
	via "make sync-from-gnulib".

	gnulib: undo previous change
	The upstream _HEADERS change was backed out of gnulib (see the
	same thread).  Stay in sync with gnulib.

	gnulib: adjust to upstream _HEADERS change
	* lib/Makefile.am (EXTRA_HEADERS, nodist_pkginclude_HEADERS):
	New empty macros, to accommodate recent changes to gnulib.  See
	<http://lists.gnu.org/archive/html/bug-gnulib/2011-02/msg00068.html>.
	* c++defs.h, lib/Makefile.in, lib/ftoastr.h, lib/getopt.in.h:
	* lib/gnulib.mk, lib/ignore-value.h, lib/stdbool.in.h, lib/stddef.in.h:
	* lib/time.in.h, lib/unistd.in.h:
	Regenerate.

2011-02-05  Paul Eggert  <eggert@cs.ucla.edu>

	sync from gnulib to remove HAVE_STDBOOL_H
	* m4/stdbool.m4 (AC_CHECK_HEADER_STDBOOL): Rename from
	AC_HEADER_STDBOOL.  All uses changed.  Do not define
	HAVE_STDBOOL_H, as gnulib does not need this.  This change is
	imported from the latest Autoconf git.  It was motivated by Emacs,
	which uses gnulib but does not need HAVE_STDBOOL_H.
	* configure, src/config.in: Regenerate.
	* config.guess, config.sub: Sync to 2011-02-02 versions (whitespace)

2011-02-03  Paul Eggert  <eggert@cs.ucla.edu>

	allow C code to suppress warnings about ignored return values
	* Makefile.in (GNULIB_MODULES): Add ignore-value.
	* configure, lib/Makefile.in, lib/gnulib.mk, m4/gl-comp.m4: Regenerate.
	* lib/ignore-value.h: New file.

2011-01-31  Chong Yidong  <cyd@stupidchicken.com>

	* configure.in: Test existence of xaw3d library, not just the
	header (Bug#7642).

2011-01-31  Eli Zaretskii  <eliz@gnu.org>

	* lib/makefile.w32-in (GNULIBOBJS): Add $(BLD)/strftime.$(O) and
	$(BLD)/time_r.$(O).
	($(BLD)/dtoastr.$(O)): Depend on $(EMACS_ROOT)/src/s/ms-w32.h and
	$(EMACS_ROOT)/src/m/intel386.h.
	($(BLD)/strftime.$(O)):
	($(BLD)/time_r.$(O)): Define prerequisites.

2011-01-31  Paul Eggert  <eggert@cs.ucla.edu>

	src/emacs.c now gets version number from configure.in
	* configure.in (version): Set this from $PACKAGE_VERSION,
	which is set from AC_INIT, rather than scouting through src/emacs.c.
	* configure: Regenerate.
	* make-dist (version): Get it from configure.in, not src/emacs.c.

2011-01-30  Paul Eggert  <eggert@cs.ucla.edu>

	strftime: import from gnulib
	* Makefile.in (GNULIB_MODULES): Add strftime.
	* configure.in (AC_FUNC_STRFTIME, my_strftime): Remove; no longer
	needed.
	* aclocal.m4, configure, lib/Makefile.in, lib/gnulib.mk, m4/gl-comp.m4:
	Regenerate.
	* lib/strftime.c, lib/strftime.h, lib/stdbool.in.h: New files,
	imported from gnulib.
	* m4/strftime.m4, m4/stdbool.m4, m4/tm_gmtoff.m4: Likewise.
	This incorporates many changes from gnulib, including simpler
	handling of multibyte formats, porting to mingw32 and other
	platforms, and support for higher-resolution time stamps.
	Emacs does not yet use the higher-resolution interface.

2011-01-30  Paul Eggert  <eggert@cs.ucla.edu>

	gnulib: import mktime and move-if-change fixes from gnulib

	* configure: Regenerate from the following.

	2011-01-30  Paul Eggert  <eggert@cs.ucla.edu>

	mktime: clarify long_int width checking
	* lib/mktime.c (long_int_is_wide_enough): Move this assertion to
	the top level, to make it clearer that the assumption about
	long_int width is being checked.  See
	<http://lists.gnu.org/archive/html/bug-gnulib/2011-01/msg00554.html>.

	2011-01-29  Paul Eggert  <eggert@cs.ucla.edu>

	TYPE_MAXIMUM: avoid theoretically undefined behavior
	* lib/intprops.h (TYPE_MINIMUM, TYPE_MAXIMUM): Do not shift a
	negative number, which the C Standard says has undefined behavior.
	In practice this is not a problem, but might as well do it by the book.
	Reported by Rich Felker and Eric Blake; see
	<http://lists.gnu.org/archive/html/bug-gnulib/2011-01/msg00493.html>.
	* m4/mktime.m4 (AC_FUNC_MKTIME): Likewise.
	* lib/mktime.c (TYPE_MAXIMUM): Redo slightly to match the others.

	mktime: #undef mktime before #defining it
	* lib/mktime.c (mktime) [DEBUG]: #undef mktime before #defining it.

	mktime: systematically normalize tm_isdst comparisons
	* lib/mktime.c (isdst_differ): New function.
	(__mktime_internal): Use it systematically for all isdst comparisons.
	This completes the fix for libc BZ #6723, and removes the need for
	normalizing tm_isdst.
	See <http://sourceware.org/bugzilla/show_bug.cgi?id=6723>
	(not_equal_tm) [DEBUG]: Use isdst_differ here, too.

	mktime: fix some integer overflow issues and sidestep the rest

	This was prompted by a bug report by Benjamin Lindner for MinGW
	<http://lists.gnu.org/archive/html/bug-gnulib/2011-01/msg00472.html>.
	His bug is due to signed integer overflow (0 - INT_MIN), and I
	I scanned through mktime.c looking for other integer overflow
	problems, fixing all the bugs I found.

	Although the C Standard says the resulting code is still not safe
	in the presence of integer overflow, in practice it should be good
	enough for all real-world two's-complement implementations, except
	for debugging environments that deliberately trap on integer
	overflow (e.g., gcc -ftrapv).

	* lib/mktime.c (WRAPV): New macro.
	(SHR): Also check that long_int and time_t shift right in the
	usual way, before using the fast-but-unportable method.
	(TYPE_ONES_COMPLEMENT, TYPE_SIGNED_MAGNITUDE): Remove, no longer
	used.  The code already assumed two's complement, so there's
	no need to test for alternatives.  All uses removed.
	(TYPE_MAXIMUM): Don't rely here on overflow behavior not defined by
	the C standard.  Problem reported by Rich Felker in
	<http://lists.gnu.org/archive/html/bug-gnulib/2011-01/msg00488.html>.
	(twos_complement_arithmetic): Also check long_int and time_t.
	(time_t_avg, time_t_add_ok, time_t_int_add_ok): New functions.
	(guess_time_tm, ranged_convert, __mktime_internal): Use them.
	(__mktime_internal): Avoid integer overflow with unary subtraction
	in two instances where -1 - X is an adequate replacement for -X,
	since the calculations are approximate.

	2011-01-29  Eric Blake  <eblake@redhat.com>

	mktime: avoid infinite loop
	* m4/mktime.m4 (AC_FUNC_MKTIME): Avoid overflow on possibly-signed
	type; behavior is still undefined but portable to all known targets.
	Reported by Rich Felker.

	2011-01-28  Paul Eggert  <eggert@cs.ucla.edu>

	mktime: avoid problems on NetBSD 5 / i386
	* lib/mktime.c (long_int): New type.  This works around a problem
	on NetBSD 5 / i386, where 'long int' and 'int' are both 32 bits
	but time_t is 64 bits, and where I expect the existing code is
	wrong in some cases.
	(leapyear, ydhms_diff, guess_time_tm, __mktime_internal): Use it.
	(ydhms_diff): Bring back the compile-time check for wide-enough
	year and yday.

	mktime: fix misspelling in comment
	* lib/mktime.c (__mktime_internal): Fix misspelling in comment.
	This merges all recent glibc changes of importance.

	2011-01-28  Ralf Wildenhues  <Ralf.Wildenhues@gmx.de>

	move-if-change: cope with concurrent mv of identical file.
	* move-if-change (CMPPROG): Accept environment
	variable as an override for `cmp'.
	(usage): Document CMPPROG.
	Adjust comparison to drop stdout.  Cope with failure of mv if
	the target file exists and is identical to the source, for
	parallel builds.
	Report from H.J. Lu against binutils in PR binutils/12283.

2011-01-29  Eli Zaretskii  <eliz@gnu.org>

	* lib/makefile.w32-in:
	* lib/getopt_.h: New files.

2011-01-28  Paul Eggert  <eggert@cs.ucla.edu>

	improve fix for MS-DOS file name clash
	* Makefile.in (DOS_gnulib_comp.m4): Rename from DOS-gnulib-comp.m4,
	for portability to POSIX make.  Reported by Bruno Haible.
	(sync-from-gnulib): Copy gl-comp.m4 (if present) back to
	gnulib-comp.m4 before running gnulib-tool, to prevent old gnulib
	files from accumulating as garbage.  Also reported by Bruno Haible.

2011-01-27  Paul Eggert  <eggert@cs.ucla.edu>

	fix two m4/gnulib-*.m4 file names that clashed under MS-DOS
	* Makefile.in (DOS-gnulib-comp.m4): New macro.
	(sync-from-gnulib): Rename m4/gnulib-comp.m4 to m4/gl-comp.m4 to avoid
	problems with MS-DOS 8+3 file name restrictions.
	Remove m4/gnulib-cache.m4, as we can live without it.  If we kept
	it, it would also cause problems when extracting Emacs distribution
	tarballs on MS-DOS hosts.
	(ACLOCAL_INPUTS): Adjust to file renaming.
	* aclocal.m4, configure, lib/Makefile.in, src/config.in: Regenerate.
	* config.guess, config.sub: Sync from gnulib.
	* m4/gnulib-cache.m4: Remove from repository.
	* m4/gl-comp.m4: Rename from m4/gnulib-comp.m4.

2011-01-25  Glenn Morris  <rgm@gnu.org>

	* README: Add a note about ranges in copyright years.

	* configure.in: Set CANNOT_DUMP on ia64 hpux (port from emacs-23).

2011-01-25  Peter O'Gorman  <bug-gnu-emacs@mlists.thewrittenword.com>  (tiny change)

	* configure.in: Add HP-UX on IA64 (Bug#6811).

2011-01-24  Paul Eggert  <eggert@cs.ucla.edu>

	Remove HAVE_RAW_DECL_CHOWN etc. from config.h
	* Makefile.in (sync-from-gnulib): Remove m4/warn-on-use.m4,
	as it is no longer needed.
	* aclocal.m4, configure, lib/Makefile.in, src/config.in: Regenerate.
	* configure.in: Invoke the new gnulib macro
	gl_ASSERT_NO_GNULIB_POSIXCHECK, which removes the need for
	warn-on-use.m4 and for the HAVE_RAW_DECL_* symbols in config.h.
	* m4/getopt.m4: Sync from gnulib; this removes the need for
	HAVE_DECL_OPTRESET and HAVE_DECL_GETOPT_CLIP from config.h.
	* m4/gnulib-common.m4 (gl_ASSERT_NO_GNULIB_POSIXCHECK):
	New macro, synced from gnulib.
	* m4/warn-on-use.m4: Remove.

2011-01-22  Paul Eggert  <eggert@cs.ucla.edu>

	aclocal.m4: put this file back into repository
	This way, we don't have to assume that the maintainer has
	the automake package installed.  See
	<http://lists.gnu.org/archive/html/emacs-devel/2011-01/msg00746.html>.
	* .bzrignore: Remove aclocal.m4, undoing the previous change.
	* Makefile.in (top_maintainer_clean): Do not remove aclocal.m4,
	undoing the previous change.
	* aclocal.m4: New file (actually, resurrected).

2011-01-22  Miles Bader  <miles@gnu.org>

	* configure.in: Don't zero-out FONTCONFIG_CFLAGS and
	FONTCONFIG_LIBS when building with XFT (doing so is incorrect, as
	Emacs directly uses fontconfig, and breaks building when using a
	strict linker).

2011-01-21  Paul Eggert  <eggert@cs.ucla.edu>

	src/config.in: shrink slightly
	* configure.in: Invoke the new gnulib macro gl_ASSERT_NO_GNULIB_TESTS.
	This makes src/config.in a bit smaller, by removing identifiers
	like GNULIB_TEST_MKTIME that Emacs does not need.
	* m4/getopt.m4, m4/gnulib-common.m4, m4/include_next.m4:
	* m4/multiarch.m4, m4/stddef_h.m4, m4/time_h.m4, m4/unistd_h.m4:
	Sync from gnulib.  This removes a few more unnecessary symbols from
	src/config.in, such as AA_APPLE_UNIVERSAL_BUILD and HAVE_STDDEF_H.
	* configure, src/config.in: Regenerate.

	aclocal.m4: tweaks to regenerate more conveniently
	This attempts to act better when the source is in a weird state.  See
	<http://lists.gnu.org/archive/html/emacs-devel/2011-01/msg00734.html>.
	* Makefile.in (am--refresh): Add aclocal.m4, configure, config.in.
	* .bzrignore: Add aclocal.m4.

2011-01-20  Paul Eggert  <eggert@cs.ucla.edu>

	aclocal.m4: omit auto-generated file from repository
	* Makefile.in (top_maintainer_clean): Remove aclocal.m4; this undoes
	the most recent change here.
	* aclocal.m4: Remove from bzr repository.  This file is
	auto-generated and isn't needed to run 'configure'.  See
	<http://lists.gnu.org/archive/html/emacs-devel/2011-01/msg00698.html>.

2011-01-19  Paul Eggert  <eggert@cs.ucla.edu>

	Minor Makefile.in tweaks to build from gnulib better.
	<http://lists.gnu.org/archive/html/emacs-devel/2011-01/msg00673.html>
	* Makefile.in (sync-from-gnulib): Also run autoreconf -I m4.
	(top_maintainer_clean): Don't remove aclocal.m4.

2011-01-18  Paul Eggert  <eggert@cs.ucla.edu>

	Minor cleanups for 'bzr status'
	* .bzrignore: Add emacs-*/, the output of make-dist, and stamp-h1,
	the output of config.guess.
	* Makefile.in (top_distclean): Remove stamp-h1 too.

	* configure.in (HAVE_ATTRIBUTE_ALIGNED): Arrange for this to be
	defined if the compiler supports GCC-style __attribute__
	((__aligned__ ...)).  IBM AIX and Oracle Solaris Studio support
	this syntax.

2011-01-17  Paul Eggert  <eggert@cs.ucla.edu>

	Makefile.in: tidy up the building of lib
	* Makefile.in (am--refresh): Mark as .PHONY.
	(top_maintainer_clean): Don't remove lib/gnulib.mk m4/gnulib-cache.m4,
	as they're not rebuilt unless you do a "make sync-from-gnulib"
	and the former is needed for "configure".
	(maintainer-clean): Don't recurse into lib, as "make bootstrap-clean"
	has already removed lib/Makefile.

	* Makefile.in (GNULIB_MODULES): Change ftoastr to dtoastr.
	This avoids building ftoastr and ldtoastr, which aren't needed.  See
	<http://lists.gnu.org/archive/html/bug-gnulib/2011-01/msg00199.html>.

	* .bzrignore: Add .h files that are host-dependent.
	Add lib/.deps/, lib/arg-nonnull.h, lib/c++defs.h, lib/getopt.h,
	lib/time.h, lib/unistd.h, lib/warn-on-use.h.  These are
	host-dependent and are built as part of an ordinary 'make', and
	should not be checked in.

	* lib/Makefile.in: Regenerate.
	* lib/COPYING: New file, a copy of COPYING.

	* configure: Regenerate.
	* configure.in (AC_USE_SYSTEM_EXTENSIONS): Remove: gnulib does this.

	Regenerate.
	* lib/getopt.c, lib/getopt.in.h, lib/getopt1.c, lib/getopt_int.h:
	* lib/gettext.h, lib/unistd.in.h, m4/unistd_h.m4:
	New files, copied from gnulib by gnulib-tool.
	* aclocal.m4, configure, lib/Makefile.in, m4/getopt.m4:
	* m4/gnulib-cache.m4, m4/gnulib-comp.m4, src/config.in:
	Regenerate.

	Use gnulib's getopt-gnu module.
	* Makefile.in (GNULIB_MODULES): Add getopt-gnu.
	(AUTOCONF_INPUTS): Remove getopt.m4; aclocal.m4 is a good-enough
	representative of the dependencies.
	* configure.in: Do not configure getopt, as gnulib does that now.
	* make-dist: Do not worry about lib-src/getopt.h, as gnulib handles
	getopt now, in lib.

	Regenerate.
	* arg-nonnull.h, c++defs.h, lib/mktime-internal.h, lib/mktime.c:
	* lib/stddef.in.h, lib/time.h, lib/time.in.h, lib/time_r.c:
	* m4/extensions.m4, m4/include_next.m4, m4/mktime.m4:
	* m4/multiarch.m4, m4/stddef_h.m4, m4/time_h.m4, m4/time_r.m4:
	* m4/extensions.m4, m4/include_next.m4, m4/mktime.m4, m4/multiarch.m4:
	* m4/stddef_h.m4, m4/time_h.m4, m4/time_r.m4, m4/warn-on-use.m4:
	* m4/wchar_t.m4, warn-on-use.h:
	New files, copied from gnulib by gnulib-tool.
	* aclocal.m4, configure, lib/Makefile.in, lib/gnulib.mk:
	* m4/gnulib-cache.m4, m4/gnulib-comp.m4, src/config.in:
	Regenerate.

	Use gnulib's mktime module.
	* Makefile.in (GNULIB_MODULES): Add mktime.
	* configure.in: Remove code no longer needed, as gnulib now does it.
	(AC_CHECK_FUNCS): Remove mktime.
	(AC_FUNC_MKTIME, BROKEN_MKTIME): Remove.
	(__restrict): Remove, as this now gets in the way of the C99
	support for 'restrict' pulled in by the gnulib mktime module.
	Code should now use 'restrict' and not '__restrict".
	(mktime): Remove.
	* make-dist: Put gnulib-generated files arg-nonnull.h, c++defs.h,
	and warn-on-use.h into the distribution.

	Regenerate.
	* lib/dtoastr.c, lib/ftoastr.c, lib/ftoastr.h, lib/intprops.h:
	* lib/ldtoastr.c, m4/c-strtod.m4:
	New files, copied from gnulib by gnulib-tool.
	* lib/dummy.c: Remove.
	* aclocal.m4, configure, lib/Makefile.in, lib/gnulib.mk:
	* m4/gnulib-cache.m4, m4/gnulib-comp.m4, src/config.in:
	Regenerate.

	Use gnulib's ftoastr module.
	* Makefile.in (GNULIB_MODULES): Add ftoastr.  Remove dummy.

	Regenerate.
	* aclocal.m4, compile, depcomp, lib/Makefile.in, lib/dummy.c:
	* lib/gnulib.mk, m4/00gnulib.m4, m4/gnulib-cache.m4:
	* m4/gnulib-common.m4, m4/gnulib-comp.m4, m4/gnulib-tool.m4, missing:
	New files, generated automatically, with 'make sync-from-gnulib'
	followed by 'make'.
	* configure, lisp/dired.el, src/config.in: Regenerate.

	Automate syncing from gnulib.
	* INSTALL, README: Document new subdirectory 'lib'.
	* Makefile.in (SUBDIR): Add lib.
	(SUBDIR_MAKEFILES): Add lib/Makefile.
	(lib-src, src, TAGS, tags): Depend on lib.
	(gnulib_srcdir, GNULIB_MODULES, GNULIB_TOOL_FLAGS): New macros.
	($(gnulib_srcdir)): New rule.
	(sync-from-gnulib): New rule, which is .PHONY.
	(lib): New rule, which is like lib-src.
	(Makefile): Depend on lib/Makefile.in.
	(AUTOCONF_INPUTS): Depend on aclocal.m4.
	(ACLOCAL_INPUTS, AUTOMAKE_INPUTS): New macros.
	($(srcdir)/aclocal.m4, $(srcdir)/lib/Makefile.in): New rules.
	(am--refresh): New rule, to pacify Automake.
	(mostlyclean, clean, distclean, bootstrap-clean, maintainer-clean):
	Clean lib, too.
	(top_maintainer_clean): New macro, to remove gnulib-tool and Automake
	droppings.
	(maintainer-clean, extraclean): Use it.
	* configure.in: Initialize for automake and gnulib, by invoking
	AM_INIT_AUTOMAKE, AM_PROG_CC_C_O, gl_EARLY, and gl_INIT.  Output
	lib/Makefile, too.  Use automake to build gnulib, as gnulib works
	more conveniently with automake.
	* lib/Makefile.am: New file.
	* make-dist: Also put into the distribution aclocal.m4,
	compile, depcomp, missing, and the files under lib/.

2011-01-15  Glenn Morris  <rgm@gnu.org>

	* Makefile.in (epaths-force): No more arch-tag to edit.

2011-01-15  Chong Yidong  <cyd@stupidchicken.com>

	* configure.in: Bump min libxml2 version to 2.6.17 (Bug#7603).

2011-01-14  Paul Eggert  <eggert@cs.ucla.edu>

	* make-dist: Distribute test/ files too.
	Distribute every file under test/ that is under version control,
	using patterns like *.el to capture files that are added later.
	Without this change, "configure" would fail, because it would
	attempt to build from a Makefile.in that was not distributed.

2011-01-13  Christian Ohler  <ohler@gnu.org>

	* Makefile.in (INFO_FILES): Add ERT.

	* Makefile.in (check): Run tests in test/automated.

	* Makefile.in:
	* configure.in: Add test/automated/Makefile.

2011-01-07  Paul Eggert  <eggert@cs.ucla.edu>

	* install-sh, mkinstalldirs, move-if-change: Update from master
	source in gnulib.

	* config.guess, config.sub: Updated from master source.

2011-01-05  Andreas Schwab  <schwab@linux-m68k.org>

	* configure.in: Check for __builtin_unwind_init.

2011-01-05  Glenn Morris  <rgm@gnu.org>

	* configure.in (HAVE_MAKEINFO): New output variable.
	(MAKEINFO): Reset to "makeinfo" if not found.
	* Makefile.in (install-arch-indep, info):
	Replace MAKEINFO = off with HAVE_MAKEINFO = no.

2010-12-29  Ulrich Mueller  <ulm@gentoo.org>

	* configure.in: Make gameuser configurable (Bug#7717).

2010-12-15  Glenn Morris  <rgm@gnu.org>

	* Makefile.in (install-arch-dep, uninstall): Remove code relating to the
	long absent lib-src/fns-*.el.

2010-12-11  Glenn Morris  <rgm@gnu.org>

	* make-dist: Exclude etc/*.pyc.

2010-12-10  Andreas Schwab  <schwab@linux-m68k.org>

	* configure.in: Don't double machfile in final message.

2010-12-04  Chong Yidong  <cyd@stupidchicken.com>

	* configure.in: Fix last change.

2010-12-04  Andreas Schwab  <schwab@linux-m68k.org>

	* configure.in: Remove reference to removed machine description
	files and allow $machine and $machfile to be empty.
	Substitute M_FILE/S_FILE instead of machfile/opsysfile.

2010-12-03  Glenn Morris  <rgm@gnu.org>

	* make-dist: Remove EMACS_UNIBYTE unsetting; it does nothing.

2010-11-23  Dan Nicolaescu  <dann@ics.uci.edu>

	* configure.in <AC_CHECK_HEADERS>: Remove sys/ioctl.h.
	(EXTERNALLY_VISIBLE): New definition.

2010-11-21  Dan Nicolaescu  <dann@ics.uci.edu>

	* configure.in (INLINE): Do not depend on OPTIMIZE, unused.

2010-11-15  Dan Nicolaescu  <dann@ics.uci.edu>

	* configure.in: Do not check for unconditionally included headers.

2010-11-09  Stefan Monnier  <monnier@iro.umontreal.ca>

	* .dir-locals.el (log-edit-mode): Set log-edit-rewrite-fixes.

2010-11-09  Michael Albinus  <michael.albinus@gmx.de>

	* configure.in: Don't write a warning for D-Bus anymore.

2010-11-06  Andreas Schwab  <schwab@linux-m68k.org>

	* configure.in: Fix indentation.

2010-10-31  Ken Brown  <kbrown@cornell.edu>

	* configure.in (checking whether localtime caches TZ):
	Use unsetenv instead of modifying environment directly.

2010-10-25  Andreas Schwab  <schwab@linux-m68k.org>

	* configure.in (checking for -znocombreloc): Use AC_LANG_PROGRAM
	to avoid warning.

2010-10-24  Lars Magne Ingebrigtsen  <larsi@gnus.org>

	* configure.in: Remove the BROKEN annotation from GnuTLS.

2010-10-22  Glenn Morris  <rgm@gnu.org>

	* make-dist: Avoid listing .el files twice.  Don't try to run
	autoconf if --no-update.

2010-10-20  Glenn Morris  <rgm@gnu.org>

	* make-dist: No longer create lisp/MANIFEST.

2010-10-14  Glenn Morris  <rgm@gnu.org>

	* BUGS, INSTALL.BZR, README: Updates.

2010-10-13  Glenn Morris  <rgm@gnu.org>

	* make-dist: Remove --compress.  Check for the appropriate
	gzip-like executable, and if not found, don't compress.
	Check version number in README, don't change it.
	Use find for nt/inc/*.h.

2010-10-12  Dan Nicolaescu  <dann@ics.uci.edu>

	* configure (ns_appdir, OLDXMENU, TOOLTIP_SUPPORT):
	Remove trailing / from directory names.

2010-10-12  Glenn Morris  <rgm@gnu.org>

	* make-dist: Update and simplify.

2010-10-12  Eli Zaretskii  <eliz@gnu.org>

	* make-dist: Don't distribute src/buildobj.h.  (Bug#7167)

2010-10-10  Dan Nicolaescu  <dann@ics.uci.edu>

	* configure.in (PROFILING_LDFLAGS): Do not define, remove all uses.

2010-10-09  Glenn Morris  <rgm@gnu.org>

	* make-dist: No more doc/emacs/*.texi.in.

	* configure.in (AC_OUTPUT): Remove doc/emacs/emacsver.texi.

2010-10-09  Glenn Morris  <rgm@gnu.org>

	* configure.in: Combine some conditionals.

	* configure.in (AC_OUTPUT): Add doc/emacs/emacsver.texi.
	* make-dist: Include doc/emacs/*.texi.in.

	* INSTALL, make-dist: Remove references to b2m.
	* Makefile.in (MAN_PAGES): Remove b2m.1.

2010-10-05  Glenn Morris  <rgm@gnu.org>

	* .dir-locals.el: The Emacs convention is sentence-end-double-space.

2010-10-03  Dan Nicolaescu  <dann@ics.uci.edu>

	* configure.in (NO_INLINE, noinline): Move here from src/xterm.c.

2010-10-01  Dan Nicolaescu  <dann@ics.uci.edu>

	* configure.in: Include stdlib.h and string.h unconditionally.

2010-09-29  Romain Francoise  <romain@orebokech.com>

	* configure.in: Don't enable ImageMagick unless HAVE_X11.

2010-09-28  Glenn Morris  <rgm@gnu.org>

	* configure.in (HAVE_GNUTLS): Add a description to make autoheader
	happy.

2010-09-27  Lars Magne Ingebrigtsen  <larsi@gnus.org>

	* configure.in: Enable imagemagick by default.

2010-09-26  Lars Magne Ingebrigtsen  <larsi@gnus.org>

	* configure.in (HAVE_GNUTLS): Don't break if we don't have the
	GnuTLS libraries.

2010-09-26  Teodor Zlatanov  <tzz@lifelogs.com>

	* configure.in: Set up GnuTLS.

2010-09-22  Chong Yidong  <cyd@stupidchicken.com>

	* configure.in: Announce whether libxml2 is linked to.

2010-09-20  Dan Nicolaescu  <dann@ics.uci.edu>

	* configure.in (LINKER): Rename to LD_FIRSTFLAG, do not include $(CC).

2010-09-18  Eli Zaretskii  <eliz@gnu.org>

	* config.bat: Detect that libxml2 is installed and if so, build
	with it.

2010-09-13  Lars Magne Ingebrigtsen  <larsi@gnus.org>

	* configure.in (HAVE_LIBXML2): Check that the libxml2 we found can
	be used.  This fixes a conf problem on Mac OS X.

2010-09-10  Lars Magne Ingebrigtsen  <larsi@gnus.org>

	* configure.in: Check for libxml2.

2010-09-09  Glenn Morris  <rgm@gnu.org>

	* make-dist: No more TODO files under lisp/.

2010-09-04  Eli Zaretskii  <eliz@gnu.org>

	* config.bat: Produce lisp/gnus/_dir-locals.el from
	lisp/gnus/.dir-locals.el.

2010-08-23  Andreas Schwab  <schwab@linux-m68k.org>

	* configure.in: Fix check for librsvg, imagemagick and
	MagickExportImagePixels.

2010-08-18  Joakim Verona  <joakim@verona.se>

	* Makefile.in, configure.in: Checks for ImageMagick.

2010-08-10  Dan Nicolaescu  <dann@ics.uci.edu>

	* configure.in (AC_PREREQ): Require autoconf 2.65.

2010-08-09  Dan Nicolaescu  <dann@ics.uci.edu>

	* configure.in (AC_PREREQ): Require autoconf 2.66 to stop version churn.

2010-08-09  Andreas Schwab  <schwab@linux-m68k.org>

	* configure.in: Add AC_C_BIGENDIAN.

2010-08-09  Dan Nicolaescu  <dann@ics.uci.edu>

	* configure.in (ORDINARY_LINK): Use on hpux* too.

2010-08-06  Jan Djärv  <jan.h.d@swipnet.se>

	* configure.in: Check for util.h.
	Use -Wimplicit-function-declaration if compiler supports it.

2010-08-05  Eli Zaretskii  <eliz@gnu.org>

	* configure.in (UNEXEC_OBJ): Rename unexec.o => unexcoff.o.

2010-08-04  Andreas Schwab  <schwab@linux-m68k.org>

	* configure.in: Restore accidentally removed use of
	GCC_TEST_OPTIONS/NON_GCC_TEST_OPTIONS.

2010-07-29  Chad Brown  <yandros@mit.edu>

	* configure.in: Check for dirent.h.

2010-07-29  Dan Nicolaescu  <dann@ics.uci.edu>

	* configure.in: Remove reference to usg5-4, unused.

2010-07-25  Andreas Schwab  <schwab@linux-m68k.org>

	* configure.in: Check for __executable_start.

2010-07-24  Ken Brown  <kbrown@cornell.edu>

	* configure.in (LINKER, LIB_GCC): Remove cygwin special cases (Bug#6715)

2010-07-24  Juanma Barranquero  <lekktu@gmail.com>

	* .bzrignore, .gitignore: Ignore README.W32 on the root directory.

2010-07-24  Ken Brown  <kbrown@cornell.edu>  (tiny change)

	* configure.in (START_FILES) [cygwin]: Set to pre-crt0.o (Bug#6715).

2010-07-12  Andreas Schwab  <schwab@linux-m68k.org>

	* configure.in (C_WARNINGS_SWITCH, PROFILING_CFLAGS)
	(PROFILING_LDFLAGS): Substitute, don't add them to CFLAGS/LDFLAGS.
	(C_OPTIMIZE_SWITCH): Remove.
	(TEMACS_LDFLAGS2): Add ${PROFILING_LDFLAGS}.

2010-07-11  Andreas Schwab  <schwab@linux-m68k.org>

	* configure.in: Don't check for index and rindex, check for strchr
	and strrchr.  Define strchr and strrchr as index and rindex,
	resp., in src/config.h if not available.

2010-07-08  Dan Nicolaescu  <dann@ics.uci.edu>

	* configure.in: Use -Wold-style-definition if available.
	This helps with the transition to standard C code, it can be
	removed when done.

	* configure.in (PRE_EDIT_LDFLAGS, POST_EDIT_LDFLAGS): Remove.

	* configure.in (UNEXEC_OBJ): Add comment about values for MSDOS
	and MSWindows.

2010-07-07  Andreas Schwab  <schwab@linux-m68k.org>

	* configure.in: Don't check for bcopy, bcmp, bzero.  Don't include
	<strings.h> and don't define bcopy, bzero, BCMP in config.h.

2010-07-07  Dan Nicolaescu  <dann@ics.uci.edu>

	* configure.in (getenv): Remove K&R declaration.

2010-07-02  Jan Djärv  <jan.h.d@swipnet.se>

	* configure.in: Remove define __P.

2010-07-02  Dan Nicolaescu  <dann@ics.uci.edu>

	* configure.in (--enable-use-lisp-union-type): New flag.

2010-06-30  Dan Nicolaescu  <dann@ics.uci.edu>

	Fix CFLAGS for non-GCC compilers.
	* configure.in (CFLAGS): Always use -g like it was done before the
	2010-03-30 change.
	(REAL_CFLAGS): Use CFLAGS for non-GCC to get optimization flags.
	(Bug#6538)

2010-06-30  Glenn Morris  <rgm@gnu.org>

	* configure.in (HAVE_SOUND, HAVE_X_I18N, HAVE_X11R6_XIM):
	Set with AC_DEFINE rather than AH_BOTTOM.

	* configure.in (C_OPTIMIZE_SWITCH, CANNOT_DUMP, SYSTEM_MALLOC):
	(USE_MMAP_FOR_BUFFERS, C_WARNING_SWITCH, CFLAGS, REAL_CFLAGS):
	Set with shell, not cpp.
	(LIBX): Remove, just use -lX11 in the one place this was used.
	(cannot_dump): Replace with CANNOT_DUMP.

2010-06-28  Jan Djärv  <jan.h.d@swipnet.se>

	* configure.in: Add --with-x-toolkit=gtk3.  Remove HAVE_GTK_MULTIDISPLAY,
	check for gtk_file_chooser_dialog_new, and HAVE_GTK_FILE_BOTH (implied
	by minimum required Gtk+ 2.6).  Add checks for functions introduced
	in Gtk+ 2.14 or newer (bug#6505).

2010-06-26  Eli Zaretskii  <eliz@gnu.org>

	* config.bat: Remove white space around "+" in COPY commands.

2010-06-23  Glenn Morris  <rgm@gnu.org>

	* info/dir: Start descriptions in column 32, per Texinfo convention.

2010-06-16  Chong Yidong  <cyd@stupidchicken.com>

	* INSTALL: Update font information (Bug#6389).

2010-06-16  Glenn Morris  <rgm@gnu.org>

	* INSTALL: General update.

2010-06-12  Glenn Morris  <rgm@gnu.org>

	* Makefile.in (install-arch-indep): Delete any old info .gz files first.

2010-06-11  Glenn Morris  <rgm@gnu.org>

	* configure.in (--without-compress-info): New option.
	(GZIP_INFO): New output variable.

	* Makefile.in (GZIP_INFO): New, set by configure.
	(install-arch-indep): Don't gzip info pages if GZIP_INFO is nil.
	Handle man pages in the same way.

2010-06-10  Glenn Morris  <rgm@gnu.org>

	* Makefile.in (install-arch-indep): Gzip the info files too.

	* make-dist: Remove references to non-existent directories and files.

2010-06-08  Dan Nicolaescu  <dann@ics.uci.edu>

	* configure.in: Include <strings.h> and <string.h> instead of
	"strings.h" and "string.h".

2010-06-06  Dan Nicolaescu  <dann@ics.uci.edu>

	* configure.in: Remove code dealing with BSTRING.

2010-06-03  Dan Nicolaescu  <dann@ics.uci.edu>

	* configure.in (AC_PREREQ): Require autoconf 2.65.

	* configure.in (unxec): Do not define and substitute.
	(UNEXEC_OBJ): New output variable, replaces cpp UNEXEC.

2010-06-03  Glenn Morris  <rgm@gnu.org>

	* configure.in (AH_BOTTOM): Remove NOT_C_CODE test, it is always true.

2010-06-02  Dan Nicolaescu  <dann@ics.uci.edu>

	Fix alloca definition when using gcc on non-gnu systems.
	* configure.in: Use the code sequence indicated by "info autoconf"
	for alloca (bug#6170).

2010-05-30  Stefan Monnier  <monnier@iro.umontreal.ca>

	* .bzrignore: Ignore new files from trunk, which appear if you use
	colocated branches (i.e. "bzr switch").

2010-05-28  Glenn Morris  <rgm@gnu.org>

	* configure.in: Simplify some of the $canonical tests.

2010-05-27  Glenn Morris  <rgm@gnu.org>

	* config.bat: Do not preprocess src/Makefile.in.

	* configure.in: Do not preprocess src/Makefile.in.
	(cpp_undefs, CPP_NEED_TRADITIONAL): Remove.
	(AC_EGREP_CPP): Test no longer needed.

	* make-dist: No more Makefile.c files.

2010-05-26  Glenn Morris  <rgm@gnu.org>

	* configure.in (YMF_PASS_LDFLAGS): Remove.
	(PRE_EDIT_LDFLAGS, POST_EDIT_LDFLAGS): New output variables.

	* configure.in (CPPFLAGS, CFLAGS, REAL_CFLAGS):
	Add $GNUSTEP_LOCAL_HEADERS.
	(LDFLAGS, LD_SWITCH_SYSTEM_TEMACS): Add $GNUSTEP_LOCAL_LIBRARIES.

	* configure.in (NS_IMPL_GNUSTEP_INC, NS_IMPL_GNUSTEP_TEMACS_LDFLAGS)
	(GNUSTEP_MAKEFILES): Remove.
	(LD_SWITCH_SYSTEM_TEMACS): Move NS_IMPL_GNUSTEP_TEMACS_LDFLAGS
	stuff to here.

2010-05-25  Glenn Morris  <rgm@gnu.org>

	* configure.in (LD_SWITCH_SYSTEM): Move some gnu-linux stuff...
	(LD_SWITCH_SYSTEM_TEMACS): ... to here.

	* configure.in (LD_SWITCH_SYSTEM_EXTRA): Remove.
	(LD_SWITCH_SYSTEM_TEMACS): Put darwin stuff from LD_SWITCH_SYSTEM_EXTRA
	here instead.

2010-05-24  Romain Francoise  <romain@orebokech.com>

	* make-dist: Look for version in src/emacs.c.
	Use lisp/subr.el rather than lisp/version.el for location check.

2010-05-21  Glenn Morris  <rgm@gnu.org>

	* configure.in (MKDEPDIR): Parallel build tweak.

	* configure.in (ns_frag): New output file.

	* configure.in (OLDXMENU): Set to "nothing" if !HAVE_X11 || USE_GTK.
	(OLDXMENU_TARGET): Set to empty if USE_GTK.

	* configure.in (cannot_dump): New output variable.

2010-05-20  enami tsugutomo  <tsugutomo.enami@jp.sony.com>

	* configure.in: On NetBSD, if terminfo is found, use it in
	preference to termcap.  (Bug#6190)

2010-05-20  Glenn Morris  <rgm@gnu.org>

	* make-dist (src): Include *.mk.
	* config.bat: Concatenate deps.mk onto the end of src/Makefile.
	* configure.in (DEPFLAGS, MKDEPDIR): New output variables.
	(deps_frag): New output file.
	(AUTO_DEPEND): Remove this definition.

	* configure.in (--with-gtk, --with-gcc): Remove option stubs.

2010-05-19  Glenn Morris  <rgm@gnu.org>

	* configure.in (LINKER, YMF_PASS_LDFLAGS): New output variables.
	(ORDINARY_LINK): New AC_DEFINE.
	(LIB_GCC): No need to set if ORDINARY_LINK.

2010-05-18  Glenn Morris  <rgm@gnu.org>

	* configure.in (POST_ALLOC_OBJ) [cygwin]: Omit vm-limit.o.
	(POST_ALLOC_OBJ) [!cygwin]: Set to empty.

	* config.bat (RALLOC_OBJ): Edit to empty if sys_malloc.
	* configure.in (REL_ALLOC): Unset on gnu, gnu-linux if DOUG_LEA_MALLOC.
	(RALLOC_OBJ): New output variable.

	* config.bat (GMALLOC_OBJ, VMLIMIT_OBJ): Edit to empty if sys_malloc.
	* configure.in (GMALLOC_OBJ, VMLIMIT_OBJ): New output variables.

2010-05-17  Stefan Monnier  <monnier@iro.umontreal.ca>

	* Makefile.in (src): Provide the name of the VCS file that witnesses
	a pull.
	($(srcdir)/src/config.in): Handle accidental removal of src/config.in.

2010-05-17  Glenn Morris  <rgm@gnu.org>

	* configure.in (OLDXMENU_DEPS): New output variable.

2010-05-16  Glenn Morris  <rgm@gnu.org>

	* configure.in (ns_appbindir, ns_appresdir): Set using $ns_appdir.

	* configure.in (ns_appdir, ns_appbindir): Add trailing "/" to value.
	* Makefile.in (install-arch-dep): Update for above change.

	* Makefile.in (ns_appdir): Remove.
	(install-arch-dep): Test $ns_appresdir instead of $ns_appdir.

	* configure.in (TEMACS_LDFLAGS2): New output variable.

	* configure.in (NS_IMPL_GNUSTEP_TEMACS_LDFLAGS): New output variable.
	(START_FILES): Set to empty if NS_IMPL_GNUSTEP.
	(GNUSTEP_SYSTEM_HEADERS, GNUSTEP_SYSTEM_LIBRARIES): Do not output,
	nothing uses.

2010-05-16  Dan Nicolaescu  <dann@ics.uci.edu>

	* configure.in: Remove references to usg5-4 and bsd-common, $opsys
	does not use them.
	(X11R5_INHIBIT_I18N): Remove, unused.

2010-05-15  Glenn Morris  <rgm@gnu.org>

	* configure.in (LIBXMENU): Set to empty if !HAVE_X_WINDOWS.

	* configure.in (FONT_OBJ): Set to empty if !HAVE_X_WINDOWS.

2010-05-15  Ken Raeburn  <raeburn@raeburn.org>

	* configure.in: Look for version string in its new location.

2010-05-15  Eli Zaretskii  <eliz@gnu.org>

	* config.bat: Remove support for DJGPP v1.x.

2010-05-15  Glenn Morris  <rgm@gnu.org>

	* configure.in (OLDXMENU_TARGET): New output variable.

	* Makefile.in (install-arch-dep): Update odd NS rule for Emacs version.

	* Makefile.in (install-arch-indep): Remove references to RCS, CVS,
	and other files that no longer exist.

2010-05-14  Glenn Morris  <rgm@gnu.org>

	* configure.in (cpp_undefs): Add mktime, register, X11.

	* configure.in (GPM_MOUSE_SUPPORT): Remove.
	(MOUSE_SUPPORT, TOOLTIP_SUPPORT, WINDOW_SUPPORT): New output variables.
	(HAVE_WINDOW_SYSTEM, HAVE_MOUSE): Move out of AC_BOTTOM.

	* configure.in (NS_IMPL_GNUSTEP_INC): New output variable.
	(GNUSTEP_MAKEFILES): Do not output.

2010-05-13  Glenn Morris  <rgm@gnu.org>

	* configure.in: Fix some paren typos.

	* configure.in (OLDXMENU, LIBXMENU): Set to empty if !HAVE_MENUS.

	* configure.in (LD_SWITCH_X_SITE, C_SWITCH_X_SITE): Do not define.

2010-05-12  Glenn Morris  <rgm@gnu.org>

	* configure.in (LIB_SRC_EXTRA_INSTALLABLES): Remove, unused.

	* configure.in (LIB_GCC): New output variable.

2010-05-11  Glenn Morris  <rgm@gnu.org>

	* make-dist (msdos): No more mainmake.

	* configure.in: Generate lib-src/Makefile directly, do not run cpp.
	* config.bat: Do not run cpp on lib-src/Makefile.in.

	* config.bat [HAVE_X11]: Run sed3x.inp on lib-src/Makefile.

2010-05-10  Glenn Morris  <rgm@gnu.org>

	* configure.in (LIBS_SYSTEM): New output variable, replacing cpp.

	* configure.in (MAIL_USE_FLOCK, MAIL_USE_LOCKF): New AC_DEFINEs.
	(BLESSMAIL_TARGET): New output variable.

2010-05-08  Štěpán Němec  <stepnem@gmail.com>  (tiny change)

	* INSTALL: Fix typos.

2010-05-08  Chong Yidong  <cyd@stupidchicken.com>

	* configure.in: Add check for buggy version of GCC (Bug#6031).

2010-05-08  Glenn Morris  <rgm@gnu.org>

	* configure.in (HAVE_LIBNCURSES): New local variable.
	(TERMINFO, LIBS_TERMCAP, TERMCAP_OBJ): New output variables,
	replacing cpp in src/s/*.h and src/Makefile.in.

2010-05-07  Chong Yidong  <cyd@stupidchicken.com>

	* Version 23.2 released.

2010-05-07  Stefan Monnier  <monnier@iro.umontreal.ca>

	* configure.in: Add tests for `isnan' and `copysign'.

2010-05-07  Eli Zaretskii  <eliz@gnu.org>

	* config.bat: Allow for 2 leading `#'s in comments in
	src/Makefile.in.

2010-05-07  Glenn Morris  <rgm@gnu.org>

	* configure.in (LD_SWITCH_SYSTEM): Set with configure, not cpp.
	Merges logic from src/s/* and src/Makefile.in.
	(LD_SWITCH_SYSTEM_TEMACS): New output variable.

2010-05-07  Dan Nicolaescu  <dann@ics.uci.edu>

	Define START_FILES and LIB_STANDARD using autoconf.
	* configure.in (START_FILES, LIB_STANDARD): New definitions, moved
	here from src/s/*.h.
	(HAVE_CRTIN): Remove, inline logic in the netbsd
	START_FILES/LIB_STANDARD computation.

2010-05-06  Glenn Morris  <rgm@gnu.org>

	* configure.in (AC_PROG_LN_S): Remove test, nothing uses @LN_S@.

	* Makefile.in (CPP, C_SWITCH_SYSTEM, ALLOCA, LN_S, C_SWITCH_X_SITE)
	(LD_SWITCH_X_SITE): Remove unused variables.

2010-05-04  Glenn Morris  <rgm@gnu.org>

	* configure.in (LD_SWITCH_X_SITE_AUX): Use AC_SUBST only, not AC_DEFINE
	as well.
	(LD_SWITCH_X_SITE_AUX_RPATH): New output variable.

	* configure.in (LD_SWITCH_SYSTEM_TEMACS): New output variable.

	* configure.in (C_SWITCH_MACHINE, C_SWITCH_SYSTEM): New output
	variables, replacing c_switch_machine, c_switch_system.
	* Makefile.in (C_SWITCH_SYSTEM): Use @C_SWITCH_SYSTEM@ rather than
	@c_switch_system@.

2010-05-03  Glenn Morris  <rgm@gnu.org>

	* configure.in (LIBXT_OTHER, LIBX_OTHER): New output variables.

	* make-dist: There are no more src/m/*.inp files.

2010-05-01  Dan Nicolaescu  <dann@ics.uci.edu>

	* configure.in (LD_SWITCH_MACHINE, ld_switch_machine): Remove, unused.
	(ac_link): Do not use ld_switch_machine.

2010-05-01  Glenn Morris  <rgm@gnu.org>

	* configure.in (OTHER_OBJ): Remove.
	(PRE_ALLOC_OBJ, POST_ALLOC_OBJ): New output variables.

2010-04-30  Glenn Morris  <rgm@gnu.org>

	* configure.in (OTHER_OBJ): Always include vm-limit.o on Cygwin.
	Elsewhere, maybe include it.

	* configure.in (TOOLKIT_LIBW) [HAVE_GTK]: Set to $GTK_LIBS.
	(OLDXMENU, LIBXMENU): New output variables.

	* configure.in (OTHER_OBJ): New output variable.

2010-04-28  Glenn Morris  <rgm@gnu.org>

	* configure.in (CYGWIN_OBJ): New output variable.

	* configure.in (GPM_MOUSE_SUPPORT): New output variable.

	* configure.in (FONT_OBJ): New output variable.

	* configure.in (LIBXMU): New output variable.

	* configure.in (NS_OBJ, NS_SUPPORT): New output variables.

	* configure.in (machine, canonical): On amdx86-64, check for a 32-bit
	userland and maybe change values to i386 (move test from s/amdx86-64.h).

2010-04-27  Glenn Morris  <rgm@gnu.org>

	* configure.in (LIBXTR6): New output variable.  Move unixware special
	case here from src/s/unixware.h.

	* configure.in (LUCID_LIBW, MOTIF_LIBW): No longer substitute
	in Makefiles.
	(TOOLKIT_LIBW): New output variable, replacing LUCID_LIBW/MOTIF_LIBW.

	* configure.in (HAVE_MOTIF_2_1): Remove unused variable.
	(LIBXP): No longer substitute in Makefiles.
	(MOTIF_LIBW): New output variable.  Move system-specific settings here
	from src/s files.

2010-04-27  Dan Nicolaescu  <dann@ics.uci.edu>

	Reduce CPP usage.
	* configure.in (LIB_X11_LIB): Remove, inline in the only user.
	(unexec): Define unconditionally, all platforms define
	UNEXEC.  AC_SUBST it.
	(UNEXEC_SRC): Remove, unused.
	(C_SWITCH_X_SYSTEM): Define using autoconf, not cpp.

2010-04-27  Glenn Morris  <rgm@gnu.org>

	* configure.in (HAVE_MOTIF_2_1, HAVE_LIBXP): Remove unused AC_DEFINEs,
	replaced by LIBXP.

	* configure.in (--with-crt-dir): Doc fix (now valid for all platforms).
	(CRT_DIR): On (powerpc64|sparc64)-*-linux-gnu*, default to /usr/lib64.
	On hpux10-20, default to /lib.

	* configure.in (LUCID_LIBW, LIBXP, WIDGET_OBJ): New output variables.

2010-04-26  Dan Nicolaescu  <dann@ics.uci.edu>

	* configure.in (LIBS_MACHINE): Remove, unused.

	* configure.in (LIB_MATH): New output variable.  Set it for some systems.

2010-04-24  Glenn Morris  <rgm@gnu.org>

	* configure.in (CRT_DIR): New output variable.
	(--with-crt-dir): New option.  (Bug#5655)
	(HAVE_LIB64_DIR): Remove.

2010-04-22  Dan Nicolaescu  <dann@ics.uci.edu>

	* configure.in (REAL_CFLAGS, CFLAGS): Restore -g for gcc.

2010-04-22  Miles Bader  <miles@gnu.org>

	* configure.in: Get rid of "unix" pre-defined macro when
	preprocessing Makefile.  (Bug#5857)

2010-04-21  Andreas Schwab  <schwab@linux-m68k.org>

	Avoid non-portable shell command negation
	* configure.in: Revert last change.

2010-04-21  Jan Djärv  <jan.h.d@swipnet.se>

	* configure.in: Change "if test ! -f" to "if ! test -f".

2010-04-21  Glenn Morris  <rgm@gnu.org>

	* configure.in (LIBSELINUX_LIBS): Always substitute in Makefiles.
	(GTK_OBJ, DBUS_OBJ, LIBXSM, XMENU_OBJ, XOBJ): New output variables.

2010-04-21  Karel Klíč  <kklic@redhat.com>

	* configure.in: New option: --with(out)-selinux, on by default.
	Set HAVE_LIBSELINUX if we find libselinux, and substitute
	LIBSELINUX_LIBS in Makefiles.

2010-04-01  Dan Nicolaescu  <dann@ics.uci.edu>

	* configure.in: Remove all references to LIBX11_SYSTEM.

2010-03-30  Dan Nicolaescu  <dann@ics.uci.edu>

	* configure.in: Remove all references to C_DEBUG_SWITCH.

2010-03-27  Eli Zaretskii  <eliz@gnu.org>

	* config.bat <lib-src>: Edit out lines that begin with several #
	characters.

2010-03-20  Dan Nicolaescu  <dann@ics.uci.edu>

	* configure.in: Remove support for old UNIX System V systems and
	for Unixware on non-x86 machines.

	* configure.in: Remove support for Solaris on PPC and for old versions.

	* configure.in: Remove non-working lynxos port.

2010-03-19  Dan Nicolaescu  <dann@ics.uci.edu>

	* .dir-locals.el (c-mode): Turn on whitespace-mode for diff-mode.

2010-03-19  Glenn Morris  <rgm@gnu.org>

	* configure.in (HAVE_LIBNCURSES): Add a description to make autoheader
	happy.

2010-03-18  Jan Djärv  <jan.h.d@swipnet.se>

	* configure.in: Check for tputs and friends, abort if not
	found (bug#5735).

2010-03-18  Glenn Morris  <rgm@gnu.org>

	* configure.in (--with-x-toolkit): In the help text, say which options
	are synonyms.

	* configure.in (--with-mmdf, --with-mail-unlink):
	New options, off by default.
	(--with-mailhost): New option to set default POP host.
	(LIBXPM, LIBJPEG, LIBPNG, LIBTIFF, LIBGIF, LIBGPM, LIBS_MAIL)
	(LIBHESIOD, LIBRESOLV, COM_ERRLIB, CRYPTOLIB, KRB5LIB, DESLIB, KRB4LIB):
	New variables, substituted in Makefiles.
	(try_libungif, ac_gif_lib_name): Replace with HAVE_GIF=maybe, LIBGIF.
	(LIBGIF): Use AC_SUBST rather than AC_DEFINE.
	(HAVE_LIBMAIL, HAVE_LIBLOCKFILE, HAVE_LIBCOM_ERR, HAVE_LIBCRYPTO)
	(HAVE_LIBK5CRYPTO, HAVE_LIBKRB5, HAVE_LIBDES425, HAVE_LIBDES)
	(HAVE_LIBKRB4, HAVE_LIBKRB): New AC_DEFINEs.

2010-03-18  Tetsurou Okazaki  <okazaki@be.to>  (tiny change)

	* Makefile.in (uninstall): Handle the case where archlibdir does not
	exist.  (Bug#5720)

2010-03-12  Eli Zaretskii  <eliz@gnu.org>

	These changes remove termcap.c from the build on POSIX platforms.
	* configure.in <AC_CHECK_HEADERS>: Remove termcap.h.

	* configure: Regenerated.

2010-03-10  Chong Yidong  <cyd@stupidchicken.com>

	* Branch for 23.2.

2010-01-31  Juri Linkov  <juri@jurta.org>

	* .bzrignore: Add TAGS-LISP.

2010-01-23  Giorgos Keramidas  <keramida@ceid.upatras.gr>  (tiny change)

	* configure.in: Check for utmp.h availability (FreeBSD 9.x lacks
	this header file).

2010-01-12  Juanma Barranquero  <lekktu@gmail.com>

	* .bzrignore: Ignore all .exe, instead of individual files.

2010-01-12  Chong Yidong  <cyd@stupidchicken.com>

	* configure.in: Explicitly check for and link to -lXrender.

2010-01-12  Glenn Morris  <rgm@gnu.org>

	* INSTALL.BZR, README: Use bug-gnu-emacs rather than emacs-pretest-bug
	for bug reports for development versions.

2010-01-02  Eli Zaretskii  <eliz@gnu.org>

	* .bzrignore: Add more ignored patterns, including for the MS-DOS
	build.

2009-12-27  Karl Fogel  <kfogel@red-bean>

	* INSTALL.BZR: Rename from INSTALL.CVS; edit to talk about Bazaar.
	* INSTALL, autogen.sh, configure.in, configure: Adjust accordingly.

2009-12-17  Glenn Morris  <rgm@gnu.org>

	* .dir-locals.el (bug-reference-url-format): Change to debbugs.gnu.org.

2009-12-15  Glenn Morris  <rgm@gnu.org>

	* info/dir: Add EDT entry.
	* Makefile.in (INFO_FILES): Add edt.

2009-12-10  Jan Djärv  <jan.h.d@swipnet.se>

	* configure.in: Check for RSVG if GNUstep is used.

2009-12-09  Jan Djärv  <jan.h.d@swipnet.se>

	* configure.in: Don't check for RSVG or GConf unless X11 is used.

2009-12-09  Ken Brown  <kbrown@cornell.edu>  (tiny change)

	* configure.in: Allow compiling Emacs with GTK on Cygwin.

2009-12-01  Glenn Morris  <rgm@gnu.org>

	* make-dist: Add etc/images/mpc directory.

2009-11-21  Jan Djärv  <jan.h.d@swipnet.se>

	* configure.in: Don't check for GConf unless X is used.

2009-11-20  Dan Nicolaescu  <dann@ics.uci.edu>

	* configure.in: Use -Wdeclaration-after-statement if available.

2009-11-17  Jan Djärv  <jan.h.d@swipnet.se>

	* configure.in: New option: --with(out)-gconf.
	Set HAVE_GCONF if we find gconf.

2009-11-17  Glenn Morris  <rgm@gnu.org>

	* Makefile.in (INFO_FILES): Add semantic.

2009-11-16  Chong Yidong  <cyd@stupidchicken.com>

	* info/dir: Add Semantic.

2009-11-16  Glenn Morris  <rgm@gnu.org>

	* Makefile.in (install-arch-indep): Use a more restrictive Makefile
	pattern, so as not to exclude makefile*.el.  (Bug#4912)

2009-11-14  Jan Djärv  <jan.h.d@swipnet.se>

	* configure.in: --enable-autodepend is new.  Check for GNU Make
	and that gcc supports -MMD -MF.  Define AUTO_DEPEND if we can use
	gcc and GNU make to generate dependencies.

2009-10-27  Glenn Morris  <rgm@gnu.org>

	* make-dist: Make links to doc/lispintro/*.pdf.

2009-10-23  Jim Meyering  <meyering@redhat.com>

	* configure.in: Invoke $CPP with -P when creating Makefile and
	src/Makefile.  Without this, gcc 4.4.2 converts each
	backslash-newline pair in the input to a bare newline, yielding
	invalid Makefiles.

	* configure: Regenerate.

2009-10-19  Dan Nicolaescu  <dann@ics.uci.edu>

	* configure.in (vax-dec-vms): Remove, not supported anymore.

2009-10-15  Adrian Robert  <Adrian.B.Robert@gmail.com>

	* configure.in (NS_HAVE_NSINTEGER): Back out previous change.
	(*-apple-darwin*): Add x86_64 architecture.

2009-10-14  Dan Nicolaescu  <dann@ics.uci.edu>

	* config.guess, config.sub: Updated from master source.

2009-10-11  Adrian Robert  <Adrian.B.Robert@gmail.com>

	* configure.in (NS_HAVE_NSINTEGER): Remove this test and define.

2009-10-07  Edward Trumbo  <etrumbo@comcast.net>  (tiny change)

	* Makefile.in (INFO_FILES): Add EDE and EIEIO.

2009-09-29  Glenn Morris  <rgm@gnu.org>

	* make-dist (check): Update for two new levels of subdirectory in lisp/.

2009-09-17  Dan Nicolaescu  <dann@ics.uci.edu>

	* config.guess, config.sub: Updated from master source.

	* configure.in (OTHER_FILES): Define using autoconf not cpp.

2009-09-14  Dan Nicolaescu  <dann@ics.uci.edu>

	* .dir-locals.el (change-log-mode): Restore bug-reference-mode.

2009-09-13  Chong Yidong  <cyd@stupidchicken.com>

	* INSTALL: Update URL for GNU FreeFont.

2009-09-09  Glenn Morris  <rgm@gnu.org>

	* Makefile.in (install-arch-indep): Don't recursively change perms of
	site-lisp and infodir.  There may be non-Emacs files in here, and the
	files supplied by Emacs are all handled explicitly already.  (Bug#3800)
	(mkdir): Set umask to world-readable before creating directories.
	mkinstalldirs already checks if dirs exist, don't duplicate this test.

2009-08-29  Glenn Morris  <rgm@gnu.org>

	* Makefile.in (info-real): Don't ignore errors from doc Makefiles.
	(info): Don't give an error in the absence of makeinfo - let the doc
	Makefiles do that, if the info files need rebuilding.  (Bug#3982)

2009-08-23  Ken Raeburn  <raeburn@raeburn.org>

	* Makefile.in (install-arch-indep): If the versioned DOC-####
	generated during loadup+dump isn't found, install the plain DOC
	file that always gets generated, in case CANNOT_DUMP is set.

	* configure.in: Warn if package version specified here doesn't
	match the version in version.el.
	* configure: Regenerate.

2009-08-22  Michael Albinus  <michael.albinus@gmx.de>

	* configure.in: AC_CHECK_FUNCS dbus_watch_get_unix_fd.

	* configure: Regenerate.

2009-08-19  Glenn Morris  <rgm@gnu.org>

	* INSTALL: Remove reference to cvtmail.

2009-08-15  CHENG Gao  <chenggao@gmail.com>

	* Makefile.in (install-arch-indep): Remove .DS_Store files (MacOSX).

2009-08-02  Kevin Ryde  <user42@zip.com.au>

	* INSTALL: Fix free fonts URL.

2009-07-22  Glenn Morris  <rgm@gnu.org>

	* configure.in (AC_PREREQ): Require autoconf 2.62.

2009-07-04  Andreas Schwab  <schwab@linux-m68k.org>

	* configure.in (--enable-checking, --enable-profiling):
	Use AS_HELP_STRING.

2009-07-03  Dan Nicolaescu  <dann@ics.uci.edu>

	* configure.in (--enable-profiling): New option.
	(mips-*-netbsd*, mipsel-*-netbsd*, mipseb-*-netbsd*): Use machine=mips.

2009-06-27  Glenn Morris  <rgm@gnu.org>

	* configure.in: Restore netbsd on mips, mipsel, mipseb.

2009-06-26  Dan Nicolaescu  <dann@ics.uci.edu>

	* configure.in (--enable-checking): New option.

2009-06-24  Glenn Morris  <rgm@gnu.org>

	* make-dist: Warn if subdir does not exist in source.
	(nextstep/Cocoa/Emacs.base/Contents/Resources/preferences.nib)
	(nextstep/GNUstep/Emacs.base/Resources/preferences.gorm):
	No longer make links.

2009-06-24  Yavor Doganov  <yavor@gnu.org>

	* make-dist (tempdir): Don't create directories preferences.gorm
	and preferences.nib, they are no longer required.

2009-06-21  Chong Yidong  <cyd@stupidchicken.com>

	* Branch for 23.1.

2009-06-12  Chong Yidong  <cyd@stupidchicken.com>

	* configure.in: Delete mac-fix-env target, which has been
	removed (Bug#3531).

2009-05-06  Stefan Monnier  <monnier@iro.umontreal.ca>

	* configure.in: Don't define CANNOT_DUMP for GNUstep any more.

2009-05-05  Per Starbäck  <per@starback.se>  (tiny change)

	* BUGS: Use new binding of view-emacs-problems.

2009-05-04  Simon Leinen  <simon.leinen@switch.ch>  (tiny change)

	* Makefile.in (install-arch-dep): Avoid using $$(..) construct,
	for Solaris compatibility.

2009-04-25  Chong Yidong  <cyd@stupidchicken.com>

	* configure: Regenerate.

	* configure.in: Disable use of FreeType without libXft.

2009-04-19  Jan Djärv  <jan.h.d@swipnet.se>

	* configure.in (HAVE_GTK_FILE_SELECTION, HAVE_GTK_FILE_CHOOSER):
	Check if it is declared in gtk.h.

2009-04-12  Andreas Schwab  <schwab@linux-m68k.org>

	* Makefile.in (install-arch-indep): Remove .gitignore files.

2009-04-03  Kenichi Handa  <handa@m17n.org>

	* INSTALL: Make the section "Complex Text Layout support
	libraries" the first of "ADDITIONAL DISTRIBUTION FILES".

2009-03-06  Dan Nicolaescu  <dann@ics.uci.edu>

	* configure.in (rs6000-ibm-aix6*): Fix typo.

2009-03-04  Glenn Morris  <rgm@gnu.org>

	* Makefile.in (INFO_FILES): Add auth.

2009-03-03  Glenn Morris  <rgm@gnu.org>

	* info/dir: Add Auth-source.

2009-02-28  Stefan Monnier  <monnier@iro.umontreal.ca>

	* Makefile.in (src): Fix last change so the first `cd' doesn't affect
	the second.

2009-02-28  Eli Zaretskii  <eliz@gnu.org>

	* config.bat: Copy .dbxinit to _dbxinit.

	* make-dist (Making links to `info'): Remove .gitignore.

2009-02-28  Stefan Monnier  <monnier@iro.umontreal.ca>

	* Makefile.in (lib-src, lisp): Use simpler rule.
	(src): Be more specific to avoid recompiling all the .elc files just
	because the bootstrap-emacs is missing.

2009-02-26  Chong Yidong  <cyd@stupidchicken.com>

	* configure.in: Require librsvg >= 2.11.

2009-02-23  Adrian Robert  <Adrian.B.Robert@gmail.com>

	* configure.in (HAVE_XFT, HAVE_FREETYPE, HAVE_LIBOTF)
	(HAVE_M17N_FLT): Don't check for these unless HAVE_X11.

2009-02-04  Adrian Robert  <Adrian.B.Robert@gmail.com>

	* configure.in (COCOA_EXPERIMENTAL_CTRL_G): Drop.

2009-02-03  Glenn Morris  <rgm@gnu.org>

	* make-dist: Add some missing files, remove some that are no longer
	present.

2009-02-02  Glenn Morris  <rgm@gnu.org>

	* make-dist: Add some missing nextstep/ files.

2009-01-22  Yavor Doganov  <yavor@gnu.org>  (tiny change)

	* configure.in (HAVE_RSVG): Use librsvg under HAVE_NS also.  (Bug#616)

2009-01-22  Dan Nicolaescu  <dann@ics.uci.edu>

	* configure.in: Add support for m68k-*-netbsd.

2009-01-14  Juri Linkov  <juri@jurta.org>

	* .dir-locals.el (change-log-mode): Remove bug-reference-mode.

	* .dir-locals.el (change-log-mode): Add bug-reference-url-format
	and bug-reference-mode.

2009-01-11  Juri Linkov  <juri@jurta.org>

	* INSTALL.CVS: Move configuration explicitly to the first step.

2009-01-09  Glenn Morris  <rgm@gnu.org>

	* .dir-locals.el: Don't set indent-tabs-mode.

2008-12-30  Kenichi Handa  <handa@m17n.org>

	* configure.in: Define HAVE_OTF_GET_VARIATION_GLYPHS if libotf has
	the function OTF_get_variation_glyphs.

2008-12-30  Jan Djärv  <jan.h.d@swipnet.se>

	* Makefile.in (install-arch-dep): Remove old directories in
	ns_app* before moving new directories there.

2008-12-27  Dan Nicolaescu  <dann@ics.uci.edu>

	* .dir-locals.el: Remove non-working entry for pmail.
	(fill-column): Fix typo.
	(change-log-mode): Add fill column.

2008-12-26  Eli Zaretskii  <eliz@gnu.org>

	* config.bat: Produce _dir-locals.el from .dir-locals.el.

2008-12-23  Dan Nicolaescu  <dann@ics.uci.edu>

	* make-dist (tempdir): Distribute .dir-locals.el.

	* .dir-locals.el: New file.

2008-12-19  Eli Zaretskii  <eliz@gnu.org>

	* config.bat (--with-system-malloc): New option; see msdos/INSTALL
	for rationale.

2008-12-13  Glenn Morris  <rgm@gnu.org>

	* Makefile.in (install-arch-indep): Add new man-pages.
	(manext): Remove variable.
	(MAN_PAGES): New variable.
	(install-arch-indep, uninstall): Use MAN_PAGES for list of files to add
	and remove.
	(uninstall): Remove desktop file and icons, game scores if empty.

2008-12-11  Dan Nicolaescu  <dann@ics.uci.edu>

	* config.guess, config.sub: Updated from master source.

2008-12-10  Dan Nicolaescu  <dann@ics.uci.edu>

	* Makefile.in (install-arch-indep): Install ebrowse.1.

2008-12-09  Ali Bahrami  <ali_gnu@emvision.com>  (tiny change)

	* configure.in: Add Solaris on x86_64.

2008-12-09  Dan Nicolaescu  <dann@ics.uci.edu>

	* config.guess, config.sub: Updated from master source.

2008-12-08  Eli Zaretskii  <eliz@gnu.org>

	* info/dir: Fix last change.

2008-12-07  Eli Zaretskii  <eliz@gnu.org>

	* info/dir: Untabify.

2008-11-28  Ulrich Mueller  <ulm@gentoo.org>

	* configure.in: Fix last change.

2008-11-28  Richard M Stallman  <rms@gnu.org>

	* configure.in (mips64-*-linux-gnu*, mips64el-*-linux-gnu*):
	New configurations.

2008-11-20  Josh Elsasser  <josh@elsasser.org>  (tiny change)

	* configure.in: Add hppa-*-openbsd* with machine hp800; mistakenly
	removed while misclassified as now unsupported hp9000s300.  (Bug#1365)

2008-11-15  Eli Zaretskii  <eliz@gnu.org>

	* Makefile.in (INFO_FILES): Remove ns-emacs.

	* info/dir (NS-Emacs): Remove entry.

2008-11-08  Eli Zaretskii  <eliz@gnu.org>

	* INSTALL: Move MS-DOS specific instructions to msdos/INSTALL.

2008-11-07  Glenn Morris  <rgm@gnu.org>

	* configure.in (HAVE_LIB64_DIR): Check for crtn.o.  (Bug#1287)

2008-10-31  Eli Zaretskii  <eliz@gnu.org>

	* config.bat: Tell user to expect one "File not found" message
	while the `doc' directory is being configured.

2008-10-30  Chong Yidong  <cyd@stupidchicken.com>

	* update-subdirs: Put obsolete directory last.

2008-10-30  Emanuele Giaquinta  <emanuele.giaquinta@gmail.com>

	* configure.in: Check fontconfig always.

2008-10-30  Dan Nicolaescu  <dann@ics.uci.edu>

	* configure (*-solaris2.[7-9]*): Fix typo.

2008-10-24  Glenn Morris  <rgm@gnu.org>

	* configure.in (--without-sync-input, --with-pkg-config-prog):
	Help strings start with lower case.
	(--with-gnustep-conf): New option.
	(GNUSTEP_CONFIG_FILE): Use, instead of fixed /etc/GNUstep/GNUstep.conf.

2008-10-24  Yavor Doganov  <yavor@gnu.org>  (tiny change)

	* configure.in: Use `.' instead of `source' to source GNUstep.conf.
	Exit with an error if `--with-ns' was specified but <AppKit/AppKit.h>
	is not found.  (Bug#1230)

2008-10-23  Ali Bahrami  <ali_gnu@emvision.com>  (tiny change)

	* configure (*-sunos5*, *-solaris*): Use the new file sol2-10.h.
	Use sol2-6.h for Solaris 7-9.

2008-10-18  Ulrich Mueller  <ulm@gentoo.org>

	* configure.in: Add support for GNU/Linux on SuperH.

2008-10-12  Andreas Schwab  <schwab@suse.de>

	* configure.in: Only check for m17n-flt if HAVE_LIBOTF.

2008-10-03  Adrian Robert  <Adrian.B.Robert@gmail.com>

	* configure.in: Report USE_TOOLKIT_SCROLLBARS as such (not mentioning
	"X") to avoid confusion.

	* configure: Regenerate.

2008-09-07  Romain Francoise  <romain@orebokech.com>

	* make-dist: Distribute doc/man/ChangeLog.

2008-08-28  Chong Yidong  <cyd@stupidchicken.com>

	* configure.in: Disable XFT and Freetype when without X.

	* configure: Regenerate.

2008-08-24  Dan Nicolaescu  <dann@ics.uci.edu>

	* configure.in (NS_IMPL_GNUSTEP): Increase pure size.

2008-08-21  Christian Faulhammer  <opfer@gentoo.org>  (tiny change)

	* configure.in (GNUSTEP_SYSTEM_HEADERS):
	Define GNUSTEP_SYSTEM_HEADERS and GNUSTEP_SYSTEM_LIBRARIES.

	* configure: Regenerate.

2008-08-20  Eli Zaretskii  <eliz@gnu.org>

	* configure.in: Move "#define subprocesses" before
	config_opsysfile is included.

2008-08-19  Kenichi Handa  <handa@m17n.org>

	* INSTALL (Extra fonts): Mention local fonts, don't mention
	mule-unicode.

2008-08-16  Chong Yidong  <cyd@stupidchicken.com>

	* make-dist: Omit info/.arch-inventory.

2008-08-16  Jason Rumney  <jasonr@gnu.org>

	* make-dist (tempdir/nt): Link emacsclient.rc.

2008-08-07  Dan Nicolaescu  <dann@ics.uci.edu>

	* configure.in (LIB_SRC_EXTRA_INSTALLABLES): New variable.
	AC_SUBST it.
	(GNU_OBJC_CFLAGS): Define as a shell variable instead of #define.
	AC_SUBST it.
	(OTHER_FILES): Always define for HAVE_NS.
	(C_SWITCH_X_SYSTEM): Don't define as empty for NS_IMPL_COCOA.
	* configure: Regenerate.

2008-08-07  Andreas Schwab  <schwab@suse.de>

	* configure.in: Correctly handle
	--enable-cocoa-experimental-ctrl-g=no and
	--enable-ns-self-contained=yes.

2008-08-06  Adrian Robert  <Adrian.B.Robert@gmail.com>

	* configure.in (NS_HAVE_INTEGER): Rename to NS_HAVE_NSINTEGER.
	(C_SWITCH_X_SYSTEM): Drop -MMD -MP under NS_IMPL_GNUstep.
	Don't bother undef'ing since won't have desired effect.

2008-08-06  Andreas Schwab  <schwab@suse.de>

	* configure.in: Fix quoting.

2008-08-06  Chong Yidong  <cyd@stupidchicken.com>

	* configure.in (COCOA_EXPERIMENTAL_CTRL_G): Fix 2008-08-04 change.

2008-08-05  Ulrich Mueller  <ulm@gentoo.org>

	* configure.in: Add checks for krb5_error.text and
	krb5_error.e_text struct members.

2008-08-04  Chong Yidong  <cyd@stupidchicken.com>

	* configure.in: Test for existence of NSInteger.
	Suggested by Yavor Doganov.

2008-08-02  Romain Francoise  <romain@orebokech.com>

	* Makefile.in (INFO_FILES): Add mairix-el.

2008-07-31  Dan Nicolaescu  <dann@ics.uci.edu>

	* make-dist:
	* README: Remove VMS support.
	* vms: Remove directory.

2008-07-31  Dan Nicolaescu  <dann@ics.uci.edu>

	* configure.in (MULTI_KBOARD): Remove.

2008-07-30  Dan Nicolaescu  <dann@ics.uci.edu>

	* configure.in (DO_BLOCK_INPUT): Remove, unused.

2008-07-29  Chong Yidong  <cyd@stupidchicken.com>

	* info/dir (File): Add mairix-el.

2008-07-27  Dan Nicolaescu  <dann@ics.uci.edu>

	Remove support for Mac Carbon.
	* mac: Remove directory.
	* make-dist:
	* configure.in:
	* README:
	* Makefile.in:
	* INSTALL: Remove code for Carbon.
	* configure: Regenerate.

2008-07-26  Adrian Robert  <Adrian.B.Robert@gmail.com>

	* Makefile.in (install-arch-dep): Fix typo in NS installation commands.

2008-07-25  Chong Yidong  <cyd@stupidchicken.com>

	* configure.in: Check for getrlimit.

	* configure: Regenerate.

2008-07-23  Dan Nicolaescu  <dann@ics.uci.edu>

	* configure.in (LD_SWITCH_SITE): Remove, set the values directly
	in src/Makefile.in.
	(static): Remove, autoconf would always comment it out anyway.
	(subprocesses): Define unconditionally.

2008-07-19  Yavor Doganov  <yavor@gnu.org>  (tiny change)

	* configure.in: Fix typo in GNUSTEP_MAKEFILES setting for HAVE_NS
	compilation under GNUstep.

2008-07-18  Kenichi Handa  <handa@m17n.org>

	* INSTALL (Complex Text Layout support libraries): Delete the
	paragraph about --enable-font-backend.

2008-07-17  Adrian Robert  <Adrian.B.Robert@gmail.com>

	* configure.in: Print out some info to user for NeXTstep builds.
	(ns-app): Remove enable option.
	(ns-self-contained): Add enable option.
	(ns_appbindir, ns_appresdir, ns_appsrc): Set them based on Cocoa or
	GNUstep, use to set install prefixes, and substitute in Makefiles.
	* configure: Regenerate.
	* Makefile.in (install-arch-dep): Perform post-install cleanup inside
	NS app bundle.

2008-07-17  Stefan Monnier  <monnier@iro.umontreal.ca>

	* configure.in: Extract and substitute GNUSTEP_MAKEFILES.

2008-07-16  Adrian Robert  <Adrian.B.Robert@gmail.com>

	* configure.in: Change GNUSTEP to NS_IMPL_GNUSTEP, COCOA to
	NS_IMPL_COCOA.

2008-07-16  Glenn Morris  <rgm@gnu.org>

	* configure.in (with_kerberos, with_kerberos5, with_hesiod):
	Fix tests for OPTION_DEFAULT_OFF (variables never unset).
	(with_carbon, with_ns): Remove dead code, since OPTION_DEFAULT_OFF means
	never unset.

	* make-dist: Add nextstep/ directories.
	(src, lib-src): Add .m files.

2008-07-16  Dan Nicolaescu  <dann@ics.uci.edu>

	* configure.in (freebsd, kfreebsd): Undo part of previous change.
	(USER_FULL_NAME): Remove, not used anymore.
	* configure: Regenerate.

2008-07-15  Adrian Robert  <Adrian.B.Robert@gmail.com>

	Changes and additions for NeXTstep windowing system (Cocoa and
	GNUstep) support.

	* configure.in: Add support for NS window system: --with-ns (default
	off), --enable-ns-app, --enable-cocoa-experimental-ctrl-g; improve add
	sparc detection for FreeBSD variants, checks for Cocoa and GNUstep,
	disable font backend if window system is "none", not if !HAVE_X11.
	* Makefile.in: Add ns-emacs to INFO_FILES, add ns_appdir variable.
	(install-arch-dep): Add commands to assemble NS .app package.

2008-07-10  Dan Nicolaescu  <dann@ics.uci.edu>

	* configure.in: Use macppc for Darwin.  Remove references to
	desupported systems.
	* configure: Regenerate.

2008-07-05  Glenn Morris  <rgm@gnu.org>

	* make-dist (EMACS): Doc fix.
	(lisp): There are no *.dat or image files here any more.
	(src): There are no *.s files here any more.
	(etc/images, etc/images/*): Link to most regular files.

2008-07-04  Emanuele Giaquinta  <emanuele.giaquinta@gmail.com>  (tiny change)

	* configure.in: Remove reference to deleted $USE_FONT_BACKEND.

2008-07-01  Glenn Morris  <rgm@gnu.org>

	* configure.in (cpp_undefs): Rename from `undefs', update uses.
	Use $srcdir rather than $top_srcdir.  Set before calling AC_OUTPUT,
	and explicitly export there.  (Bug#507.)

2008-06-26  Dan Nicolaescu  <dann@ics.uci.edu>

	* configure.in:
	* configure: Remove references to obsolete systems.

2008-06-25  Stefan Monnier  <monnier@iro.umontreal.ca>

	* Makefile.in (Makefile): Use it for its timestamp value as well, and
	make it depend on all other */.in files.
	(src/Makefile, src/config.stamp, lib-src/Makefile)
	(doc/emacs/Makefile, doc/misc/Makefile, doc/lispref/Makefile)
	(doc/lispintro/Makefile, oldXMenu/Makefile, lwlib/Makefile)
	(leim/Makefile, lisp/Makefile): Remove those overlapping targets.
	(leim, ${SUBDIR}, blessmail): Only depend on Makefile now.

	* configure.in: Don't create src/config.stamp any more.

2008-06-22  Stefan Monnier  <monnier@iro.umontreal.ca>

	* Makefile.in (${SUBDIR}): Pass additional BOOTSTRAPEMACS argument.

2008-06-22  Glenn Morris  <rgm@gnu.org>

	* Makefile.in (top_bootclean): Remove obsolete references to lock/.

2008-06-21  Romain Francoise  <romain@orebokech.com>

	* Makefile.in (INFO_FILES): Add sasl.

2008-06-21  Stefan Monnier  <monnier@iro.umontreal.ca>

	* Makefile.in (maybe_bootstrap, src/bootstrap-emacs${EXEEXT})
	(bootstrap-build): Remove.
	(top_bootclean): New var.
	(top_distclean, bootstrap-clean): Use it.
	(bootstrap): Don't recheck config.  Make normally.

2008-06-20  Stefan Monnier  <monnier@iro.umontreal.ca>

	* Makefile.in (SUBDIR): Include `lisp'.
	(lisp): Depend on `src'.
	(top_distclean): Don't remove config.status.
	(bootstrap-clean): New target.
	(maintainer-clean): Use it.
	(bootstrap): Use bootstrap-clean.  Re-run config.status.
	(src/bootstrap-emacs${EXEEXT}): New target.
	(bootstrap-build): Use it.  Don't use bootstrap-prepare because
	src/Makefile now takes care of it.
	(bootfast, bootstrap-clean-before, bootstrap-clean-before-fast): Remove.

2008-06-15  Glenn Morris  <rgm@gnu.org>

	* info/dir: Add sasl.

2008-06-09  Alan Mackenzie  <acm@muc.de>

	* INSTALL.CVS: Clarify why `make bootstrap' sometimes fails.

2008-06-08  Eric S. Raymond  <esr@snark.thyrsus.com>

	* INSTALL.CVS: Indicate when "cvs update -d" may be needed.

2008-06-07  Glenn Morris  <rgm@gnu.org>

	* Makefile.in (bootstrap-build): Remove mostlyclean, since it seems to
	serve no purpose.

2008-06-01  Dan Nicolaescu  <dann@ics.uci.edu>

	* configure.in (USE_LUCID, USE_MOTIF): Don't use "==".
	* configure: Regenerate.

2008-05-28  Stefan Monnier  <monnier@iro.umontreal.ca>

	* update-subdirs: Don't touch subdirs.el if it is unchanged.

2008-05-14  Kenichi Handa  <handa@m17n.org>

	* configure: Regenerate.

	* configure.in: Don't handle --disable-font-backend.  Don't print
	a message about a font backend.

2008-05-09  Glenn Morris  <rgm@gnu.org>

	* configure.in: Make absence of makeinfo a fatal error only if the info
	files don't exist.
	* Makefile.in (install-arch-indep, info): Handle MAKEINFO == off.

2008-05-07  Eli Zaretskii  <eliz@gnu.org>

	* config.bat: Fix last change: don't use < and > in "rem" lines,
	they are interpreted as redirection by DOS shells.

2008-05-04  YAMAMOTO Mitsuharu  <mituharu@math.s.chiba-u.ac.jp>

	* configure.in: Check availability of AvailabilityMacros.h
	if HAVE_CARBON.

	* configure: Regenerate.

2008-05-03  Glenn Morris  <rgm@gnu.org>

	* configure.in (x_libraries): Remove standard 64-bit directories -
	experimental workaround for minor autoconf bug.

	* configure.in (--without-makeinfo): New option.  If set,
	absence of suitable makeinfo is not a fatal error.
	* Makefile.in (MAKEINFO): New, set by configure.
	(install-arch-indep): Without makeinfo, ignore any missing manuals.
	(info-real): New target.
	(info): Without makeinfo, do nothing, else call `info-real'.

2008-04-23  Dan Nicolaescu  <dann@ics.uci.edu>

	* configure.in: Remove hpux10.20 from the desupported list.

2008-04-18  Stefan Monnier  <monnier@iro.umontreal.ca>

	* configure.in: Define USE_LUCID/USE_MOTIF in config.h.

2008-04-16  Stefan Monnier  <monnier@iro.umontreal.ca>

	* configure.in (SYNC_INPUT): Use OPTION_DEFAULT_ON and AC_DEFINE
	rather than change CPPFLAGS.
	(HAVE_GTK): Rename to USE_GTK.

2008-04-16  Yavor Doganov  <yavor@gnu.org>  (tiny change)

	* configure.in: Replace the obsolete macros AC_AIX and
	AC_GNU_SOURCE with AC_USE_SYSTEM_EXTENSIONS.

2008-04-05  Andreas Schwab  <schwab@suse.de>

	* configure.in: No longer create admin/unidata/Makefile.

2008-03-28  Andreas Schwab  <schwab@suse.de>

	* Makefile.in (SUBDIR_MAKEFILES): Add lisp/Makefile.
	(lisp/Makefile): New rule.

2008-03-13  Glenn Morris  <rgm@gnu.org>

	* configure.in (AC_INIT): Fix version number.
	(sync-input): Reword the option, since it's on by default.

2008-03-11  Jan Djärv  <jan.h.d@swipnet.se>

	* configure.in: Add --enable-sync-input, default yes.

2008-03-11  Glenn Morris  <rgm@gnu.org>

	* Makefile.in (install-etc, mkdir): Handle directory
	etc/images/icons/hicolor/*/mimetypes/.

	* make-dist: Handle icons/hicolor/scalable directory.

2008-03-05  Glenn Morris  <rgm@gnu.org>

	* configure.in: Enable font-backend by default.
	(USE_FONT_BACKEND): Set to "no" in absence of X.
	(PKG_CONFIG): Don't set multiple times, once is enough.
	(HAVE_FREETYPE, HAVE_LIBOTF, HAVE_M17N_FLT): Tweak config.in text.

2008-03-03  Glenn Morris  <rgm@gnu.org>

	* Makefile.in (iconsrcdir): New variable.
	(install-etc, mkdir): Use $iconsrcdir.  Handle the `scalable' icon
	directory.

2008-02-29  Glenn Morris  <rgm@gnu.org>

	* test/: New directory.

2008-02-27  Jan Djärv  <jan.h.d@swipnet.se>

	* configure.in (HAVE_GTK): Print a warning if gtk version is < 2.10.

2008-02-25  Dan Nicolaescu  <dann@ics.uci.edu>

	* configure.in: Print an error for systems that we think are obsolete
	and are proposed to be removed.  Remove some more unused systems.
	Add support for powerpc-ibm-aix6*.

2008-02-24  Dan Nicolaescu  <dann@ics.uci.edu>

	* configure.in: Remove references to obsolete variables and systems.

2008-02-21  Glenn Morris  <rgm@gnu.org>

	* Makefile.in (set_installuser): New.
	(install-arch-indep): Use set_installuser to avoid duplicate code.

	* README.unicode: Split into admin/notes/unicode,font-backend and
	remove.

2008-02-10  Matthew Luckie  <mjl@luckie.org.nz>  (tiny change)

	* configure.in (arm*-*-freebsd*): Add.

2008-02-09  Dan Nicolaescu  <dann@ics.uci.edu>

	* configure.in (LIBX11_MACHINE, HAVE_XFREE386): Remove code
	dealing with obsolete variables.

2008-02-08  Glenn Morris  <rgm@gnu.org>

	* Makefile.in (check-info-dir): New target.

2008-02-08  Michael Olson  <mwolson@gnu.org>

	* Makefile.in (INFO_FILES): Add epa.

	* info/dir: Add EasyPG Assistant manual to the "Emacs misc
	features" section.

2008-02-06  Glenn Morris  <rgm@gnu.org>

	* configure.in (--with-gcc): Give an error saying this option has
	been removed.
	(--with-gtk): Remove this option.

2008-02-06  Tom Tromey  <tromey@redhat.com>

	* configure.in (--with-gcc): Remove.
	* INSTALL (DETAILED BUILDING AND INSTALLATION): Remove --with-gcc.

2008-02-05  Ulrich Mueller  <ulm@gentoo.org>

	* INSTALL: Recommend giflib, not libungif.

2008-02-05  Tom Tromey  <tromey@redhat.com>

	* configure.in (--with-dbus): Default to enabled.

2008-02-05  Kenichi Handa  <handa@ni.aist.go.jp>

	* INSTALL (Complex Text Layout support libraries): New section.

2008-02-04  Dan Nicolaescu  <dann@ics.uci.edu>

	* make-dist: Remove references to files in mac/ that have been
	deleted.

2008-02-02  Thien-Thi Nguyen  <ttn@gnuvola.org>

	* configure.in: For libotf and m17n-flt checks, set shell vars
	HAVE_LIBOTF and HAVE_M17N_FLT instead of pkg_check_libotf and
	pkg_check_m17n_flt, respectively, for the sake of the summary output.
	Reported by Ulrich Mueller.

2008-02-02  Eli Zaretskii  <eliz@gnu.org>

	* configure.in: If admin/unidata/UnicodeData.txt is present, copy
	admin/unidata/Makefile.in to Makefile.

2008-02-02  Glenn Morris  <rgm@gnu.org>

	* configure.in (HAVE_XFT): Ensure it is either "yes" or "no".
	(USE_FONT_BACKEND, HAVE_FREETYPE, HAVE_M17N_FLT, HAVE_LIBOTF)
	(HAVE_XFT): Add "Does Emacs use..." messages at end.

2008-02-01  Miles Bader  <miles@gnu.org>

	* configure.in: Use OPTION_DEFAULT_ON for [freetype], [xft],
	[libotf], and [m17n-flt] options.

2008-02-01  Kenichi Handa  <handa@ni.aist.go.jp>

	* configure.in: Add EMACS_ARG_N([libotf]...), and
	EMACS_ARG_N([m17n-flt].  Set back OLD_CPPFLAGS to CPPFLAGS (not
	CFLAGS) in XFT checking part.  Don't alter C_SWITCH_X_SITE,
	CFLAGS, and LIBS in checking of m17n-flt.

2008-02-01  Kenichi Handa  <handa@ni.aist.go.jp>

	* configure.in: Check the availability of m17n-flt library.

2008-02-01  Kenichi Handa  <handa@m17n.org>

	* configure.in: Don't define HAVE_LIBOTF if OTF_get_features is
	not available.

2008-02-01  Kenichi Handa  <handa@m17n.org>

	* configure.in: New args --enable-font-backend, --with-xft,
	--with-freetyp.  New AC_DEFINEs USE_FONT_BACKEND, HAVE_XFT,
	HAVE_FREETYPE, HAVE_LIBOTF.  New AC_SUBSTs XFT_LIBS,
	FREETYPE_CFLAGS, FREETYPE_LIBS, FONTCONFIG_CFLAGS,
	FONTCONFIG_LIBS, LIBOTF_CFLAGS, LIBOTF_LIBS.

2008-02-01  Kenichi Handa  <handa@m17n.org>

	* make-dist: Include etc/charsets in tarball.

2008-02-01  Kenichi Handa  <handa@m17n.org>

	* configure.in: While running cpp on junk.c, include
	-DHAVE_UNIDATA in CPPFLAGS if admin/unidata/UnicodeData.txt
	exists.

2008-01-29  Dan Nicolaescu  <dann@ics.uci.edu>

	* configure.in (xtensa): Match more configurations.

2008-01-27  Dan Nicolaescu  <dann@ics.uci.edu>

	* configure.in: Update comment.

2008-01-26  Glenn Morris  <rgm@gnu.org>

	* configure.in (--without-gcc): By default, neither off nor on.
	(--with-carbon): Tone down rhetoric in help text.

2008-01-25  Glenn Morris  <rgm@gnu.org>

	* configure.in: Correct usage of OPTION_DEFAULT_ON,
	OPTION_DEFAULT_OFF so that the defaults are as they used to be.
	Default `Carbon' to off (it's unsupported).

2008-01-24  Glenn Morris  <rgm@gnu.org>

	* configure.in: Standardize dbus-related messages.

2008-01-23  Michael Olson  <mwolson@gnu.org>

	* configure.in (pkg-config-prog): Remove initial whitespace.

2008-01-23  Tom Tromey  <tromey@redhat.com>

	* configure.in (OPTION_DEFAULT_ON, OPTION_DEFAULT_OFF): New macros.
	(EMACS_ARG_Y, EMACS_ARG_N): Remove.
	Update all users.

2008-01-21  Dan Nicolaescu  <dann@ics.uci.edu>

	* config.guess, config.sub: Updated from master source.

2008-01-17  Andreas Schwab  <schwab@suse.de>

	* configure.in (HAVE_LIB64_DIR): Rename from HAVE_X86_64_LIB64_DIR.

2008-01-17  Glenn Morris  <rgm@gnu.org>

	* configure.in (HAVE_X86_64_LIB64_DIR): Also set on s390x systems.

2008-01-16  Dan Nicolaescu  <dann@ics.uci.edu>

	* configure.in: Remove more references to unsupported systems.

2008-01-16  Sven Joachim  <svenjoac@gmx.de>

	* make-dist: Add --lzma.

2008-01-16  Glenn Morris  <rgm@gnu.org>

	* Makefile.in (maybe_bootstrap): Remove texinfo message, since
	configure checks for this.

2008-01-13  Dan Nicolaescu  <dann@ics.uci.edu>

	* configure.in: Remove more references to unsupported systems.

2008-01-06  Romain Francoise  <romain@orebokech.com>

	* configure.in: Delete extra semicolons.

2008-01-06  Dan Nicolaescu  <dann@ics.uci.edu>

	* configure.in: Remove references to unsupported systems.

2008-01-05  Romain Francoise  <romain@orebokech.com>

	* make-dist: Add --bzip2.  Update copyright.

2008-01-05  Dan Nicolaescu  <dann@ics.uci.edu>

	* configure.in: Remove support for Masscomp.

2008-01-05  Glenn Morris  <rgm@gnu.org>

	* Makefile.in (desktopdir, icondir): New variables.
	(install-arch-indep): Also depend on `install-etc'.
	(install-etc): New target.
	(mkdir): Also create the `applications' and `icons' directories.

2008-01-04  Glenn Morris  <rgm@gnu.org>

	* make-dist: Update for new etc/images/icons/hicolor directory.

2007-12-09  Andreas Schwab  <schwab@suse.de>

	* configure.in: D-Bus is not enabled by default.

2007-12-06  Jan Djärv  <jan.h.d@swipnet.se>

	* configure.in: Add AC_CONFIG_SRCDIR which was lost in the previous
	change.

2007-12-04  Jan Djärv  <jan.h.d@swipnet.se>

	* configure.in: Give package name and version to AC_INIT.

2007-12-03  Magnus Henoch  <mange@freemail.hu>

	* configure.in: Use PKG_CHECK_MODULES to check for D-Bus.

2007-12-03  Michael Albinus  <michael.albinus@gmx.de>

	* configure.in: No need for DBUS_INFO anymore.

	* Makefile.in (INFO_FILES): Use dbus unconditionally.

2007-12-02  Michael Albinus  <michael.albinus@gmx.de>

	* configure.in: Add D-Bus checks.  D-Bus is disabled by default.

	* Makefile.in (INFO_FILES): Add dbus.

2007-12-02  Romain Francoise  <romain@orebokech.com>

	* make-dist: Fix last change.

2007-11-28  Petr Salinger  <Petr.Salinger@seznam.cz>  (tiny change)

	* configure.in: Add support for gnu-kfreebsd.

2007-11-28  Glenn Morris  <rgm@gnu.org>

	* make-dist: Add etc/nxml.

2007-11-24  Romain Francoise  <romain@orebokech.com>

	* Makefile.in (INFO_FILES): Add nxml-mode.

2007-11-23  Romain Francoise  <romain@orebokech.com>

	* make-dist: Include nXML.  Don't try to copy FTP, it was removed on
	2007/10/17.  Don't special-case alloca.c which is no longer in CVS.

2007-11-20  Andreas Schwab  <schwab@suse.de>

	* configure.in: Always include <resolv.h> when checking for res_init.

2007-11-17  Andreas Schwab  <schwab@suse.de>

	* update-subdirs: Atomically update subdirs.el.

2007-11-17  Glenn Morris  <rgm@gnu.org>

	* Makefile.in (check-declare): New target.

2007-11-07  Glenn Morris  <rgm@gnu.org>

	* configure.in: Deprecate Mac Carbon port.

2007-11-01  Jan Djärv  <jan.h.d@swipnet.se>

	* configure.in: Remove HAVE_X11R5 check.

2007-10-31  Glenn Morris  <rgm@gnu.org>

	* Makefile.in (install-arch-indep): Fallback to $USER and `id -un'
	when changing ownership of installed files.

2007-10-30  Glenn Morris  <rgm@gnu.org>

	* make-dist: Add new directory etc/gnus.

2007-10-30  Michael Olson  <mwolson@gnu.org>

	* Makefile.in (INFO_FILES): Alphabetize.  Add remember.

2007-10-29  Glenn Morris  <rgm@gnu.org>

	* make-dist: Add new directories etc/images/smilies/grayscale,medium.

2007-10-23  Glenn Morris  <rgm@gnu.org>

	* MAINTAINERS: Move to admin/.

2007-10-17  Chong Yidong  <cyd@stupidchicken.com>

	* configure.in (HAVE_RES_INIT): Define if res_init() exists.
	(HAVE_LIBRESOLV): Also define if we are using res_init().

2007-10-17  Glenn Morris  <rgm@gnu.org>

	* FTP: Remove file, since it's just a duplicate of one in etc/.

2007-10-05  Eli Zaretskii  <eliz@gnu.org>

	* config.bat: Fix configuring `doc' due to changes in the
	directory structure.

2007-09-16  Peter O'Gorman  <bug-gnu-emacs@mlists.thewrittenword.com>  (tiny change)

	* configure.in: Don't use -lpthread on HP-UX.

2007-09-16  Glenn Morris  <rgm@gnu.org>

	* make-dist: File gfdl.1 has been removed.

2007-09-15  Glenn Morris  <rgm@gnu.org>

	* configure.in: Fix makeinfo version regexp.

2007-09-12  Glenn Morris  <rgm@gnu.org>

	* configure.in (AC_FUNC_ALLOCA): Throw an error if a system
	implementation of alloca is not found.

	* Makefile.in (SOURCES, unlock, relock): Delete.
	(install-arch-indep): Do not exclude the etc/ Makefiles.

2007-09-09  Juri Linkov  <juri@jurta.org>

	* make-dist: Remove AUTHORS and CONTRIBUTE (moved to etc).

	* README: Add doc/ to documentation directories.

2007-09-08  Michael Olson  <mwolson@gnu.org>

	* MAINTAINERS: Add myself for ERC and tq.el.
	Update for new doc/ directory layout.

2007-09-06  Romain Francoise  <romain@orebokech.com>

	* make-dist: Update for new doc/ directory layout.

2007-09-06  Glenn Morris  <rgm@gnu.org>

	* Makefile.in (mansrcdir): New variable.
	(SUBDIR_MAKEFILES): Update for new doc/ directory layout.
	(man/Makefile, lispref/Makefile, lispintro/Makefile): Rename and
	update these targets for new doc/ directory layout.
	(doc/misc/Makefile): New target.
	(install-arch-indep): Use mansrcdir for new location of manpages.
	(mostlyclean, clean, distclean, maintainer-clean, unlock)
	(relock, info, dvi): Update targets for new doc/ directory layout.

	* configure.in (AC_OUTPUT): Update names of generated Makefiles
	for new doc/ directory layout.

2007-09-02  Andreas Schwab  <schwab@suse.de>

	* configure.in: Use AS_HELP_STRING throughout.
	* configure: Regenerate.

2007-09-02  Jan Djärv  <jan.h.d@swipnet.se>

	* configure.in: Require Gtk/Glib 2.6.

2007-09-02  Thien-Thi Nguyen  <ttn@gnuvola.org>

	* configure.in (EMACS_ARG_Y, EMACS_ARG_N): New AC_DEFUNs.
	Use them throughout in place of AC_ARG_WITH calls.
	* configure: Regenerate.

2007-09-01  Andreas Schwab  <schwab@suse.de>

	* configure.in: Put quotes around nested macro calls.

2007-08-31  Ulrich Mueller  <ulm@gentoo.org>  (tiny change)

	* configure.in: Fix typo.
	* configure: Regenerate.

2007-08-30  Glenn Morris  <rgm@gnu.org>

	* configure.in (AH_BOTTOM): Copy some manual changes made to
	src/config.in here so they are not lost when it regenerates.

	* README.multi-tty: Move to admin/notes/multi-tty, with some edits.

2007-08-29  Károly Lőrentey  <karoly@lorentey.hu>

	* README.multi-tty: New file.

2007-08-29  Glenn Morris  <rgm@gnu.org>

	* README: Increase version to 23.0.50.

2007-08-29  Jan Djärv  <jan.h.d@swipnet.se>

	* configure.in: New option: --without-xaw3d.

2007-08-24  Glenn Morris  <rgm@gnu.org>

	* configure.in: Check for a suitably recent makeinfo.

2007-08-23  Johannes Weiner  <hannes@saeurebad.de>  (tiny change)

	* configure.in (Check for required libraries): Typo.

2007-08-23  YAMAMOTO Mitsuharu  <mituharu@math.s.chiba-u.ac.jp>

	* configure.in: Check librsvg2 also for Mac Carbon.

2007-08-22  Romain Francoise  <romain@orebokech.com>

	* make-dist: Follow reorganization of files in etc/.

2007-08-22  Paul Pogonyshev  <pogonyshev@gmx.net>

	* configure.in: Add support for SVG images through librsvg2.

2007-07-28  Eli Zaretskii  <eliz@gnu.org>

	* Makefile.in (install-arch-indep): Use "rm -f" for removing DOC,
	to avoid an error message if there is no DOC there.

2007-07-25  Glenn Morris  <rgm@gnu.org>

	* Relicense all FSF files to GPLv3 or later.

	* COPYING, info/COPYING: Switch to GPLv3.

2007-06-20  Jan Djärv  <jan.h.d@swipnet.se>

	* configure.in: Complain if X seems to be installed but no
	development files were found.

2007-06-20  Glenn Morris  <rgm@gnu.org>

	* configure.in: Prefer libgif over libungif.

2007-06-14  Jan Djärv  <jan.h.d@swipnet.se>

	* configure.in: Check for all image libraries before exiting.

2007-06-13  Jan Djärv  <jan.h.d@swipnet.se>

	* configure.in: Exit with error if image libraries aren't found.

2007-06-13  Chong Yidong  <cyd@stupidchicken.com>

	* configure.in: Merge xaw3d and libXaw checks.  Check xaw3d even
	when compiling without scrollbars.

2007-06-12  Glenn Morris  <rgm@gnu.org>

	* configure.in (HAVE_GIF): If -lungif fails, try -lgif.

2007-06-11  Jan Djärv  <jan.h.d@swipnet.se>

	* configure.in: Change wording about yes/gtk and lucid/athena
	being synonyms.

2007-06-08  Glenn Morris  <rgm@gnu.org>

	* configure.in: Make gtk the default toolkit.

2007-06-07  Glenn Morris  <rgm@gnu.org>

	* configure.in (NON_GNU_CPP): On Solaris, set using a proper check
	for a Sun C compiler.

	* Makefile.in (install-arch-indep): Install only the DOC- file
	specific to the build, if possible, rather than DOC-*.

2007-06-02  Chong Yidong  <cyd@stupidchicken.com>

	* Version 22.1 released.

2007-05-25  Chong Yidong  <cyd@stupidchicken.com>

	* mkinstalldirs: Sync to version in automake CVS.

2007-05-22  Andreas Schwab  <schwab@suse.de>

	* configure.in: Prefer build_alias over host when host_alias is not set.
	* configure: Regenerate.

2007-05-20  Andreas Schwab  <schwab@suse.de>

	* configure.in: Remove empty AC_SUBST.
	* configure: Regenerate.

2007-05-20  Nick Roberts  <nickrob@snap.net.nz>

	* configure.in: Use HAVE_GPM instead of HAVE_GPM_H and implement
	it like others.
	* configure: Regenerate.

2007-05-20  Nick Roberts  <nickrob@snap.net.nz>

	* configure.in (AC_CHECK_HEADERS): Add gpm.h.
	(AC_CHECK_LIB): Add -lgpm.
	* configure: Regenerate.

2007-05-03  Glenn Morris  <rgm@gnu.org>

	* configure: Tweak message about the absence of shell functions.

2007-04-27  Andreas Schwab  <schwab@suse.de>

	* Makefile.in (config.status): Depend on ${srcdir}/lisp/version.el.

2007-04-26  Glenn Morris  <rgm@gnu.org>

	* README: Increase version to 22.1.50.

2007-04-24  Juanma Barranquero  <lekktu@gmail.com>

	* INSTALL (DETAILED BUILDING AND INSTALLATION): Fix typo.

2007-04-19  Glenn Morris  <rgm@gnu.org>

	* configure.in: Signal error if Xaw libs are missing in a Lucid build.

2007-04-18  Glenn Morris  <rgm@gnu.org>

	* INSTALL: Mention CPP.

2007-04-15  Glenn Morris  <rgm@gnu.org>

	* FTP: Replace with a pointer to the web version.

2007-04-13  Glenn Morris  <rgm@gnu.org>

	* INSTALL: In lib-src, timer, wakeup, yow are removed.

2007-04-04  Glenn Morris  <rgm@gnu.org>

	* configure.in (NON_GNU_CPP): Use associated preprocessor when
	compiling with Sun Studio on Solaris.

2007-03-23  Glenn Morris  <rgm@gnu.org>

	* configure.in: Restore support for hp800 (removed 2007-01-27)
	following clarification of legal status.

2007-03-22  Joe Buehler  <jbuehler@spirentcom.com>  (tiny change)

	* configure.in: Add support for AIX4.3 on IBM RS6000.

	* configure: Regenerate.

2007-03-20  Richard Stallman  <rms@gnu.org>

	* configure.in: Fix previous change.

2007-03-19  Deanna Phillips  <deanna@sixbit.org>  (tiny change)

	* configure.in (arm-*-openbsd*, hppa-*-openbsd*)
	(m88k-*-openbsd*, mips64-*-openbsd*, sh-*-openbsd*): Add.
	(ns32k-*-openbsd*, ns32k-*-openbsd*): Delete.

2007-03-19  Chong Yidong  <cyd@stupidchicken.com>

	* configure.in: Don't define KERBEROS, KERBEROS5, or HESIOD if the
	user specifies "without".

	* configure: Regenerate.

2007-03-18  Jan Djärv  <jan.h.d@swipnet.se>

	* configure.in: Warning for Gtk+ and Cygwin added.
	(HAVE_XFT): OLD_CFLAGS changed to OLD_CPPFLAGS.

2007-02-27  Glenn Morris  <rgm@gnu.org>

	* make-dist (oldXMenu): Remove Imakefile.
	(etc/images): Add README.

2007-02-25  Dan Nicolaescu  <dann@ics.uci.edu>

	* configure.in (xtensa-*-linux-gnu*): New configuration.

	* configure: Regenerate.

2007-02-22  Dan Nicolaescu  <dann@ics.uci.edu>

	* config.guess, config.sub: Updated from master source.

2007-01-31  Sascha Wilde  <wilde@sha-bang.de>  (tiny change)

	* configure.in (PKG_CHECK_MODULES): Change ///* to / in cflags and libs.

2007-01-29  Chong Yidong  <cyd@stupidchicken.com>

	* configure.in: Restore support for hp800's not running HP-UX.

	* configure: Regenerate.

2007-01-27  Chong Yidong  <cyd@stupidchicken.com>

	* configure.in: Remove support for hp800 and sr2k machine types.

	* configure: Regenerate.

2007-01-26  Jan Djärv  <jan.h.d@swipnet.se>

	* configure.in: Add check for libXft.

2007-01-18  Bruno Haible  <bruno@clisp.org>  (tiny change)

	* INSTALL: Info files moved to share/info.

2007-01-02  Stephen C. Gilardi  <scgilardi@gmail.com>  (tiny change)

	* configure.in: Detect and use fink-installed in intel-based Mac
	builds; change Apple Darwin section to support both PowerPC and
	Intel-based Macs.

2006-12-26  Andreas Schwab  <schwab@suse.de>

	* Makefile.in (datarootdir): Define.

2006-12-24  Richard Stallman  <rms@gnu.org>

	* configure.in: Require Autoconf 2.61.

2006-12-22  Mark Davies  <mark@mcs.vuw.ac.nz>

	* configure.in: Add support for NetBSD on x86-64, hp800 and sh3el.
	Remove redundant entry for powerpc-apple-netbsd.

	* configure: Regenerate.

2006-12-22  Chong Yidong  <cyd@stupidchicken.com>

	* configure: Regenerate with autoconf 2.61.

2006-12-20  Jan Djärv  <jan.h.d@swipnet.se>

	* configure.in: Detect alsa/asoundlib.h also.
	* configure: Regenerate.

2006-12-19  Jan Djärv  <jan.h.d@swipnet.se>

	* configure.in: Check if GTK+ compiles at all.

2006-12-10  Andreas Schwab  <schwab@suse.de>

	* configure.in: Remove check for struct timezone, its result is
	never used.

2006-12-08  NAKAJI Hiroyuki  <nakaji@jp.freebsd.org>  (tiny change)

	* configure.in: Add support for Solaris 10 on x86-64.

2006-12-08  Jan Djärv  <jan.h.d@swipnet.se>

	* INSTALL (DETAILED BUILDING AND INSTALLATION): Document usage
	of PKG_CONFIG_PATH.

2006-12-04  YAMAMOTO Mitsuharu  <mituharu@math.s.chiba-u.ac.jp>

	* configure.in (HAVE_SYNC): New test.

2006-12-03  Glenn Morris  <rgm@gnu.org>

	* Makefile.in: Fix Copyright format.

	* configure.in (AH_TOP): Add missing Copyright year.

	* update-subdirs: Add missing Copyright years.

2006-11-27  Chris Moore  <christopher.ian.moore@gmail.com>

	* Makefile.in: Touch only the parts of the share/emacs directory
	specific to this version.

2006-11-26  Chong Yidong  <cyd@stupidchicken.com>

	* configure.in (HAVE_X86_64_LIB64_DIR): New test.

2006-11-14  YAMAMOTO Mitsuharu  <mituharu@math.s.chiba-u.ac.jp>

	* configure.in (HAVE_CANCELMENUTRACKING): Remove test.

2006-11-08  YAMAMOTO Mitsuharu  <mituharu@math.s.chiba-u.ac.jp>

	* configure.in: Prefer X11 to Carbon only when some X-specific
	option is specified (Thanks to Jan Djärv and Andreas Schwab).

2006-11-04  Romain Francoise  <romain@orebokech.com>

	* Makefile.in (bootstrap-clean-before): Fix typo.
	Use new target `bootstrap-clean' in the leim subdirectory.

2006-11-03  Giorgos Keramidas  <keramida@ceid.upatras.gr>  (tiny change)

	* configure.in: Enable sparc64/ia64/powerpc FreeBSD builds.

2006-10-30  Chong Yidong  <cyd@stupidchicken.com>

	* make-dist: Add makefile.w32-in to the man, lispref and lispintro
	directories.

2006-10-29  Jeramey Crawford  <jeramey@jeramey.com>

	* configure.in: Enable x86-64 OpenBSD compilation.

2006-10-28  Glenn Morris  <rgm@gnu.org>

	* AUTHORS: Add cal-html.el author.

2006-10-28  YAMAMOTO Mitsuharu  <mituharu@math.s.chiba-u.ac.jp>

	* make-dist: Make links to mac/make-package and
	mac/Emacs.app/Contents/Resources/Emacs.icns.

2006-10-27  Chong Yidong  <cyd@stupidchicken.com>

	* README: Bump version number to 22.0.90.

2006-10-23  Andreas Schwab  <schwab@suse.de>

	* configure.in: Make sure x_default_search_path is always set even
	when x_libraries is empty, and look in .../share as well for each
	library directory.

2006-09-28  Kenichi Handa  <handa@m17n.org>

	* configure.in (locallisppath): Don't include leim dir.
	(lisppath): Include leim dir.

2006-09-15  Jay Belanger  <belanger@truman.edu>

	* COPYING: Replace "Library Public License" by "Lesser Public
	License" throughout.

2006-09-11  Paul Eggert  <eggert@cs.ucla.edu>

	* make-dist (EMACS): Exit and fail if the EMACS environment
	variable is set to something other than an absolute file name.

2006-08-16  Andreas Schwab  <schwab@suse.de>

	* configure.in (PKG_CHECK_MODULES): Use AS_MESSAGE_LOG_FD instead
	of hardcoding it.

2006-08-16  Richard Stallman  <rms@gnu.org>

	* INSTALL.CVS: Clean up wording.

2006-07-14  Eli Zaretskii  <eliz@gnu.org>

	* configure.in (PKG_CHECK_MODULES): Redirect the output of
	$PKG_CONFIG --exists "$2" to config.log.
	* configure: Regenerate.

2006-07-09  Richard Stallman  <rms@gnu.org>

	* INSTALL (DETAILED BUILDING AND INSTALLATION): Minor corrections.

2006-07-09  Kim F. Storm  <storm@cua.dk>

	* CONTRIBUTE: Use outline format.
	Add section on copyright years (from admin/notes/years).

2006-07-08  Eli Zaretskii  <eliz@gnu.org>

	* configure.in (PKG_CHECK_MODULES): Redirect stderr of pkg-config
	to /dev/null, since we don't need the error message, just the
	exit status.

2006-07-07  Eli Zaretskii  <eliz@gnu.org>

	* CONTRIBUTE: Slight formatting changes and typo fixes.
	Add description of NEWS markings.

2006-07-07  Kim F. Storm  <storm@cua.dk>

	* CONTRIBUTE: Mention INSTALL.CVS.

2006-07-05  Romain Francoise  <romain@orebokech.com>

	* make-dist (top-level): Add CONTRIBUTE.

2006-07-04  Richard Stallman  <rms@gnu.org>

	* CONTRIBUTE: Much rewrite.

2006-07-04  Nick Roberts  <nickrob@snap.net.nz>

	* CONTRIBUTE: New file.

2006-06-24  Eli Zaretskii  <eliz@gnu.org>

	* INSTALL: Mention www.nongnu.org pages that list free Unicode fonts.

2006-05-18  Jan Djärv  <jan.h.d@swipnet.se>

	* configure.in: Add check for ALSA.

2006-05-06  Eli Zaretskii  <eliz@gnu.org>

	* Makefile.in (INFO_FILES): Remove emacs-xtra.

	* info/dir: Remove the Emacs-Xtra entry.

2006-04-20  Ramprasad B  <ramprasad_i82@yahoo.com>

	Update copyright year(s) in many files.

2006-04-01  Eli Zaretskii  <eliz@gnu.org>

	* configure: Regenerated.

2006-04-01  Emanuele Giaquinta  <emanuele.giaquinta@gmail.com>  (tiny change)

	* configure.in (HAVE_XAW3D): Disable Xaw3d check if
	--without-toolkit-scroll-bars was specified.

2006-04-01  Christoph Bauer  <Christoph.Bauer@lms-gmbh.de>  (tiny change)

	* configure.in (hppa*-hp-hpux1[1-9]*): Add -D_INCLUDE__STDC_A1_SOURCE
	to CFLAGS.  Update Copyright years written to src/config.in.

2006-03-18  Claudio Fontana  <claudio@gnu.org>

	* Makefile.in (INFO_FILES): New variable, contains all Info file names.
	(install-arch-indep, uninstall): Use $(INFO_FILES) to specify files
	to be installed/uninstalled.
	(uninstall): Invoke "$(INSTALL_INFO) --remove" to remove references
	to Info files installed by Emacs.

2006-03-03  Claudio Fontana  <claudio@gnu.org>

	* Makefile.in (install, uninstall): Add DESTDIR variable to
	support staged installations.

2006-02-14  Richard M. Stallman  <rms@gnu.org>

	* configure.in (s390x-*-linux-gnu*): New configuration.

2006-01-31  Jan Djärv  <jan.h.d@swipnet.se>

	* configure.in: Require GTK 2.4 or newer.

2006-01-29  Michael Olson  <mwolson@gnu.org>

	* Makefile.in (install-arch-indep, uninstall): Add ERC.
	* info/dir (ERC): New entry.

2006-01-29  Eli Zaretskii  <eliz@gnu.org>

	* info/dir: Fix last change.

2006-01-28  Luc Teirlinck  <teirllm@auburn.edu>

	* Makefile.in (install-arch-indep, uninstall): Add rcirc.

2006-01-27  Eli Zaretskii  <eliz@gnu.org>

	* info/dir: Untabify the whole file.
	(Rcirc): New entry.

2006-01-12  Andreas Schwab  <schwab@suse.de>

	* configure.in: Move AC_AIX and AC_GNU_SOURCE before first compile
	check.

2006-01-02  Chong Yidong  <cyd@stupidchicken.com>

	* configure.in: Use -Wno-pointer-sign if available.

2005-12-29  Andreas Schwab  <schwab@suse.de>

	* config.guess, config.sub: Updated from master source.

2005-12-25  Giorgos Keramidas  <keramida@ceid.upatras.gr>  (tiny change)

	* configure.in: Use amdx86-64 for freebsd on x86_64.

2005-11-22  Romain Francoise  <romain@orebokech.com>

	* make-dist: Add etc/images/icons.

2005-11-03  Andreas Schwab  <schwab@suse.de>

	* configure.in: Use GZIP_PROG instead of GZIP.

	* Makefile.in (GZIP_PROG): Rename from GZIP.
	(install-arch-indep): Adjust.

2005-11-01  Andreas Schwab  <schwab@suse.de>

	* Makefile.in (bootstrap): Fix dependencies for parallel build.
	(bootfast): Likewise.

2005-11-01  Romain Francoise  <romain@orebokech.com>

	* configure.in: Check for gzip.

	* Makefile.in (install): Compress source files.

2005-10-24  Steven Tamm  <steventamm@mac.com>

	* configure.in: Fix darwin386 configuration issue.

2005-10-22  Eli Zaretskii  <eliz@gnu.org>

	* INSTALL.CVS: Add mh-autoloads to the partial rebuild procedure.

2005-10-17  Bill Wohler  <wohler@newt.com>

	* make-dist: Create and populate etc/images/low-color.

2005-10-15  Bill Wohler  <wohler@newt.com>

	* make-dist: Create and populate etc/images/gud.

2005-10-08  Richard M. Stallman  <rms@gnu.org>

	* make-dist (tempparent): Don't check for 14-char file name limit.

2005-10-07  Romain Francoise  <romain@orebokech.com>

	* make-dist: Add etc/images/ezimage and etc/images/mail
	directories.  Install images in etc/images.

2005-10-04  YAMAMOTO Mitsuharu  <mituharu@math.s.chiba-u.ac.jp>

	* configure.in: Prefer Carbon if --enable-carbon-app or
	--with-carbon is explicitly specified even when X11 is detected.

2005-09-15  Ulf Jasper  <ulf.jasper@web.de>

	* Makefile.in (install-arch-indep, uninstall):
	Handle newsticker manual.
	(info): Add - to commands.

2005-09-10  Giuseppe Scrivano  <gscrivano@gmail.com>

	Remove the MAXPATHLEN limitations:

	* configure.in (AC_CHECK_FUNCS): Check for get_current_dir_name.

2005-09-09  Eli Zaretskii  <eliz@gnu.org>

	* configure.in <lynxsos*>: Support for LynxOS on PPC.
	* configure: Regenerate.

2005-09-05  Paul Eggert  <eggert@cs.ucla.edu>

	* config.guess, config.sub: Updated from master source.

2005-08-03  Juanma Barranquero  <lekktu@gmail.com>

	* .cvsignore: Add `lock'.

2005-07-28  Juanma Barranquero  <lekktu@gmail.com>

	* .cvsignore: Add `data' and `site-lisp' (for in-place installs).

2005-07-26  Paul Eggert  <eggert@cs.ucla.edu>

	Merge gnulib getopt implementation into Emacs.

	* Makefile.in (AUTOCONF_INPUTS): New macro.
	($(srcdir)/configure, $(srcdir)/src/stamp-h.in): Depend on it,
	so that these files also depend on m4/getopt.m4.
	* configure.in: Configure getopt by including m4/getopt.m4,
	and configuring a getopt replacement if necessary.
	* make-dist: Add m4 subdirectory.  Unlink lib-src/getopt.h.
	* m4/getopt.m4: New file.

2005-07-06  Lute Kamstra  <lute@gnu.org>

	* configure.in: Fix capitalization.

2005-07-04  Lute Kamstra  <lute@gnu.org>

	Update FSF's address in GPL notices.

2005-06-19  Jérôme Marant  <jerome@marant.org>

	* Makefile.in (epaths-force): Protect both lisppath and
	buildlisppath from whitespace.

2005-06-08  Steven Tamm  <steventamm@mac.com>

	* configure.in: Support Darwin/MacOSX on Intel.

2005-06-06  Jan Djärv  <jan.h.d@swipnet.se>

	* configure.in (HAVE_CANCELMENUTRACKING): New test.

2005-05-19  Jérôme Marant  <jmarant@marant.org>

	* configure.in: Add --enable-locallisppath.

2005-05-13  YAMAMOTO Mitsuharu  <mituharu@math.s.chiba-u.ac.jp>

	* configure.in: Don't check HAVE_CARBON if HAVE_X11 is set to yes.
	Check HAVE_CARBON before USE_TOOLKIT_SCROLL_BARS.
	Define USE_TOOLKIT_SCROLL_BARS by default if HAVE_CARBON is set to yes.

2005-05-07  Jérôme Marant  <jerome@marant.org>

	* make-dist: Remove references to makefile.nt and makefile.def.
	Include widgets and images subdirectories of etc.  Do not exclude
	ldefs-boot.el.

2005-04-23  Andreas Schwab  <schwab@suse.de>

	* configure.in: Remove duplicate match for powerpc configuration.

2005-04-20  Thien-Thi Nguyen  <ttn@gnu.org>

	* configure.in: Check for <pwd.h>.

2005-04-14  Lute Kamstra  <lute@gnu.org>

	* make-dist: Distribute all ChangeLog files in lisp/.
	Don't distribute ldefs-boot.el.
	lisp/makefile.nt no longer exists.

2005-04-13  Lute Kamstra  <lute@gnu.org>

	* make-dist: Don't use DONTCOMPILE from lisp/Makefile.in; check
	for "no-byte-compile: t" in the file instead.

2005-03-16  Stefan Monnier  <monnier@iro.umontreal.ca>

	* configure.in <Motif>: Don't let a special LessTif/Motif1.2 install
	shadow the main Lesstif/Motif-2.1 libs and includes.

2005-03-10  Jan Djärv  <jan.h.d@swipnet.se>

	* configure.in: Only add XASSERTS to cppflags.

2005-03-04  Jan Djärv  <jan.h.d@swipnet.se>

	* configure.in: Added --enable-asserts.

2005-02-09  Kim F. Storm  <storm@cua.dk>

	Change release version from 21.4 to 22.1 throughout.
	Change development version from 21.3.50 to 22.0.50.

2005-01-19  Steven Tamm  <steventamm@mac.com>

	* configure.in: Check for <sys/utsname.h>.

2004-12-11  Kim F. Storm  <storm@cua.dk>

	* Makefile.in (info): Undo 2004-12-05 change.

2004-12-08  Luc Teirlinck  <teirllm@auburn.edu>

	* info/dir (File): Add URL and Org Mode manuals.
	* Makefile.in (install-arch-indep, uninstall): Add url and org
	manuals.

2004-12-07  Stefan Monnier  <monnier@iro.umontreal.ca>

	* configure.in (INLINE, RE_TRANSLATE_P): Move patches mistakenly
	committed to src/config.in.

2004-12-07  Jan Djärv  <jan.h.d@swipnet.se>

	* configure.in: If $HAVE_GTK_FILE_CHOOSER = yes, check for
	pthreads and define HAVE_GTK_AND_PTHREAD.

2004-12-05  Richard M. Stallman  <rms@gnu.org>

	* Makefile.in (info): Ignore errors building info files.

2004-11-27  Eli Zaretskii  <eliz@gnu.org>

	* config.bat: If 8-byte alignment is not supported, define
	NO_DECL_ALIGN in src/config.h, instead of trivially defining
	DECL_ALIGN.  Protect & with "" because & is special for cmd.exe;
	filter through Sed to remove the quotes.

2004-11-22  Stefan Monnier  <monnier@iro.umontreal.ca>

	* info/.cvsignore: Ignore everything.  It's OK since .cvsignore does
	not apply to files explicitly `cvs add'ed.

2004-11-12  Eli Zaretskii  <eliz@gnu.org>

	* config.bat: Don't require djecho.exe for the v1.x build.
	Add a test for DECL_ALIGN support, and add a trivial definition to
	src/config.h if 8-byte alignment is not supported.

2004-11-08  Kim F. Storm  <storm@cua.dk>

	* Makefile.in (bootstrap, bootstrap-clean-before): Remove .elc
	files before building.
	(bootfast, bootstrap-clean-before-fast): New targets, like
	bootstrap but don't remove .elc files.

2004-11-06  Lars Brinkhoff  <lars@nocrew.org>

	* configure.in: Add check for getrusage.

2004-11-02  Jan Djärv  <jan.h.d@swipnet.se>

	* configure.in (HAVE_GTK_FILE_CHOOSER, $HAVE_GTK_FILE_SELECTION):
	New tests for new and old GTK file dialogs.
	(HAVE_GTK): Only set with_toolkit_scroll_bars if not explicitly set
	to no.

2004-10-20  Jan Djärv  <jan.h.d@swipnet.se>

	* configure.in (HAVE_PERSONALITY_LINUX32): New test if PER_LINUX32
	can be set.  Remove SETARCH test.

2004-10-08  Steven Tamm  <steventamm@mac.com>

	* configure.in (HAVE_MALLOC_MALLOC_H): Test for malloc/malloc.h.

2004-10-06  Jan Djärv  <jan.h.d@swipnet.se>

	* configure.in (HAVE_RANDOM_HEAPSTART): Change AC_MSG_ERROR to
	AC_MSG_WARN.  Move output of warning message to end of configure run.

2004-10-05  Jan Djärv  <jan.h.d@swipnet.se>

	* configure.in (HAVE_RANDOM_HEAPSTART): Rename HAVE_EXECSHIELD.
	Run test to see if heap start address is random.

2004-09-29  Miles Bader  <miles@gnu.org>

	* configure.in (HAVE_EXECSHIELD): Test correct env variable to see
	if setarch is present.

2004-09-25  Jan Djärv  <jan.h.d@swipnet.se>

	* configure.in (HAVE_EXECSHIELD): Only define on x86.

2004-09-24  Jan Djärv  <jan.h.d@swipnet.se>

	* configure.in: Check for exec-shield.

2004-09-04  Reiner Steib  <Reiner.Steib@gmx.de>

	* Makefile.in (install-arch-indep): Add pgg and sieve.

	* info/.cvsignore: Added pgg and sieve.

2004-08-06  Andreas Schwab  <schwab@suse.de>

	* Makefile.in (install-arch-indep, uninstall): Add flymake.

2004-07-31  Eli Zaretskii  <eliz@gnu.org>

	* config.bat: Update URLs in the comments.

2004-07-05  Andreas Schwab  <schwab@suse.de>

	* Makefile.in (install-arch-indep): Remove .arch-inventory files.

2004-06-21  Kenichi Handa  <handa@m17n.org>

	* make-dist: Link leim-ext.el into tempdir.

2004-06-15  Luc Teirlinck  <teirllm@auburn.edu>

	* info/dir (File): Add emacs-xtra.
	* Makefile.in (install-arch-indep, uninstall): Add emacs-xtra.

2004-06-12  Juri Linkov  <juri@jurta.org>

	* info/dir: Move menu help lines from `* Menu:' to file header.
	Describe the purpose of a red *.

2004-05-04  Dave Love  <fx@gnu.org>

	* configure.in: Don't use `extrasub'.

2004-04-29  Dave Love  <fx@gnu.org>

	* configure.in: Don't forget to quote args to `test'.

2004-04-24  Thien-Thi Nguyen  <ttn@gnu.org>

	* autogen.sh: Update filename in "please read" message.

2004-04-17  Richard M. Stallman  <rms@gnu.org>

	* INSTALL: Move the info about site-lisp dirs,
	and say uninstalled Emacs looks there too.

2004-04-04  Eli Zaretskii  <eliz@gnu.org>

	* config.bat (lib-src): Recognize comment lines in Makefile.in
	that have a TAB after the #, to avoid errors in preprocessing with
	GCC 3.3.3.

2004-03-31  Luc Teirlinck  <teirllm@auburn.edu>

	* Makefile.in: Mention in comment that `make maintainer-clean'
	deletes .elc files.

2004-03-22  Stefan Monnier  <monnier@iro.umontreal.ca>

	* update-subdirs: Add local variables to prevent byte-compiling.

2004-03-21  Dave Love  <fx@gnu.org>

	* configure.in: Fix previous change.

2004-03-18  Dave Love  <fx@gnu.org>

	* configure.in: Add -znocombreloc to LDFLAGS if compiler supports it.

2004-03-15  Luc Teirlinck  <teirllm@auburn.edu>

	* info/dir (File): Add SMTP and SES.

2004-03-02  Stefan Monnier  <monnier@iro.umontreal.ca>

	* Makefile.in (maintainer-clean): Clean in the lisp dir as well.
	(bootstrap): Use the new bootstrap-prepare target in lisp.

2004-02-18  Kim F. Storm  <storm@cua.dk>

	* INSTALL.CVS: Add info about ssh/cvs related problems and work-around.

2004-02-16  Eli Zaretskii  <eliz@gnu.org>

	* make-dist: Don't link index.*perm and permute-index into tempdir.

2004-02-14  Jonathan Yavner  <jyavner@member.fsf.org>

	* AUTHORS (JonathanYavner): Rename testcover-*.el to tcover-*.el
	to match previous changes by Eli Zaretskii.

2004-02-09  Luc Teirlinck  <teirllm@auburn.edu>

	* Makefile.in: Set CDPATH to an empty string.

2004-01-27  Stefan Monnier  <monnier@iro.umontreal.ca>

	* configure.in <darwin>: Use fink packages if available.

2004-01-25  Jérôme Marant  <jmarant@free.fr>  (tiny change)

	* make-dist (lispref): Do include lispref/index.texi.

2004-01-06  Eric Hanchrow  <offby1@blarg.net>

	* make-dist (tempdir): Include cursors in nt/icons.

2003-12-30  Eli Zaretskii  <eliz@gnu.org>

	* INSTALL.CVS: Renamed from INSTALL-CVS to avoid file-name
	clashes with install-sh on 8+3 filesystems.

2003-12-24  Miles Bader  <miles@gnu.org>

	* .cvsignore: Add .arch-inventory.

2003-12-24  Andreas Schwab  <schwab@suse.de>

	* configure.in: Check for <sys/socket.h>.  Include it before
	including <net/if.h>.  Move check for <net/if.h> before its use.

2003-12-24  Jan Djärv  <jan.h.d@swipnet.se>

	* Makefile.in (install-arch-dep): Don't let cd output go into
	pipe for carbon_appdir.

2003-12-24  Andreas Schwab  <schwab@suse.de>

	* configure.in (PKG_CHECK_MODULES): Fix quoting.

2003-12-01  Andreas Schwab  <schwab@suse.de>

	* configure.in (powerpc-apple-darwin*): Use ${CC-cc} instead of
	hardcoding gcc.

2003-11-16  Jan Djärv  <jan.h.d@swipnet.se>

	* configure.in (HAVE_GTK_MULTIDISPLAY): Check if GTK can handle
	multiple displays.
	Wrong number of args to AC_CHECK_LIB for HAVE_X_SM test corrected.

2003-09-23  Dave Love  <fx@gnu.org>

	* configure.in: Check members of struct ifreq.

2003-09-14  Kim F. Storm  <storm@cua.dk>

	* configure.in: Add checks for sys/ioctl.h and net/if.h.

2003-09-12  Luc Teirlinck  <teirllm@mail.auburn.edu>

	* Makefile.in (install-arch-indep, uninstall): Add SES manual.

2003-08-18  Lute Kamstra  <lute@gnu.org>

	* configure.in: Revert the change of 2003-07-29 as GTK+ 2.2 is not
	required anymore.

2003-08-07  Andrew Choi  <akochoi@shaw.ca>

	* configure.in [powerpc-apple-darwin*]: Use the -no-cpp-precomp
	option instead of -traditional-cpp for CPP.

2003-07-29  Richard M. Stallman  <rms@gnu.org>

	* configure.in (HAVE_XIM): Define if XIM is available.

2003-07-29  Tim Van Holder  <tim.vanholder@anubex.com>  (tiny change)

	* configure.in: The function gtk_window_set_icon_from_file was
	introduced in GTK+ 2.2, so check for that release.

2003-07-23  Andreas Schwab  <schwab@suse.de>

	* configure.in: Add --enable-maintainer-mode, substitute MAINT.

	* Makefile.in (YACC): Remove, not used.
	(MAINT): Don't set.
	(${srcdir}/configure, $(srcdir)/src/stamp-h.in): Use @MAINT@ to
	disable dependency on ${srcdir}/configure.in when maintainer mode
	is disabled.

2003-07-22  Dave Love  <fx@gnu.org>

	* configure.in: Make XRegisterIMInstantiateCallback test depend on
	HAVE_X11, not with_xim.
	(HAVE_CRTIN): Provide template.
	<with_png>: Test for png.h and libpng/png.h.

2003-07-15  Andreas Schwab  <schwab@suse.de>

	* configure.in: Temporarily leave quoting for AC_DEFINE.

2003-07-13  Stefan Monnier  <monnier@cs.yale.edu>

	* configure.in: Check for posix_memalign.

2003-07-12  Richard M. Stallman  <rms@gnu.org>

	* configure.in [netbsd systems]: Define HAVE_CRTIN properly.

2003-07-09  Kim F. Storm  <storm@cua.dk>

	* INSTALL (DETAILED BUILDING AND INSTALLATION): Describe new
	functionality of --without-xim.

2003-06-29  Dave Love  <fx@gnu.org>

	* configure.in: Fix XRegisterIMInstantiateCallback check for gcc.

2003-06-23  Dave Love  <fx@gnu.org>

	* configure.in: Check for sys/_mbstate_t.h.
	Test XRegisterIMInstantiateCallback prototype.
	(AH_BOTTOM): Define DO_BLOCK_INPUT, my_strftime.

2003-06-06  Dave Love  <fx@gnu.org>

	* configure.in: Check for locale.h.

2003-06-05  Dave Love  <fx@gnu.org>

	* configure.in: Check for memcpy, mempcpy, mblen, mbrlen.
	Use AC_FUNC_STRFTIME, AC_STRUCT_TIMEZONE, AC_TYPE_MBSTATE_T.
	(NLIST_STRUCT): Don't define.
	(AH_BOTTOM): Define my_strftime.

2003-06-02  Richard M. Stallman  <rms@gnu.org>

	* configure.in: Revert changes of 2003-03-03 and 2003-05-24.

2003-05-24  Andreas Schwab  <schwab@suse.de>

	* configure.in (AH_BOTTOM) [MAC_OSX]: Do not redefine bcopy,
	bzero, and bcmp.

2003-05-22  Dave Love  <fx@gnu.org>

	* configure.in: Remove redundant test for term.h.  Test for difftime.

2003-05-20  Dave Love  <fx@gnu.org>

	* configure.in: Append * to s390-*-linux-gnu case.
	(LIBMAIL) <lockfile>: Don't define.

2003-04-30  Kai Großjohann  <kai.grossjohann@gmx.net>

	* INSTALL (* GNU/Linux development packages): Mention Debian and
	RedHat package names.

2003-04-30  Boyd Lynn Gerber  <gerberb@zenez.com>

	* configure.in: Handle system types sysv5uw* and sysv5OpenUNIX*.

2003-04-30  Kai Großjohann  <kai.grossjohann@gmx.net>

	* INSTALL (* GNU/Linux development packages): Tell people to
	install additional packages for compiling Emacs.

2003-04-30  Richard M. Stallman  <rms@gnu.org>

	* configure.in: Handle system types sysv5uw* and sysv5OpenUNIX*.

2003-04-28  Francesco Potortì  <pot@gnu.org>

	* configure.in: Undo last (RMS') change, as it is useless, per
	Dave Love.

2003-04-08  Richard M. Stallman  <rms@gnu.org>

	* configure.in: Put #include of jpeglib.h at start of line.

2003-04-06  Francesco Potortì  <pot@gnu.org>

	* configure.in: Use the same configuration for all aix5, not just
	aix5.1.

2003-03-16  Nelson H. F. Beebe  <beebe@math.utah.edu>  (tiny change)

	* configure.in: Check for need for bigtoc support on IBM AIX for
	solving a linker table overflow problem.

2003-03-03  Rob Browning  <rlb@defaultvalue.org>

	* configure.in: Add AC_CHECK_FUNCS for memcmp and memmove.
	(AH_BOTTOM): Switch tests to prefer memcmp, memset, and memmove
	over bzero, bcmp, and bcopy.

2003-02-23  Simon Josefsson  <jas@extundo.com>

	* Makefile.in (install-arch-indep, uninstall): Add SMTP manual.

2003-02-21  Klaus Zeitler  <kzeitler@lucent.com>

	* configure.in: Set new hpux10-20.h as "major" include for 10.20.

2003-02-13  Robert J. Chassell  <bob@rattlesnake.com>  (tiny change)

	* INSTALL (* Extra fonts): Say that Emacs doesn't include fonts.

2003-02-08  Andreas Schwab  <schwab@suse.de>

	* Makefile.in (EXEEXT): Define to @EXEEXT@ and use this variable
	instead of the substitution.

2003-01-31  Joe Buehler  <jhpb@draco.hekimian.com>

	* Makefile.in: Use @EXEEXT@ for Cygwin.
	Use USERNAME if LOGNAME is not set (for Cygwin).

	* configure.in: Add opsys=cygwin.

2003-01-22  Andreas Schwab  <schwab@suse.de>

	* configure.in: Set HAVE_MENUS=yes when HAVE_CARBON=yes instead of
	redefining it explicitly in src/config.in.

2003-01-22  Markus Rost  <rost@math.ohio-state.edu>

	* Makefile.in (bootstrap): Make bootstrap-after.

2003-01-20  Jan Djärv  <jan.h.d@swipnet.se>

	* configure.in: Fix --with-gtk.

2003-01-19  Jan Djärv  <jan.h.d@swipnet.se>

	* configure.in: Add --with-gtk, --with-x-toolkit=gtk.

	* INSTALL (DETAILED BUILDING AND INSTALLATION): Add text about GTK.

2003-01-14  Francesco Potortì  <pot@gnu.org>

	* configure.in (m68k-motorola-sysv): Remove (obsolete).

2003-01-07  Steven Tamm  <steventamm@mac.com>

	* configure.in: New option, --enable-carbon-app, to specify
	that the application should be installed
	* Makefile.in (install-arch-dep): On Mac OS X, install the
	Emacs.app application if carbon-app is enabled.

2003-01-06  Dave Love  <fx@gnu.org>

	* configure.in: Check for nl_langinfo.
	[!HAVE_SIZE_T]: Fix typedef.

2003-01-06  David Kastrup  <dak@gnu.org>

	* Makefile.in (INSTALL_INFO): Get install-info command from configure.

	* configure.in: Add tests for install-info.

2002-12-09  Markus Rost  <rost@math.ohio-state.edu>

	* configure.in (*-sunos5*, *-solaris*): Revert previous change -
	use again sol2-6 instead of sol2-8.

2002-12-09  Dave Love  <fx@gnu.org>

	* configure.in (*-sunos5.8*, *-solaris2.8*): Delete configurations.

2002-12-08  Andreas Schwab  <schwab@suse.de>

	* Makefile.in (install-arch-indep): Revert last change.

2002-11-27  Dave Love  <fx@gnu.org>

	* configure.in: Use AC_CHECK_DECLS, not AC_DECL_SYS_SIGLIST.
	Check for __sys_siglist too.  Check for memset.
	Use AC_FUNC_GETPGRP.  Add mipsel-*-linux-gnu* target.

2002-11-22  Juanma Barranquero  <lektu@terra.es>

	* config.guess, config.sub: Updated from master source.

2002-11-19  Karl Fogel  <kfogel@red-bean.com>

	* autogen.sh: New file.

2002-11-18  Dave Love  <fx@gnu.org>

	* configure.in: Tidy up various quoting issues throughout.
	Use AC_GNU_SOURCE.
	(AH_BOTTOM): Fix #endif protecting config.h.  Maybe include
	alloca.h.  Define GC_SETJMP_WORKS, GC_LISP_OBJECT_ALIGNMENT.
	Maybe define bcopy, bzero, bcmp.
	(powerpcle-*-solaris2.5*, powerpcle-*-solaris2*): Remove (use
	non-existent machine file).
	(sys/vlimit.h, sys/resource.h, fsync, __restrict): Test for.
	(term.h, X11/Xaw3d/Scrollbar.h): Avoid warning from test.
	(nlist.h): Move test up.

2002-11-18  Markus Rost  <rost@math.ohio-state.edu>

	* configure.in (*-sunos5*, *-solaris*): Use sol2-8.

2002-11-14  Francesco Potortì  <pot@gnu.org>

	* configure.in (*-sunos5.8*, *-solaris2.8*): New configurations.

2002-11-11  Tim Van Holder  <tim.vanholder@anubex.com>  (tiny change)

	* Makefile.in (install-arch-indep): Prepend $(srcdir)/ to lisp.

2002-11-08  Dave Love  <fx@gnu.org>

	* configure.in: Use AC_CONFIG_LIBOBJ_DIR and require autoconf 2.54.
	(AH_BOTTOM) [!HAVE_SIZE_T]: Typedef size_t.

2002-11-07  Miles Bader  <miles@gnu.org>

	* Makefile.in (maybe_bootstrap): Fix shell variable usage.
	Handle separate-build-dir case.

2002-11-06  Richard M. Stallman  <rms@gnu.org>

	* Makefile.in (maybe_bootstrap): Add doublequotes to make it
	bulletproof.  $bar may be empty when there are no .elc files.

2002-10-30  Dave Love  <fx@gnu.org>

	* configure.in: Require autoconf 2.53.  Test for pty.h,
	sys/mman.h, sys/param.h, mremap, memmove.
	(AH_BOTTOM): Maybe include strings.h.  Add local variables for mode.
	(AC_PROG_YACC): Delete.
	(size_t): Use AC_CHECK_TYPES.
	(AH_TOP): Up-date copyright.

2002-10-01  Juanma Barranquero  <lektu@terra.es>

	* update-subdirs: Add "no-byte-compile: t" to subdirs.el.

2002-09-19  Richard M. Stallman  <rms@gnu.org>

	* configure.in: Fix the LessTif-directory-finder for real.

2002-09-14  Richard M. Stallman  <rms@gnu.org>

	* Makefile.in (maybe_bootstrap): Test for complete absence
	of compiled Lisp files.

2002-09-11  Stefan Monnier  <monnier@cs.yale.edu>

	* Makefile.in (bootstrap-lisp-1, bootstrap-lisp, bootstrap)
	(bootstrap-clean-after): Delete.
	(bootstrap): Make the sequencing explicit.

2002-09-10  Richard M. Stallman  <rms@gnu.org>

	* configure.in: Fix previous LessTif change.

2002-09-09  Richard M. Stallman  <rms@gnu.org>

	* configure.in (powerpcle-*-solaris2.5*): New configuration.
	(powerpcle-*-solaris*): Use version 2.6 as default.
	(*-sunos5.6*, *-solaris2.6*): New alternative.
	(*-sunos5*): Use version 2.6 as default.

2002-09-06  Kai Großjohann  <Kai.Grossjohann@CS.Uni-Dortmund.DE>

	* configure.in: Fix typo.

2002-09-05  Richard M. Stallman  <rms@gnu.org>

	* configure.in: Look for LessTif in /usr/X11R6/LessTif/ before Motif.

	* configure.in: Handle $GCC_LINK_TEST_OPTIONS and
	$NON_GCC_LINK_TEST_OPTIONS after the AC_PROG_... macros.

2002-08-26  Kim F. Storm  <storm@cua.dk>

	* Makefile.in (install-arch-indep): Do not remove DOC file
	when it is the only DOC file installed; this is the case when
	CANNOT_DUMP is defined.  From Joe Buehler (tiny change).

2002-07-24  Markus Rost  <rost@math.ohio-state.edu>

	* configure.in: Fix typo.

2002-07-24  Richard M. Stallman  <rms@gnu.org>

	* configure.in: Don't print anything special about gamedir.

	* configure.in: Delete nonstandard --with-game-user option.

2002-07-21  Richard M. Stallman  <rms@gnu.org>

	* Makefile.in (gamedir, localstatedir): New variables.
	(epaths-force): Insert value of gamedir into PATH_GAME.

	* configure.in (gamedir): Handle it like lispdir.
	(--with-game-dir option): Delete.

2002-06-21  Pavel Janík  <Pavel@Janik.cz>

	* configure.in: Add support for mipseb-*-netbsd* machines.

2002-06-18  Kai Großjohann  <Kai.Grossjohann@CS.Uni-Dortmund.DE>

	* Makefile.in (install-arch-indep, uninstall): Add Tramp.

2002-06-17  Kai Großjohann  <Kai.Grossjohann@CS.Uni-Dortmund.DE>

	* info/dir (File): Add an entry for Tramp.

2002-06-17  Eli Zaretskii  <eliz@is.elta.co.il>

	* INSTALL-CVS: New file.

2002-06-07  Andreas Schwab  <schwab@suse.de>

	* configure.in (x86_64-*-linux-gnu*): New system.

2002-05-31  Eli Zaretskii  <eliz@is.elta.co.il>

	* config.bat: Handle the case when lispintro is truncated to lispintr.

2002-05-26  Paul Eggert  <eggert@twinsun.com>

	* config.guess, config.sub: Updated from master source.

2002-05-09  Richard M. Stallman  <rms@gnu.org>

	* configure.in (emacs_cv_speed_t): Add square brackets for clarity.

2002-05-04  Pavel Janík  <Pavel@Janik.cz>

	* make-dist: Do not distribute lock/ directory.

2002-04-30  Andrew Choi  <akochoi@shaw.ca>

	* configure.in: Provide documentation string when defining
	variable HAVE_CARBON.  Also define HAVE_WINDOW_SYSTEM, HAVE_MOUSE,
	and HAVE_MENUS in AH_BOTTOM if HAVE_CARBON is defined.

2002-04-29  Colin Walters  <walters@verbum.org>

	* configure.in: Delete configure check for access to the game user.

2002-04-29  Pavel Janík  <Pavel@Janik.cz>

	* make-dist: lwlib/Imakefile is removed.

2002-04-26  Andrew Choi  <akochoi@shaw.ca>

	* configure.in: Add support for powerpc-apple-darwin*.
	(HAVE_CARBON): Add.

	* make-dist: Create directories in mac/Emacs.app.

2002-04-25  Pavel Janík  <Pavel@Janik.cz>

	* make-dist: lwlib-Xol* are removed.

2002-04-23  Andreas Schwab  <schwab@suse.de>

	* Makefile.in (MAINT): New variable.
	(${srcdir}/configure, $(srcdir)/src/stamp-h.in): Depend on this
	instead of configure.in, to avoid running autoconf and autoheader
	unless explicitly requested.

2002-04-16  Eli Zaretskii  <eliz@gnu.org>

	* config.bat: Update for msdos/sed2v2.inp.

2002-04-15  Andreas Schwab  <schwab@suse.de>

	* Makefile.in ($(srcdir)/src/config.in): Generate using autoheader.
	* configure.in: Add config header templates to all AC_DEFINE and
	AC_DEFINE_UNQUOTED symbols.
	* make-dist: Run autoheader if necessary.

2002-04-10  Colin Walters  <walters@verbum.org>

	* configure.in: Add --game-dir, --game-user.  Test to see if we
	can use them.

2002-04-08  Pavel Janík  <Pavel@Janik.cz>

	* configure.in: Add --with-sound.

2002-03-18  Kim F. Storm  <storm@cua.dk>

	* configure.in: Test for sendto, recvfrom, getsockopt, setsockopt,
	and getsockname functions.  Test for sys/un.h include file.

2002-03-15  Eli Zaretskii  <eliz@is.elta.co.il>

	* configure.in: Support AIX 5.1.

2002-03-10  Jan Djärv  <jan.h.d@swipnet.se>

	* configure.in: Added test for X Session Management (HAVE_X_SM).

2002-03-03  Richard M. Stallman  <rms@gnu.org>

	* Makefile.in (install-arch-indep): Use umask 022 for DOC* and lisp/.
	Run chown $${LOGNAME} on files installed by tar xvf.

2002-03-03  Kim F. Storm  <storm@cua.dk>

	* configure.in: Test for getpeername.

2002-03-01  Richard M. Stallman  <rms@gnu.org>

	* configure.in (HAVE_JPEG): Turn it off if libjpeg version < 6b.
	(HAVE_GIF): Don't use old libungif versions that crash.

2002-02-26  Richard M. Stallman  <rms@gnu.org>

	* configure.in <making srcdir absolute>: Verify that PWD is correct,
	not just well-formed and valid.
	(mips-compaq-nonstopux*): New configuration.

2002-02-18  Paul Eggert  <eggert@twinsun.com>

	* make-dist: Port to POSIX 1003.1-2001, which doesn't allow "head -1".
	"sed q" is a portable equivalent to plain "head -1".

2002-02-13  Richard M. Stallman  <rms@gnu.org>

	* Makefile.in (maybe_bootstrap): Do `exit 1'.
	(all): Don't depend on maybe_bootstrap here.
	(${SUBDIR}): Depend on it here instead.

2002-02-08  Richard M. Stallman  <rms@gnu.org>

	* Makefile.in (maybe_bootstrap): Add an infinite sleep-loop.

2002-01-27  Eli Zaretskii  <eliz@is.elta.co.il>

	* configure.in: Recognize BSD/OS 5.0.

2002-01-11  Eli Zaretskii  <eliz@is.elta.co.il>

	* make-dist: Make version checking in emacs.texi consistent with
	how we set it there.

2001-12-29  Kim F. Storm  <storm@cua.dk>

	* INSTALL: <CONFIGURATION BY HAND> Now requires autoconf 2.51.

2001-12-28  Richard M. Stallman  <rms@gnu.org>

	* configure.in: Test for mbsinit.

2001-12-21  Eli Zaretskii  <eliz@is.elta.co.il>

	These changes make Leim part of the standard distribution:

	* README: Add info about the `leim' directory.

	* INSTALL: Remove text that describes Leim as a separate package.

	* noleim-Makefile.in: File removed.

	* make-dist: Don't copy noleim-Makefile.in to the leim subdirectory.
	Link Leim files to ${tempdir}/leim, not to real-leim.  Don't move
	Leim files out of the Emacs tree.  Don't prepare a separate tarball
	for Leim.

2001-12-11  Richard M. Stallman  <rms@gnu.org>

	* configure.in (hppa*-*-linux-gnu*): New alternative.

2001-12-08  Pavel Janík  <Pavel@Janik.cz>

	* make-dist: Copy COPYING to leim/, lwlib/, mac/ and nt/ when
	creating distribution.

2001-12-06  Paul Eggert  <eggert@twinsun.com>

	* configure.in (AC_PREREQ): Bump from 2.50 to 2.51; needed for vfork.
	(AC_FUNC_VFORK): Remove.
	(AC_FUNC_FORK): Add.
	(HAVE_DES_H, HAVE_KRB5_H): Properly quote args of AC_CHECK_HEADERS;
	this is required by recent Autoconf versions.

2001-12-02  Pavel Janík  <Pavel@Janik.cz>

	* make-dist: Do not try to link removed files (aclocal.m4, _emacs,
	TODO, vms-pp.trans and others).

2001-11-29  Pavel Janík  <Pavel@Janik.cz>

	* make-dist: Use COPYING from the top-level directory.

2001-11-29  Gerd Moellmann  <gerd@gnu.org>

	* configure.in: Add support for FreeBSD/Alpha.

2001-11-29  Pavel Janík  <Pavel@Janik.cz>

	* make-dist: Add COPYING to the top-level directory of the
	distribution.  Simplify the logic behind copying.

	* Makefile.in (maybe_bootstrap): Fix previous change.

2001-11-28  Richard M. Stallman  <rms@gnu.org>

	* Makefile.in (maybe_bootstrap): Don't bootstrap, just suggest it.

2001-11-26  Richard M. Stallman  <rms@gnu.org>

	* Makefile.in: bootstrap should not delete dumped executables.
	(bootstrap-clean-before): New target.
	(bootstrap): Use bootstrap-clean-before instead of clean.
	(bootstrap-clean-after): Rename from bootstrap-clean.  Calls changed.

2001-11-24  Eli Zaretskii  <eliz@is.elta.co.il>

	These changes add the Emacs Lisp Introduction manual to the
	distribution:

	* Makefile.in (install-arch-indep, uninstall): Add ELisp Intro files.

	* make-dist: Copy the files in lispintro directory.

	* config.bat: Configure in the lispintro directory.

	* configure.in (AC_OUTPUT): Add lispintro/Makefile.

	* Makefile.in (SUBDIR_MAKEFILES): Add lispintro.
	(lispintro/Makefile): New target.
	(mostlyclean, clean, distclean, maintainer-clean): Add lispintro.
	(unlock, relock, info, dvi): Ditto.

2001-11-23  Eli Zaretskii  <eliz@is.elta.co.il>

	* Makefile.in (uninstall, install-arch-indep): Don't install gfdl.1.

	* make-dist (etc): Don't distribute gfdl.1.

2001-11-22  Colin Walters  <walters@debian.org>

	* Makefile.in (install-arch-indep): Install the calc .info files.
	(uninstall): Handle deletion of calc .info files (thanks Pavel Janík).

2001-11-17  Eli Zaretskii  <eliz@is.elta.co.il>

	* make-dist (lispref): Add *.txt, *.el, permute-index, and
	tindex.pl to the list of those being put into the distribution.

2001-11-16  Eli Zaretskii  <eliz@gnu.org>

	* configure.in: Add coff.h to the list in AC_CHECK_HEADERS.

2001-11-15  Pavel Janík  <Pavel@Janik.cz>

	* Makefile.in (uninstall): Fix previous change.

	* configure.in, Makefile.in: Add support for --program-prefix,
	--program-suffix and --program-transform-name options.

2001-11-13  Pavel Janík  <Pavel@Janik.cz>

	* Makefile.in (install-arch-indep): Use `${manext}' instead of `.1'.
	(install-arch-indep): Install emacsclient manual page.
	(uninstall): Uninstall emacsclient manual page.

2001-11-12  Eli Zaretskii  <eliz@is.elta.co.il>

	* make-dist: Add lispref/index.*perm files to the distribution.
	From Pavel Janík <Pavel@Janik.cz>.

2001-11-12  Pavel Janík  <Pavel@Janik.cz>

	* Makefile.in (uninstall): Remove gfdl.1 when uninstalling.

2001-11-10  Eli Zaretskii  <eliz@is.elta.co.il>

	* configure.in: AC_OUTPUT lispref/Makefile.

2001-11-10  Eli Zaretskii  <eliz@is.elta.co.il>

	The following changes add the ELisp reference manual to the
	distribution.

	* make-dist: Add the lispref directory to the distribution.

	* Makefile.in (install-arch-indep): Add elisp* to the list of
	installed Info files.
	(SUBDIR_MAKEFILES): Add lispref/Makefile.
	(lispref/Makefile): New target.
	(mostlyclean, clean, distclean, maintainer-clean, unlock, relock):
	Add commands for the lispref directory.
	(info, dvi): Ditto.

	* config.bat: Configure in `lispref'.

2001-11-09  Richard M. Stallman  <rms@gnu.org>

	* Makefile.in (bootstrap-lisp): Don't suppress error messages.

2001-11-07  Eli Zaretskii  <eliz@is.elta.co.il>

	* make-dist (tempdir): Copy AUTHORS as well.

2001-11-06  Sam Steingold  <sds@gnu.org>

	* configure.in: Added a check for <nlist.h>.

2001-11-01  Pavel Janík  <Pavel@Janik.cz>

	* configure.in: Reindent --help output.
	From Per Starbäck (starback@ling.uu.se).

2001-10-31  Eli Zaretskii  <eliz@is.elta.co.il>

	* configure.in: New entry for HP/UX-11.

	* Makefile.in (SOURCES): Replace GETTING.GNU.SOFTWARE with FTP.
	From Eric S. Raymond <esr@golux.thyrsus.com>.

2001-10-28  Eli Zaretskii  <eliz@is.elta.co.il>

	* configure.in (s390-*-linux-gnu): New system.  From Adam Thornton
	<athornton@sinenomine.net>.

2001-10-25  Gerd Moellmann  <gerd@gnu.org>

	* Makefile.in (maybe_bootstrap): New target.
	(all): Add to prerequisites to bootstrap if abbrev.elc doesn't exist.

2001-10-24  Ken Raeburn  <raeburn@gnu.org>

	* configure.in: If --with-hesiod is given, look for
	hes_getmailhost and res_send or __res_send; check hesiod and
	resolv libraries respectively if system libraries don't supply them.

2001-10-24  Gerd Moellmann  <gerd@gnu.org>

	* configure.in: Use $MAKE for `make' if set.

2001-10-22  Gerd Moellmann  <gerd@gnu.org>

	* Makefile.in (install-arch-indep): Add -h (follow symlinks)
	to tar options.

2001-10-20  Gerd Moellmann  <gerd@gnu.org>

	* (Version 21.1 released).

2001-10-20  Miles Bader  <miles@gnu.org>

	* configure.in (configuration): Set from `host' if `host_alias'
	isn't defined.

2001-10-19  Andreas Schwab  <schwab@suse.de>

	* configure.in: Make ready for autoconf 2.5x.
	(AC_PREREQ): Require autoconf 2.50.
	* aclocal.m4: Removed.
	* Makefile.in (${srcdir}/configure): Don't depend on aclocal.m4.

2001-10-13  Eli Zaretskii  <eliz@is.elta.co.il>

	* README: Bump Emacs version to 21.1.50.

2001-10-05  Gerd Moellmann  <gerd@gnu.org>

	* Branch for 21.1.

2001-09-05  Gerd Moellmann  <gerd@gnu.org>

	* configure.in: Avoid `$@' which is handled specially in
	Autoconf 2.52.  From "Adam J. Richter" <adam@yggdrasil.com>.

2001-09-01  Eli Zaretskii  <eliz@is.elta.co.il>

	* make-dist (nt): Add subdirs.el to the list of distributed files.

2001-08-14  Eli Zaretskii  <eliz@is.elta.co.il>

	* configure.in (machine): Add an entry for
	hppa1.1-hitachi-hiuxwe2*.

2001-05-28  Gerd Moellmann  <gerd@gnu.org>

	* make-dist (LANG): Set LC_ALL and LANGUAGE to C, unset
	LC_MESSAGES and LANG.  From Karl Eichwalder <keichwa@gmx.net>.

2001-05-14  Gerd Moellmann  <gerd@gnu.org>

	* make-dist: Copy texinfo.tex unconditionally.

2001-04-25  Eli Zaretskii  <eliz@is.elta.co.il>

	* Makefile.in (install-arch-indep): Add gfdl.1 to the man pages
	that are installed.

2001-04-06  Gerd Moellmann  <gerd@gnu.org>

	* make-dist: Copy only `[a-z]*.{el,elc}' from leim/quail.
	Don't copy quick-b5, quick-cns, tsang-b5, and tsang-cns files.

	* make-dist: Handle leim/MISC-DIC.  Only include
	`[a-zA-Z]*.{el,elc}' from leim/quail.

2001-04-05  Gerd Moellmann  <gerd@gnu.org>

	* Makefile.in (install-arch-indep): Remove .cvsignore files.

2001-03-30  Gerd Moellmann  <gerd@gnu.org>

	* Makefile.in (.PHONY): Add for bootstrap targets.
	(bootstrap-clean): New target.
	(bootstrap): Use it instead of `clean'.

2001-03-29  Eli Zaretskii  <a34785@is.elta.co.il>

	* Makefile.in (SUBDIR): Remove leim.
	(all, .RECURSIVE, extraclean): Add leim explicitly.
	(leim): Provide separate rule which exports PARALLEL=0 into the
	environment.

2001-03-20  Gerd Moellmann  <gerd@gnu.org>

	* configure.in (HAVE_XPM): Don't print the result of the check for
	XpmReturnAllocPixels if we don't have an xpm.h.

2001-03-05  Gerd Moellmann  <gerd@gnu.org>

	* COPYING: New file.

2001-03-04  Eli Zaretskii  <eliz@is.elta.co.il>

	* config.bat: Update the copyright.

2001-02-23  Kenichi Handa  <handa@etl.go.jp>

	* configure.in: Use AC_EGREP_CPP to check if the C preprocessor
	converts `..' to `. .'.  If it converts, set CPP_NEED_TRADITIONAL
	to `yes'.  Later in AC_OUTPUT, check this variable.

2001-02-09  Dave Love  <fx@gnu.org>

	* AUTHORS: Updated.

2001-02-06  Eli Zaretskii  <eliz@is.elta.co.il>

	* info/dir (Ebrowse): Fix the entry (was missing a dot).

2001-02-02  Gerd Moellmann  <gerd@gnu.org>

	* mkinstalldirs (errstatus): Chmod a+rx directories we create.

	* Makefile.in (uninstall): Ignore exit code of `rm'.

	* Makefile.in (uninstall): Remove more info files.
	Remove ${libexecdir}/emacs/${version}.  Remove ${archlibdir}/fns-*.

2001-01-31  Gerd Moellmann  <gerd@gnu.org>

	* noleim-Makefile.in (extraclean): Add.

2001-01-28  Gerd Moellmann  <gerd@gnu.org>

	* Makefile.in (extraclean): Add -f to -rm config-tmp-* to keep
	it quiet.

2001-01-24  Colin Walters  <walters@cis.ohio-state.edu>

	* Makefile.in (tags): Fix typo.

2001-01-13  Kenichi Handa  <handa@etl.go.jp>

	* configure.in: Fix typo in the code setting x_search_path.

2001-01-10  Dave Love  <fx@gnu.org>

	* configure.in: Don't reset LIBS at end of -lXmu test.  Test for
	-lXext.
	(HAVE_XKBGETKEYBOARD): Fix reporting of result.
	(HAVE_LIBXP): Remove -lXt from AC_CHECK_LIB.
	(HAVE_XAW3D, HAVE_XPM, HAVE_JPEG, HAVE_PNG, HAVE_TIFF, HAVE_GIF):
	Don't frob CFLAGS.  Remove extra X libs from AC_CHECK_LIB
	(now in $LIBS).

2001-01-08  Eli Zaretskii  <eliz@is.elta.co.il>

	* config.bat: Run the preprocessor with -traditional.

2001-01-01  Eli Zaretskii  <eliz@is.elta.co.il>

	* INSTALL: Move copying conditions to end of file.

2000-12-27  Eli Zaretskii  <eliz@is.elta.co.il>

	* INSTALL: Add basic installation procedure which assumes
	`configure' does its job.  Elaborate on image support libraries.
	Add a pointer to Xaw3d library.  Add advice about solving
	configure-time problems by looking in config.log and setting
	variables in the environment.

2000-12-27  Gerd Moellmann  <gerd@gnu.org>

	* Makefile.in (install-arch-indep): If tar fails, exit with
	exit code 1.

2000-12-19  Gerd Moellmann  <gerd@gnu.org>

	* configure.in: Test for XkbGetKeyboard with an AC_TRY_LINK whose
	source file includes XKBlib.h.  On some broken Solaris systems,
	there is an XKBlib.h, reportedly, but header files included by
	XKBlib.h are missing.

2000-12-14  Gerd Moellmann  <gerd@gnu.org>

	* configure.in: AC_CHECK_FUNC XkbGetKeyboard.

2000-12-11  Dave Love  <fx@gnu.org>

	* configure.in <alpha*-dec-osf*>: Use full path for NON_GNU_CPP.

2000-12-11  Paul Eggert  <eggert@twinsun.com>

	* aclocal.m4 (AC_SYS_LARGEFILE, AC_SYS_LARGEFILE_MACRO_VALUE):
	Merge fixes from latest GNU tar version.  These macros no longer
	futz with _XOPEN_SOURCE, as that was not portable in practice.
	(AC_FUNC_FSEEKO): New macro.

	* configure.in: Use it instead of invoking AC_CHECK_FUNCS on
	ftello.

2000-12-05  Dave Love  <fx@gnu.org>

	* Makefile.in (TAGS, info): Avoid tab-prefixed comments in rules.

2000-12-02  Eli Zaretskii  <eliz@is.elta.co.il>

	* info/dir: Change the category to "Emacs".

2000-12-01  Gerd Moellmann  <gerd@gnu.org>

	* make-dist (tempdir): Remove epaths.h from the distribution
	instead of paths.h.

2000-11-23  Eli Zaretskii  <eliz@is.elta.co.il>

	* config.bat: Check for existence of djecho.exe, and print an
	error message if it is not available.

	* INSTALL: Describe possible problem with djecho.exe in old
	versions of DJGPP v2.x.

2000-11-23  Gerd Moellmann  <gerd@gnu.org>

	* configure.in: Initialize HAVE_LIBXP to no.

2000-11-22  Gerd Moellmann  <gerd@gnu.org>

	* configure.in: Use m/macppc.h instead of the non-existent
	m/powerpc.h.

2000-11-21  Gerd Moellmann  <gerd@gnu.org>

	* Makefile.in (install-arch-indep): Also install info/eshell*
	and info/speedbar*.

	* configure.in (HAVE_PNG): Check for the presence of
	png_get_channels to rule out older PNG libs.

	* configure.in (AC_OUTPUT): Arrange to emit definitions of
	GCC and NON_GNU_CPP into config.status.

2000-11-20  Dave Love  <fx@gnu.org>

	* configure.in: Fix last change.

	* GETTING.GNU.SOFTWARE: Deleted.
	* FTP: New file to replace it.
	* make-dist: Add FTP, remove GETTING.GNU.SOFTWARE.

2000-11-20  Gerd Moellmann  <gerd@gnu.org>

	* configure.in: Use -traditional with GNU cpp.

2000-11-17  Gerd Moellmann  <gerd@gnu.org>

	* make-dist: Handle the Mac port.  Distribute all makefile.w32-in.
	Distribute more files from the nt/ subdir.  Distribute PBM
	image files from subdirs of lisp/.  Distribute old change logs
	from subdirs of lisp/.  Distribute play/5x5.el.

2000-11-11  Dave Love  <fx@gnu.org>

	* config.sub, config.guess: Updated from master source.

2000-11-07  Dave Love  <fx@gnu.org>

	* configure.in: Test for mkstemp.

2000-11-01  Eli Zaretskii  <eliz@is.elta.co.il>

	* info/dir (Top): Rearrange menu items more logically, and put
	them into a single category.  Add menu items for RefTeX and
	Widget.

2000-10-29  Kai Großjohann  <Kai.Grossjohann@CS.Uni-Dortmund.DE>

	* Makefile.in (install-arch-indep): Use --info-dir instead of
	--dir-file, and a simple argument instead of --info-file, so that
	the Debian version of install-info also works.

2000-10-19  Eric M. Ludlam  <zappo@ultranet.com>

	* info/dir (Speedbar): Add entry.

2000-10-16  Eli Zaretskii  <eliz@is.elta.co.il>

	* INSTALL: Describe the new image-support options to the configure
	script.  List URLs where image support libraries can be found.

2000-10-14  Eli Zaretskii  <eliz@is.elta.co.il>

	* info/dir (Top): Add an entry for Eshell.

2000-10-02  Dave Love  <fx@gnu.org>

	* configure.in: Check for gai_strerror.

2000-10-01  Andreas Schwab  <schwab@suse.de>

	* Makefile.in (install-arch-indep): Update list of installed info files.

2000-09-30  Gerd Moellmann  <gerd@gnu.org>

	* configure.in: Support `sparc*-*-netbsd*'.

2000-09-29  Eli Zaretskii  <eliz@is.elta.co.il>

	* info/dir (MIME): Add entry for emacs-mime.

2000-09-29  Dave Love  <fx@gnu.org>

	* configure.in: Fix alpha*-dec-osf4 using the osf5 config.

2000-09-26  Gerd Moellmann  <gerd@gnu.org>

	* make-dist: Adapt to the change of leim/Makefile which was
	necessary to ensure a reasonably working `make dist'.

	* leim-Makefile.in: Moved to leim/Makefile.in..

	* noleim-Makefile.in: New file, formerly leim/Makefile.in.

2000-09-21  Kenichi Handa  <handa@etl.go.jp>

	* leim-Makefile.in (TIT-GB, TIT-BIG5, NON-TIT-GB, NON-TIT-BIG5)
	(NON-TIT-CNS, JAPANESE, KOREAN, THAI, VIETNAMESE, LAO, INDIAN)
	(TIBETAN, LATIN, SLAVIC, GREEK, RUSSIAN, MISC): Rename all .el
	files to .elc.
	(${TIT}): Adjust for the above change.
	(clean mostlyclean): Likewise.
	(.el.elc): New target.

2000-09-19  Gerd Moellmann  <gerd@gnu.org>

	* make-dist: Include XPM and XBM files in lisp/ and subdirs
	in the distribution.

2000-09-18  Gerd Moellmann  <gerd@gnu.org>

	* make-dist (skk): Rename to `ja-dic' because the leim directory
	was renamed.

2000-09-14  Dave Love  <fx@gnu.org>

	* configure.in: Fix spurion in last change.

2000-09-14  Gerd Moellmann  <gerd@gnu.org>

	* configure.in (USE_MMAP_FOR_BUFFERS): Recognize in system
	configuration files instead of REL_ALLOC_MMAP.  Set REL_ALLOC
	to `no' if defined.  Change result report.

2000-09-08  Dave Love  <fx@gnu.org>

	* configure.in: Remove spurious `@'s.

	* aclocal.m4 (AC_FUNC_MMAP): Use fixed version from development
	autoconf.

2000-09-06  Gerd Moellmann  <gerd@gnu.org>

	* configure.in (REL_ALLOC_MMAP): Recognize in system configuration
	file and print informational message.

	* configure.in (AC_FUNC_MMAP): Add.

2000-09-01  Gerd Moellmann  <gerd@gnu.org>

	* configure.in: Add ``checking'' messages for
	XpmReturnAllocPixels.

2000-08-28  Gerd Moellmann  <gerd@gnu.org>

	* configure.in: Check <strings.h>; check `index' and `rindex'
	functions.

2000-08-26  Kenichi Handa  <handa@etl.go.jp>

	* configure.in <alpha*-dec-osf*>: Move "NON_GNU_CPP='cpp'" before
	"case "${canonical}" in".

2000-08-25  Dave Love  <fx@gnu.org>

	* configure.in <osf>: Use NON_GNU_CPP='cpp' always.

2000-08-25  Kenichi Handa  <handa@etl.go.jp>

	* leim-Makefile.in: Rename skk to ja-dic throughout the file.

2000-08-24  Gerd Moellmann  <gerd@gnu.org>

	* configure.in <making srcdir absolute>: Unset CDPATH in case $PWD
	contains a relative path.  Protect against unusable values of $PWD.

2000-08-08  Eli Zaretskii  <eliz@is.elta.co.il>

	* info/dir (WoMan): Add entry.

	* config.bat (maindir): Update src/_gdbinit even if it does
	already exist.

2000-08-07  Gerd Moellmann  <gerd@gnu.org>

	* Makefile.in (config.status): Prepend `$(srcdir)/' to `configure'.

2000-08-03  Gerd Moellmann  <gerd@gnu.org>

	* configure.in: Add support for ia64*-*-linux*.

2000-07-27  Gerd Moellmann  <gerd@gnu.org>

	* make-dist (aclocal.m4): Include in distribution.

2000-07-26  Dave Love  <fx@gnu.org>

	* configure.in (AC_SYS_LARGEFILE): Move earlier.

2000-07-24  Dave Love  <fx@gnu.org>

	* configure.in: Add AC_SIZE_T.

2000-07-18  Dave Love  <fx@gnu.org>

	* configure.in: Reorder so that most tests are done after CPPFLAGS
	is set from the C_SWITCH_... definitions.

2000-07-10  Gerd Moellmann  <gerd@gnu.org>

	* configure.in (HAVE_XPM): Undo previous change.  Check for
	preprocessor define XpmReturnAllocPixels.

2000-07-06  Gerd Moellmann  <gerd@gnu.org>

	* configure.in (HAVE_XPM): Check for XpmReturnAllocPixels
	instead of XpmReadFileToPixmap.

2000-07-05  Ken Raeburn  <raeburn@gnu.org>

	* configure.in: Check for <soundcard.h>.  Look for ossaudio
	library, and set LIBSOUND accordingly.

2000-07-05  Dave Love  <fx@gnu.org>

	* configure.in: Use AC_HEADER_SYS_WAIT.

2000-07-05  Gerd Moellmann  <gerd@gnu.org>

	* make-dist: Check DONTCOMPILE in lisp/Makefile.in instead of
	lisp/Makefile.  Distribute lisp/Makefile.in instead of
	lisp/Makefile.

2000-06-30  Ken Raeburn  <raeburn@gnu.org>

	* configure.in: Add ${C_SWITCH_X_SITE} temporarily to CPPFLAGS,
	while searching for image-handling libraries.

2000-06-26  Gerd Moellmann  <gerd@gnu.org>

	* configure.in (--with-xim): New option.

2000-06-23  Dave Love  <fx@gnu.org>

	* configure.in [HAVE_TIMEVAL]: Move gettimeofday test here, test
	for struct timezone and test how we can call gettimeofday.
	Check for OSF 5+.  Check for term.h.

	* aclocal.m4: Define the post-2.13 stuff conditionally on autoconf
	version.

2000-06-23  Gerd Moellmann  <gerd@gnu.org>

	* configure.in (HAVE_LIBXP): Change test for libXp.

2000-06-21  Dave Love  <fx@gnu.org>

	* configure.in: Check for fcntl.h.  Use AC_FUNC_GETLOADAVG, not
	simple test for getloadavg and substitute GETLOADAVG_LIBS.
	Simplify test for GETTIMEOFDAY_ONE_ARGUMENT.

2000-06-19  Dave Love  <fx@gnu.org>

	* configure.in (GETTIMEOFDAY_ONE_ARGUMENT): Fix in case
	_XOPEN_SOURCE is defined.

2000-06-16  Gerd Moellmann  <gerd@gnu.org>

	* Makefile.in (distclean): Also make distclean in lisp/.

2000-06-15  Eli Zaretskii  <eliz@is.elta.co.il>

	* config.bat: Generate lisp/Makefile from lisp/Makefile.in.

2000-06-15  Gerd Moellmann  <gerd@gnu.org>

	* make-dist: Add --help and --snapshot options.

2000-06-14  Gerd Moellmann  <gerd@gnu.org>

	* configure.in: Generate lisp/Makefile.

	* configure.in: Add support for `*-lynxos*'.
	Use `cpp' as NON_GNU_CPP for `alpha*-dec-osf[5-9]*', as
	recommended by <Karen.Dorhamer@compaq.com> to fix problems
	on Tru64 UNIX v5.0.

2000-06-13  Ken Raeburn  <raeburn@gnu.org>

	* Makefile.in (install-arch-indep): Don't use "-unset CDPATH" when
	it's on a continuation line.

2000-06-02  Dave Love  <fx@gnu.org>

	* Makefile.in (install-arch-indep): Add pcl-cvs to list of info
	files.

	* configure.in: Don't specify -n32 flag for mips-sgi-irix6.5.
	Check for struct exception.  Use AC_SYS_LARGEFILE and move ftello
	test.

	* aclocal.m4 (AC_SYS_LARGEFILE_TEST_INCLUDES)
	(AC_SYS_LARGEFILE_MACRO_VALUE, AC_SYS_LARGEFILE): New.

2000-05-26  Gerd Moellmann  <gerd@gnu.org>

	* configure.in: Add check for speed_t typedef.

2000-05-25  Ken Raeburn  <raeburn@gnu.org>

	* Makefile.in (install-arch-dep): Install fns-*.el only if it
	exists; it won't in the CANNOT_DUMP case.

2000-05-25  Gerd Moellmann  <gerd@gnu.org>

	* Makefile.in: Ignore exit status of `unset CDPATH' everywhere.
	On FreeBSD, the exit status is 1 if CDPATH is not set.
	(install-arch-indep): Install ebrowse.info.

2000-05-20  NIIBE Yutaka  <gniibe@mri.co.jp>

	* configure.in: Check for grandpt and getpt.

2000-05-09  Dave Love  <fx@gnu.org>

	* Makefile.in (install-arch-indep): Filter CVS as well as RCS.

2000-05-05  Gerd Moellmann  <gerd@gnu.org>

	* make-dist: Make a link for lib-src/grep-changelog.
	Copy install-sh.

2000-05-01  Eli Zaretskii  <eliz@is.elta.co.il>

	* config.bat: Identify the beginning of the cpp stuff in
	src/Makefile.in and lib-src/Makefile.in more accurately.

2000-04-27  Gerd Moellmann  <gerd@gnu.org>

	* configure.in: Add support for `powerpc*-*-linux-gnu*'.

2000-04-19  Gerd Moellmann  <gerd@gnu.org>

	* configure.in: Add support for `powerpc-*-netbsd*'.

2000-04-19  Dave Love  <fx@gnu.org>

	* configure.in: Don't use AC_FUNC_GETLOADAVG.

	* aclocal.m4 (AC_FUNC_MKTIME): Use AC_SUBST.

2000-04-16  Dave Love  <fx@gnu.org>

	* Makefile.in (${srcdir}/configure): Depend on aclocal.m4.

2000-04-14  Dave Love  <fx@gnu.org>

	* configure.in: Use AC_FUNC_GETLOADAVG, AC_FUNC_MKTIME.

	* aclocal.m4 (AC_FUNC_MKTIME): New.

2000-03-28  Ken Raeburn  <raeburn@gnu.org>

	* configure.in: Line up "--help" output a little better.

2000-03-26  Gerd Moellmann  <gerd@gnu.org>

	* Makefile.in (bootstrap-lisp-1, bootstrap-lisp, bootstrap-src):
	New targets.
	(bootstrap): Rewritten in terms of the new targets above.
	Make info files, too.

2000-03-12  Gerd Moellmann  <gerd@gnu.org>

	* config.guess, config.sub: Use the versions of the files from
	subversions.

2000-03-08  Dave Love  <fx@gnu.org>

	* configure.in: Use AC_PROG_RANLIB, AC_C_PROTOTYPES,
	AC_C_VOLATILE.  Define POINTER_TYPE.

	* aclocal.m4: New file.

2000-03-02  Gerd Moellmann  <gerd@gnu.org>

	* configure.in (machine): Add `mipsel-*-netbsd*' and
	`arm-*-netbsd*'.

2000-03-01  Gerd Moellmann  <gerd@gnu.org>

	* configure.in (machine): Add support for `*-auspex-sunos*'.

2000-02-29  Gerd Moellmann  <gerd@gnu.org>

	* configure.in (C_OPTIMIZE_SWITCH) [__GNUC__]: Use -O2.

2000-02-18  Dave Love  <fx@gnu.org>

	* configure.in: Define NON_GNU_CPP on alpha-dec-osf5+.

2000-02-18  Andreas Schwab  <schwab@suse.de>

	* Makefile.in (install-arch-indep): Add eudc to list of installed
	info files.

2000-02-17  Ken Raeburn  <raeburn@gnu.org>

	* configure.in: Include -lz and -ljpeg (if it's available) when
	testing for the tiff library.

2000-02-17  Gerd Moellmann  <gerd@gnu.org>

	* configure.in: Remove LISP_FLOAT_TYPE.

2000-02-12  Dave Love  <fx@gnu.org>

	* configure.in: Use AC_FUNC_VFORK.

2000-02-01  Gerd Moellmann  <gerd@gnu.org>

	* make-dist: Various fixes for new development tree.

	* leim-Makefile.in: New file.

2000-01-31  Gerd Moellmann  <gerd@gnu.org>

	* Makefile.in (dist): Call ./make-dist.

2000-01-24  Dave Love  <fx@gnu.org>

	* configure.in: Remove -G0 from Irix NON_GCC_TEST_OPTIONS.

2000-01-18  Gerd Moellmann  <gerd@gnu.org>

	* configure.in (HAVE_GIF): Check for DGifOpen instead of
	DGifOpenFileName.

2000-01-11  Andreas Schwab  <schwab@suse.de>

	* Makefile.in (install-arch-indep): Update list of info files to
	be installed.

2000-01-05  Dave Love  <fx@gnu.org>

	* configure.in: Check for jerror.h as well as libjpeg.

2000-01-03  Andreas Schwab  <schwab@suse.de>

	* Makefile.in (install-arch-indep): Install autotype*.
	Run install-info on autotype and emacs-faq.info.

1999-12-04  Dave Love  <fx@gnu.org>

	* Makefile.in (install-arch-indep): Depend on `info'.
	(install-strip): Use `install' as sub-make target.

1999-11-23  Ken Raeburn  <raeburn@gnu.org>

	* configure.in: Restore Kerberos code deleted on 1999-05-29 that
	didn't need to be deleted.  Check for the k5crypto library as well
	as the crypto library; MIT Kerberos 1.1 changed the name.

1999-11-18  Dave Love  <fx@gnu.org>

	* configure.in: Fix NON_GNU_CPP for Irix 6 to avoid failing tests.

1999-11-11  Erik Naggum  <erik@naggum.no>

	* configure.in (bitmapdir): Allow for both "bitmaps" directories.

1999-11-08  Dave Love  <fx@gnu.org>

	* configure.in: Fix change for --with-pop default.

1999-11-04  Dave Love  <fx@gnu.org>

	* configure.in: Default to --with-pop.  Change sense of with-gcc
	and with-toolkit-scroll-bars messages to reflect the defaults.

1999-11-01  Gerd Moellmann  <gerd@gnu.org>

	* INSTALL: Mention the Emacs Lisp Reference.

1999-10-27  Noah Friedman  <friedman@splode.com>

	* configure.in: Check for dynamic ptys (/dev/ptmx, /dev/pts/).

1999-10-23  Gerd Moellmann  <gerd@gnu.org>

	* Makefile.in (bootstrap): New target.

1999-10-19  Paul Eggert  <eggert@twinsun.com>

	Add support for large files.  Merge glibc 2.1.2.

	* configure.in (AC_CHECK_HEADERS): Add stdio_ext.h.
	(HAVE_TM_GMTOFF): New symbol.
	(AC_CHECK_FUNCS): Add __fpending, ftello, getloadavg, mblen,
	mbrlen, strsignal.
	(LOCALTIME_CACHE): Don't include stdlib.h, as config.h does this now.

1999-10-09  Stefan Monnier  <monnier@cs.yale.edu>

	* make-dist (dontcompile): Look for the DONTCOMPILE variable rather
	than the obsolete dontcompilefiles pseudo-rule in lisp/Makefile.

1999-10-09  Richard M. Stallman  <rms@gnu.org>

	* Makefile.in (uninstall, install-arch-indep, install-arch-dep):
	Unset CDPATH to prevent cd from generating output.

1999-10-08  Stefan Monnier  <monnier@cs.yale.edu>

	* update-subdirs: Also ignore CVS subdirs.

1999-10-07  Gerd Moellmann  <gerd@gnu.org>

	* Makefile.in (install-arch-indep): Add ada-mode.

1999-10-06  Dave Love  <fx@gnu.org>

	* Makefile.in: Add rules for config.status, configure.

1999-09-07  Gerd Moellmann  <gerd@gnu.org>

	* configure.in (--with-sound): Remove.

1999-08-30  Gerd Moellmann  <gerd@gnu.org>

	* configure.in (USE_TOOLKIT_SCROLL_BARS): Move the test down after
	the test for Xaw3d.
	(HAVE_TIFF): Add -lm to library check.

1999-08-28  Richard Stallman  <rms@gnu.org>

	* configure.in (USE_TOOLKIT_SCROLL_BARS): Move tests for
	-lXaw3d, -lXpm, -ljpeg, -lpng, -ltiff, and -lgif, down
	after the other X-related libraries.

1999-08-21  Dave Love  <fx@gnu.org>

	* configure.in: Don't check for jpeglib.h.

1999-08-20  Gerd Moellmann  <gerd@gnu.org>

	* configure.in (HAVE_TIFF): Remove tiff34 prefix from tiffio.h.
	(HAVE_XAW3D): Don't check for Xaw3d if USE_X_TOOLKIT=none.

1999-08-18  Dave Love  <fx@gnu.org>

	* configure.in: Check for termcap.h.

1999-08-15  Gerd Moellmann  <gerd@gnu.org>

	* configure.in: Add --with-toolkit-scroll-bars.  If "no",
	use Emacs' scroll bars, even if configured for Motif or when
	Xaw3d is available.

1999-08-12  Wolfgang Rupprecht  <wolfgang@wsrcc.com>

	* configure.in: Check for getaddrinfo.

1999-08-04  Eli Zaretskii  <eliz@gnu.org>

	* config.bat: Make --no-debug work again by removing -gcoff.

1999-07-30  Dave Love  <fx@gnu.org>

	* configure.in: Check for stdlib.h.

1999-07-19  Dave Love  <fx@gnu.org>

	* configure.in: Grok sparc64-*-linux-gnu*.

1999-07-12  Richard Stallman  <rms@gnu.org>

	* Version 20.4 released.

1999-06-23  Karl Heuer  <kwzh@gnu.org>

	* make-dist: Unset EMACS_UNIBYTE, so Emacs runs in its default state.
	Quote $EMACS, in case it's a program with args.

1999-06-15  Gerd Moellmann  <gerd@gnu.org>

	* configure.in (HAVE_GIF): Use libungif instead of libgif
	because the former doesn't contain patented compression code.

1999-05-29  Richard M. Stallman  <rms@gnu.org>

	* configure.in: Delete the Kerberos stuff.

1999-05-27  Greg Hudson  <ghudson@mit.edu>

	* configure.in: Prefer kerberos 5 names.

1999-04-26  Richard M. Stallman  <rms@gnu.org>

	* configure.in: Check for libXp.

1999-04-08  Richard Stallman  <rms@gnu.org>

	* make-dist: Include change logs in subdirs of `lisp'.

1999-04-05  Richard Stallman  <rms@gnu.org>

	* Makefile.in (mkdir): If we create ${datadir}, make it world-readable.
	(install-arch-indep): Make ${datadir}/emacs world-readable.

1999-03-30  Eli Zaretskii  <eliz@gnu.org>

	* config.bat: Use epaths.* instead of paths.*.

1999-03-07  Eli Zaretskii  <eliz@gnu.org>

	* INSTALL: Add detailed instructions to unpack and install
	intlfonts on MS-DOS.

1999-02-26  Richard Stallman  <rms@gnu.org>

	* configure.in: Use epaths.h and epaths-force instead of paths...

	* Makefile.in (epaths-force): Rename from paths-force;
	operate on epaths.in and produce epaths.h.

1999-02-24  Richard Stallman  <rms@gnu.org>

	* make-dist: Fix nt/icons directory handling.

1999-02-22  Simon Josefsson  <jas@pdc.kth.se>

	* configure.in (f301-fujitsu-uxpv4.1): New target.

1999-02-20  Richard Stallman  <rms@gnu.org>

	* make-dist (tempparent): Fix command to update info files.

1999-02-09  Richard Stallman  <rms@gnu.org>

	* configure.in (powerpc-apple-netbsd*): New alternative.

1999-01-25  Geoff Voelker  <voelker@cs.washington.edu>

	* make-dist: Include the new directory nt/icons in distributions.

1999-01-19  Richard Stallman  <rms@psilocin.ai.mit.edu>

	* configure.in: Change message about HAVE_XFREE386.

1999-01-07  Eli Zaretskii  <eliz@gnu.org>

	* config.bat: Support configuring with leim.

1998-12-16  Petri Kaurinkoski  <Petri.Kaurinkoski@hut.fi>

	* configure.in (mips-sgi-irix6.5): New target.

1998-12-16  Jonathan I. Kamens  <jik@kamens.brookline.ma.us>

	* configure.in: Remove GSS-API support, since it has been removed
	from movemail.

1998-12-04  Markus Rost  <rost@delysid.gnu.org>

	* Makefile.in (install-arch-dep): Copy fns-*.el from lib-src.

1998-12-04  Andreas Schwab  <schwab@delysid.gnu.org>

	* Makefile.in: Don't install customize info file.
	Run install-info on viper info file.

1998-11-29  Richard Stallman  <rms@psilocin.ai.mit.edu>

	* Makefile.in (install-arch-dep): Copy fns-*.el from lib-src.

1998-11-16  Kenichi Handa  <handa@etl.go.jp>

	* configure.in (*-*-bsdi4*): New target.

1998-11-13  Ehud Karni  <ehud@unix.simonwiesel.co.il>

	* configure.in: Fix previous change.

1998-11-11  Richard Stallman  <rms@gnu.org>

	* configure.in (aviion-intel): New machine.

1998-11-04  Kenichi Handa  <handa@etl.go.jp>

	* configure.in (mips-nec-sysv4*): New target.

1998-11-03  Andreas Schwab  <schwab@delysid.gnu.org>

	* Makefile.in (install-arch-dep): Fix last change and use fns-*.el
	from lisp.

1998-10-31  Richard Stallman  <rms@psilocin.ai.mit.edu>

	* make-dist: Don't include fns*.el in dist.

1998-10-30  Dave Love  <fx@gnu.org>

	* configure.in: Don't mkdir cpp.

1998-10-30  Andreas Schwab  <schwab@delysid.gnu.org>

	* Makefile.in (install-arch-dep): Install src/fns-*.el in
	${archlibdir}.

1998-08-19  Richard Stallman  <rms@psilocin.ai.mit.edu>

	* Version 20.3 released.

1998-07-30  Paul Eggert  <eggert@twinsun.com>

	* Makefile.in (Makefile, src/Makefile, src/config.stamp)
	(lib-src/Makefile, man/Makefile, oldXMenu/Makefile)
	(lwlib/Makefile, leim/Makefile):
	Prepend $(srcdir)/ to rule dependencies outside this dir.

1998-06-30  Richard Stallman  <rms@psilocin.ai.mit.edu>

	* configure.in: Use unset CDPATH instead of making it empty.

1998-06-20  Karl Heuer  <kwzh@gnu.org>

	* configure.in: Assume unspecified Solaris is 2.5, not 2.4.

1998-06-07  Richard Stallman  <rms@psilocin.ai.mit.edu>

	* make-dist (MANIFEST): Include most subdirs, but exclude subdirs.el
	and default.el.  Sort the results.

1998-05-31  Karl Heuer  <kwzh@gnu.org>

	* Makefile.in (install-arch-indep): Don't die if site-lisp/ isn't
	writable.

1998-05-14  Richard Stallman  <rms@psilocin.ai.mit.edu>

	* Makefile.in (install-arch-indep):
	Don't alter site-lisp/subdirs.el if it exists.

1998-05-12  Richard Stallman  <rms@psilocin.ai.mit.edu>

	* Makefile.in (install-arch-indep): Put `-' on commands to create
	subdirs.el in site-lisp dirs.

1998-05-07  Richard Stallman  <rms@psilocin.gnu.org>

	* Makefile.in (install-arch-indep): Fix typo in previous change.

1998-05-06  Richard Stallman  <rms@psilocin.gnu.org>

	* Makefile.in (install-arch-indep): Pass --dir-file to install-info.

1998-04-28  Richard Stallman  <rms@psilocin.gnu.org>

	* Makefile.in (mkdir): Create the site-lisp dirs.
	(install-arch-indep): Make site-lisp/subdirs files world-readable.

1998-04-26  Richard Stallman  <rms@psilocin.gnu.org>

	* Makefile.in (INSTALL_INFO): New variable.
	(install-arch-indep): Don't replace the dir file if it already exists.
	Use the install-info program, via INSTALL_INFO, to add entries.
	Make the `info' subdir and the Info files world-readable.

1998-04-16  Eli Zaretskii  <eliz@delysid.gnu.org>

	* config.bat: Make sure the environment is large enough to support
	all the "set foo=bar" commands.  Update pointers to DJGPP FTP sites.

1998-04-10  Karl Heuer  <kwzh@gnu.org>

	* make-dist: Don't accept EMACS=t when testing for $EMACS set.

1998-04-06  Jonathan I. Kamens  <jik@kamens.brookline.ma.us>

	* configure.in: Add --with-gssapi to specify GSS-API
	authentication support for movemail.

1998-04-02  Richard Stallman  <rms@psilocin.ai.mit.edu>

	* Makefile.in (install-arch-indep): Fix previous change.

1998-03-30  Richard Stallman  <rms@psilocin.ai.mit.edu>

	* Makefile.in (info): Run man in build dir, not srcdir.

1998-03-28  Richard Stallman  <rms@psilocin.ai.mit.edu>

	* Makefile.in (install-arch-indep): Fix previous change.

1998-03-23  Kenichi Handa  <handa@etl.go.jp>

	* Makefile.in (top_distclean): Check the existence of `lock' subdir.

1998-03-22  Richard Stallman  <rms@gnu.org>

	* Makefile.in (install-arch-indep): Put special subdirs.el files
	in site-lisp dirs.  Use normal-top-level-add-subdirs-to-load-path.

1998-03-21  Richard Stallman  <rms@psilocin.gnu.org>

	* make-dist: Fix shell syntax in check for missing .el or .elc files.

1998-03-09  Richard Stallman  <rms@psilocin.gnu.org>

	* configure.in (hppa-hp-hpux1[0-9]*): Handle versions 1X like 10.
	(m68*-hp-hpux*): Handle versions 1X like 10.

1998-03-07  Richard Stallman  <rms@psilocin.gnu.org>

	* make-dist: PROBLEMS is now in etc, not top level dir.

	* Makefile.in (SOURCES): Delete PROBLEMS.

1998-02-25  Richard Stallman  <rms@gnu.org>

	* configure.in (hppa*-hp-hpux*): Use hpux10 by default.

	* Makefile.in (install-arch-indep): Do chmod a+x on subdirs.

1998-01-17  Richard Stallman  <rms@gnu.org>

	* Makefile.in (install-arch-indep): Add semicolon before `else'.

1998-01-02  Richard Stallman  <rms@psilocin.gnu.org>

	* make-dist (tempparent): New option --no-check.

	* make-dist: Don't do anything with cpp directory.

1997-12-20  Richard Stallman  <rms@psilocin.gnu.org>

	* configure.in (sparc-fujitsu-sysv4*): New target.

1997-12-17  Andreas Schwab  <schwab@gnu.org>

	* configure.in: Cache more tests.  Add missing quotes around
	message with embedded comma.

1997-12-04  Karl Heuer  <kwzh@gnu.org>

	* Makefile.in (unlock, relock): Don't reference cpp/ directory.

1997-11-26  Joel N. Weber II  <devnull@gnu.org>

	* make-dist: Changed the comment about `umask 0' to say `Don't
	restrict access to any files.'; previously it said `Don't protect
	any files', which may have implied that we think fascism is good.

1997-11-24  Paul Eggert  <eggert@twinsun.com>

	* configure.in (AC_CHECK_FUNCS): Add strftime.  The new GNU C library
	strftime needs the underlying host's strftime for locale dependent
	formats.

1997-11-20  Abraham Nahum  <miko@uxsrvc.tti.co.il>

	* configure.in (i586-dg-dguxR4.*): New name in case branch.

1997-11-20  Eli Zaretskii  <eliz@is.elta.co.il>

	* config.bat: Configure the man subdirectory.

1997-11-07  Paul Eggert  <eggert@twinsun.com>

	* configure.in (AC_CHECK_LIB): Add -lintl.

1997-11-07  Karl Heuer  <kwzh@gnu.org>

	* make-dist (check for .elc files): Avoid bash-specific syntax.
	(check for overflow 14-char limit): Simplify.

1997-11-07  Richard Stallman  <rms@gnu.org>

	* Makefile.in (install): Move blessmail last.

1997-10-02  Richard Stallman  <rms@psilocin.gnu.ai.mit.edu>

	* configure.in (gettimeofday, one arg or two):
	Clarify messages by avoiding double negative.

1997-09-30  Karl Eichwalder  <ke@suse.de>

	* Makefile.in (install-arch-indep): Install the widget info file.

1997-09-24  Jonathan I. Kamens  <jik@kamens.brookline.ma.us>

	* configure.in (with-pop, with-kerberos): Need to check Kerberos
	libraries in reverse order, so that libraries will appear in the
	correct dependency order on the link line (and so that the
	configure checks themselves will work properly when early
	libraries depend on later ones).

1997-09-21  Erik Naggum  <erik@naggum.no>

	* make-dist (making links to `src'): Keep timestamp on copied files.

	* make-delta: New script to produce delta distributions.

1997-09-19  Richard Stallman  <rms@psilocin.gnu.ai.mit.edu>

	* Version 20.2 released.

1997-09-15  Richard Stallman  <rms@psilocin.gnu.ai.mit.edu>

	* Version 20.1 released.

	* Makefile.in (install-leim): Depend on mkdir.
	(leim): Depend on src.

1997-09-13  Richard Stallman  <rms@psilocin.gnu.ai.mit.edu>

	* configure.in: Recognize alpha* instead of just alpha.

1997-09-12  Paul Eggert  <eggert@twinsun.com>

	* leim-Makefile.in (mostlyclean, maintainer-clean): New targets.

1997-09-12  Richard Stallman  <rms@psilocin.gnu.ai.mit.edu>

	* update-subdirs: Use rm -f.

1997-09-08  Richard Stallman  <rms@psilocin.gnu.ai.mit.edu>

	* update-subdirs: Delete subdirs.el if this dir has no subdirs.
	Ignore subdirs named Old.

1997-08-04  Kenneth Stailey  <kstailey@elbereth.disclosure.com>

	* configure.in: Add OpenBSD clause to set $machine.

1997-09-04  Richard Stallman  <rms@psilocin.gnu.ai.mit.edu>

	* make-dist: Recompile everything after updating various Lisp files.
	Recompile in leim as well as lisp.
	Check in leim as well as lisp for mismatched files and too-long names.

1997-09-03  Richard Stallman  <rms@psilocin.gnu.ai.mit.edu>

	* Makefile.in (TAGS tags): Simply refer this to the src subdir.

1997-08-30  Richard Stallman  <rms@psilocin.gnu.ai.mit.edu>

	* Makefile.in (install-arch-indep): Verify ./lisp has simple.el in it
	before trying to copy anything from it.

1997-08-27  Richard Stallman  <rms@psilocin.gnu.ai.mit.edu>

	* Makefile.in (man/Makefile): New target.
	(tags): Define env var EMACS and run Makefile from build dir.

1997-08-27  Eli Zaretskii  <eliz@psilocin.gnu.ai.mit.edu>

	* config.bat: If src/_gdbinit doesn't exist, try using
	src/.gdbinit to create it (for building on Windows 95).

1997-08-25  Richard Stallman  <rms@psilocin.gnu.ai.mit.edu>

	* Makefile.in (install-arch-indep):
	Discard extra data in tar | tar pipes.

1997-08-24  NIIBE Yutaka  <gniibe@mri.co.jp>

	* configure.in (x_default_search_path):
	Corrected '${x_library}' to '${x_library}/X11'.

1997-08-22  Richard Stallman  <rms@psilocin.gnu.ai.mit.edu>

	* configure.in (HAVE_MOTIF_2_1): Test for Motif 2.1.

1997-08-22  Jonathan I. Kamens  <jik@kamens.brookline.ma.us>

	* configure.in: Support auto-configuration of both Kerberos V4 and
	Kerberos V5 for movemail, including detection of V4 and V5 header
	files and libraries.

1997-08-16  NIIBE Yutaka  <gniibe@etl.go.jp>

	* configure.in: Compute x_default_search_path
	and substitute into makefiles.

	* Makefile.in (paths-force): Store PATH_X_DEFAULTS in paths.h.

1997-08-08  Richard Stallman  <rms@psilocin.gnu.ai.mit.edu>

	* Makefile.in (install-arch-indep): Run list-load-path-shadows.

1997-08-07  Erik Naggum  <erik@naggum.no>

	* configure.in: Remove lockdir, it is no longer needed.
	* Makefile.in (mkdir): Don't create lockdir.
	(lockdir): Variable deleted.
	(paths-force): Don't operate on PATH_LOCK.

1997-08-06  Richard Stallman  <rms@psilocin.gnu.ai.mit.edu>

	* leim-Makefile.in (clean, distclean): New targets.

	* make-dist: Include leim/ChangeLog in leim distribution.

1997-08-01  Richard Stallman  <rms@psilocin.gnu.ai.mit.edu>

	* configure.in (i*86-*-sysv4.2uw*): Set NON_GNU_CPP.

1997-07-30  Richard Stallman  <rms@psilocin.gnu.ai.mit.edu>

	* Makefile.in (CPPFLAGS): Get this from configure, like CFLAGS.

1997-07-27  Richard Stallman  <rms@psilocin.gnu.ai.mit.edu>

	* Makefile.in (LDFLAGS): Get this from configure, like CFLAGS.

1997-07-25  Richard Stallman  <rms@psilocin.gnu.ai.mit.edu>

	* make-dist: Update leim/leim-list.el.
	Pass along value of $EMACS when updating lisp dir.

1997-07-25  Marcus G. Daniels  <marcus@cathcart.sysc.pdx.edu>

	* configure.in (doug_lea_malloc): Make __after_morecore_hook a
	prerequisite to the use of Doug Lea's malloc.

1997-07-21  Richard Stallman  <rms@psilocin.gnu.ai.mit.edu>

	* Makefile.in (top_distclean): Use -f to delete contents of lock dir.

	* make-dist: Use name leim/SKK-DIC, not leim/SKK.

1997-07-16  Richard Stallman  <rms@psilocin.gnu.ai.mit.edu>

	* make-dist: Arrange for the leim tar file to unpack in emacs-M.N/leim.

1997-07-11  Richard Stallman  <rms@psilocin.gnu.ai.mit.edu>

	* configure.in (mips-sony-newsos6*): File news-risc.h renamed
	to news-r6.h.

1997-07-10  Eli Zaretskii  <eliz@is.elta.co.il>

	* config.bat: Use `sed' instead of `cp', which might not be
	installed.

1997-07-09  Kenichi Handa  <handa@etl.go.jp>

	* Makefile.in (mostlyclean): Add cleaning leim directory.
	(clean, distclean, maintainer-clean): Likewise.

1997-07-09  Richard Stallman  <rms@psilocin.gnu.ai.mit.edu>

	* make-dist (bogosities): Check subdirs of `lisp' also.

1997-07-08  Richard Stallman  <rms@psilocin.gnu.ai.mit.edu>

	* make-dist (etc): Really avoid symlinks now.
	(lisp): Don't delete from subdirs the things we never copy.

1997-07-07  Kenichi Handa  <handa@psilocin.gnu.ai.mit.edu>

	* Makefile.in (install-arch-indep): Correct the target name.
	The first letter `i' was dropped by the previous change of mine.

1997-07-06  Richard Stallman  <rms@psilocin.gnu.ai.mit.edu>

	* configure.in (leim/Makefile): Generate this.
	(*-sysv4.2uw*): Recognize new alternative.

	* leim-Makefile.in: Renamed from leim-Makefile.

	* make-dist: Set up real-leim subdirectory,
	with the real contents of leim; then move it to
	a separate top-level directory.

	* make-dist: Don't mention site-lisp, site-init, site-start
	or default, when listing files hat are not compiled and should be.

	* configure.in: Create src/config.stamp at the end.

1997-07-04  Richard Stallman  <rms@psilocin.gnu.ai.mit.edu>

	* Makefile.in (install-leim): Correct previous change.

1997-07-02  Kenichi Handa  <handa@psilocin.gnu.ai.mit.edu>

	* Makefile.in (install-leim): New target.
	(install): Depend on install-leim.

1997-07-01  Kenichi Handa  <handa@psilocin.gnu.ai.mit.edu>

	* Makefile.in (SUBDIR): Add leim.
	(SUBDIR_MAKEFILES): Add leim/Makefile.
	(leim/Makefile): New target.

1997-07-01  Richard Stallman  <rms@psilocin.gnu.ai.mit.edu>

	* leim-Makefile: New file.
	* make-dist: Initialize a `leim' subdirectory with that makefile.

1997-06-29  Richard Stallman  <rms@psilocin.gnu.ai.mit.edu>

	* configure.in (GNU_MALLOC_reason): Fix message text.

1997-06-27  Richard Stallman  <rms@psilocin.gnu.ai.mit.edu>

	* make-dist (lisp): Don't process subdirs that start with =.
	(etc): Copy symlinks, as in src.

1997-06-26  Richard Stallman  <rms@psilocin.gnu.ai.mit.edu>

	* configure.in (i*86-*-unixware*): New alternative.

1997-06-22  Richard Stallman  <rms@psilocin.gnu.ai.mit.edu>

	* Makefile.in (src/config.stamp): Target renamed from src/config.h
	and touch it explicitly.

	* configure.in (mips-sony-newsos6*): New alternative.
	(mips-*-linux-gnu*): New alternative.
	(*-*-bsdi*): New alternative.
	(i*86-*-bsd386, i*86-*-bsdi...): Delete old alternatives.

1997-06-22  Dave Love  <d.love@dl.ac.uk>

	* Makefile.in (lib-src): Depend on src/config.h (e.g. for movemail.o).
	(src/config.h): New target to re-configure if src/config.in is patched.

1997-06-18  Richard Stallman  <rms@psilocin.gnu.ai.mit.edu>

	* configure.in (shutdown): Check for `shutdown' function.

1997-06-18  Kenichi Handa  <handa@psilocin.gnu.ai.mit.edu>

	* update-subdirs: Include the directory "language" in subdirs.

1997-06-01  Richard Stallman  <rms@psilocin.gnu.ai.mit.edu>

	* configure.in (m88k-dg-dgux4*): New alternative.
	(alpha-*-netbsd*): New alternative.
	(powerpcle-*-solaris2*): New alternative.

1997-05-20  Richard Stallman  <rms@psilocin.gnu.ai.mit.edu>

	* make-dist: Warn about .el files that are not compiled.

1997-05-11  Richard Stallman  <rms@psilocin.gnu.ai.mit.edu>

	* Makefile.in (dist): Don't run update-subdirs here,
	since make-dist now gets that done.

	* make-dist: Use the new `updates' target in lisp/Makefile.

	* make-dist: Use new non-file targets in lisp/Makefile.

1997-04-27  Richard Stallman  <rms@psilocin.gnu.ai.mit.edu>

	* make-dist: Handle all subdirs of `lisp' uniformly.
	Don't handle `term' and `language' specially.
	Clear out umask at the beginning.

1997-04-11  Richard Stallman  <rms@psilocin.gnu.ai.mit.edu>

	* make-dist: Use Make to update finder-inf.el and autoloads.
	Also update cus-load.el.

1997-04-09  Marcus G. Daniels  <marcus@cathcart.sysc.pdx.edu>

	* configure.in (doug_lea_malloc): First check for SYSTEM_MALLOC,
	in case it is desirable to disable the GNU malloc features with glibc.

1997-04-08  Marcus G. Daniels  <marcus@cathcart.sysc.pdx.edu>

	* configure.in (DOUG_LEA_MALLOC):
	Define if malloc_{get,set}_state exist.

1997-03-05  Kenichi Handa  <handa@etl.go.jp>

	* make-dist: Make links for files under lisp/language.

1997-02-20  Kenichi Handa  <handa@etl.go.jp>

	* update-subdirs: Exclude the directory "language" from subdirs.

1997-01-26  Karl Heuer  <kwzh@gnu.ai.mit.edu>

	* configure.in: Check for rint and cbrt.

1997-01-01  Richard Stallman  <rms@ethanol.gnu.ai.mit.edu>

	* make-dist: Use $EMACS to say where to run Emacs.
	Add --no-update option.

1996-12-30  Richard Stallman  <rms@ethanol.gnu.ai.mit.edu>

	* configure.in (hppa1.1-hitachi-hiuxmpp): New configuration.

1996-12-28  Richard Stallman  <rms@ethanol.gnu.ai.mit.edu>

	* make-dist (copying src): Check thoroughly for symlinks
	and copy them in all cases.  Regularize the linking of *.in
	and *.opt and ChangeLog files.
	(copying lib-src): Likewise.
	Don't rm getdate.c or y.tab.*--they don't exist any more.

1996-12-18  Jonathan I. Kamens  <jik@annex-1-slip-jik.cam.ov.com>

	* configure.in: Check for libmail, maillock.h and
	touchlock (for movemail).

1996-12-15  Richard Stallman  <rms@psilocin.gnu.ai.mit.edu>

	* configure.in (limits.h): Check for this file.

1996-12-08  Richard Stallman  <rms@psilocin.gnu.ai.mit.edu>

	* configure.in (rs6000-ibm-aix4.2): New alternative.
	(rs6000-ibm-aix4.0): New alternative.
	(rs6000-ibm-aix4*): Assume aix 4.1 by default.

1996-11-22  Ben Harris  <bjh21@cam.ac.uk>

	* configure.in: Recognize vax-*-netbsd*.

1996-11-06  Richard Stallman  <rms@ethanol.gnu.ai.mit.edu>

	* configure.in (locallisppath): Add leim directory.

1996-10-31  Eli Zaretskii  <eliz@is.elta.co.il>

	* config.bat: Make sure `mv' supports forward slashes and -f.

1996-10-28  Christian Limpach  <chris@nice.ch>

	* configure.in (hppa*-next-nextstep*): * added after hppa
	to accept hppa1.0 and hppa1.1.

1996-10-05  Marcus G. Daniels  <marcus@coulee.tdb.com>

	* configure.in: Provide an empty default for LD_SWITCH_X_SITE_AUX.
	* configure.in (ld_switch_machine): Fix typo.

1996-09-28  Richard Stallman  <rms@ethanol.gnu.ai.mit.edu>

	* configure.in: Fetch LD_SWITCH_SYSTEM and LD_SWITCH_MACHINE
	from config.h and use them in $ac_link.

1996-09-28  Erik Naggum  <erik@psilocin.gnu.ai.mit.edu>

	* configure.in: Create a subdir named `lisp'.

1996-09-24  Richard Stallman  <rms@ethanol.gnu.ai.mit.edu>

	* configure.in: Check for getcwd.

1996-09-04  Richard Stallman  <rms@ethanol.gnu.ai.mit.edu>

	* configure.in: Check for termios.h.  Check for setpgid.

1996-08-31  Richard Stallman  <rms@ethanol.gnu.ai.mit.edu>

	* configure.in: Check for setrlimit.

1996-08-31  Paul Eggert  <eggert@twinsun.com>

	* configure.in: Check for sys/systeminfo.h, getdomainname, sysinfo.

1996-08-28  Richard Stallman  <rms@psilocin.gnu.ai.mit.edu>

	* configure.in: Check for utimes.

	* configure.in: Check for com_err library, but only
	if --with-kerberos was used.  Check for krb and des
	only if --with-kerberos.

1996-08-26  Richard Stallman  <rms@ethanol.gnu.ai.mit.edu>

	* Makefile.in (INSTALL_STRIP): New variable.
	(install-strip): Set INSTALL_STRIP, not INSTALL_PROGRAM.
	(install-arch-dep): Use INSTALL_STRIP, and pass it to lib-src.

1996-08-25  Richard Stallman  <rms@ethanol.gnu.ai.mit.edu>

	* configure.in: Check for krb and des libraries.

1996-08-24  Richard Stallman  <rms@ethanol.gnu.ai.mit.edu>

	* configure.in (*-sunos4.1.[3-9]*noshare):
	Use sunos413, not sunos4-1-3.
	(m88k-dg-dgux5.4R3*): Use dgux5-4-3, not dgux5-4r3.
	(arm-acorn-riscix1.2*): Use riscix12, not riscix1-2.

1996-08-22  Richard Stallman  <rms@psilocin.gnu.ai.mit.edu>

	* Makefile.in (src/paths.h): Target deleted.
	(paths-force): Delete all dependencies on this target
	but don't delete the target.
	(install): Depend on `all'.
	(paths-force): Don't print a message.

	* configure.in: Generate src/paths.h here.

1996-08-18  Richard Stallman  <rms@psilocin.gnu.ai.mit.edu>

	* configure.in (NON_GCC_LINK_TEST_OPTIONS, GCC_LINK_TEST_OPTIONS):
	New variables that affect linking only.
	(alpha-dec-osf*): Use those instead of previous change.

1996-08-15  Richard Stallman  <rms@psilocin.gnu.ai.mit.edu>

	* Makefile.in (install-arch-indep): Install info/messages.

1996-08-11  Richard Stallman  <rms@psilocin.gnu.ai.mit.edu>

	* Version 19.33 released.

1996-08-10  Marcus G. Daniels  <marcus@sayre.sysc.pdx.edu>

	* configure.in (i[3456]86-sequent-ptx4*, i[3456]86-sequent-sysv4*):
	Fix previous change.

1996-08-08  Richard Stallman  <rms@psilocin.gnu.ai.mit.edu>

	* configure.in (i[3456]86-sequent-ptx4*, i[3456]86-sequent-sysv4*):
	New alternative.

1996-08-07  Richard Stallman  <rms@psilocin.gnu.ai.mit.edu>

	* configure.in (alpha-dec-osf*): Specify GCC_TEST_OPTIONS
	and NON_GCC_TEST_OPTIONS.

1996-08-06  Paul Eggert  <eggert@twinsun.com>

	* configure.in (LOCALTIME_CACHE): Don't put a string literal
	"TZ=..." in environ.

1996-08-04  Richard Stallman  <rms@psilocin.gnu.ai.mit.edu>

	* make-dist (msdos): Add is_exec.c, sigaction.c to distribution.

1996-08-03  Richard Stallman  <rms@psilocin.gnu.ai.mit.edu>

	* configure.in (*-sunos4.1.[3-9]*noshare): Move this before
	the more general *-sunos4.1.[3-9]* clause.

1996-07-31  Richard Stallman  <rms@psilocin.gnu.ai.mit.edu>

	* Version 19.32 released.

	* configure.in (*-sco3.2v5*):
	Set OVERRIDE_CPPFLAG to a string of one space.
	Fix the code that uses OVERRIDE_CPPFLAG.

1996-07-16  Karl Heuer  <kwzh@gnu.ai.mit.edu>

	* configure.in: Undo previous change.

1996-07-16  Richard Stallman  <rms@whiz-bang.gnu.ai.mit.edu>

	* config.sub: Use `pc', not `unknown', when canonicalizing
	the vendor for ...86.

1996-07-15  David Mosberger-Tang  <davidm@AZStarNet.com>

	* configure.in: Check for termios.h header.

1996-07-11  Bill Mann  <dvmann@dvncr.praxisint.com>

	* configure.in: Use s/usg5-4-3.h for ncr-i[3456]86-sysv4.3.

1996-07-07  Karl Heuer  <kwzh@gnu.ai.mit.edu>

	* configure.in: Split bsdos2 and bsdos2-1.

1996-07-06  Richard Stallman  <rms@whiz-bang.gnu.ai.mit.edu>

	* config.sub: If last two words are not a recognized
	KERNEL-OS pair, use just the last word as OS, as in 19.31.
	Make conversion of gnu/linux to linux-gnu really work.

	* config.sub: If vendor unspecified with i386, use `pc' not `unknown'.

1996-06-30  Richard Stallman  <rms@psilocin.gnu.ai.mit.edu>

	* configure.in (check for using Lucid widgets by default):
	Eliminate indentation that confuses some compilers.

1996-06-29  Richard Stallman  <rms@psilocin.gnu.ai.mit.edu>

	* config.sub: Convert linux and gnu/linux to linux-gnu.

	* make-dist: Don't update getdate.c.
	Ignore =... files when checking for too-long Lisp file names.

1996-06-28  Richard Stallman  <rms@psilocin.gnu.ai.mit.edu>

	* configure.in (euidaccess): Check for that, not for eaccess.

1996-06-27  Richard Stallman  <rms@psilocin.gnu.ai.mit.edu>

	* configure.in (sunos4.1.[3-9]*noshare): Eliminate dash from
	before `noshare'.
	(mips-sgi-irix6*): Specify NON_GCC_TEST_OPTIONS.

1996-06-21  Richard Stallman  <rms@psilocin.gnu.ai.mit.edu>

	* configure.in: Rename lignux to linux-gnu in configuration names.
	Use gnu-linux as the opsys value (s/ file name).
	Allow i686 just like i386, i486, i586.

1996-06-20  Richard Stallman  <rms@psilocin.gnu.ai.mit.edu>

	* configure.in (i*86-*-sco3.2v5): New alternative.
	(OVERRIDE_CPPFLAG): New variable.
	(CPPFLAGS): If OVERRIDE_CPPFLAG is set, use that.

	* configure.in: Specify vpath for .texi files.

1996-06-09  Richard Stallman  <rms@psilocin.gnu.ai.mit.edu>

	* configure.in: Always check for HAVE_X11R5.
	Separately decide whether to use a toolkit by default.

1996-06-04  Bill Mann  <dvmann@dvhpux1.praxisint.com>

	* configure.in: If X11R5 is missing the Xaw headers,
	default to --with-x-toolkit=no.

1996-05-31  Richard Stallman  <rms@psilocin.gnu.ai.mit.edu>

	* configure.in (powerpc-*-solaris2*): Use ibmrs6000, not rs6000.

1996-05-30  Richard Stallman  <rms@psilocin.gnu.ai.mit.edu>

	* Makefile.in (install-arch-indep): If cd etc makes output,
	don't treat that as part of the tar data.
	Check that ./lisp actually exists.

1996-05-29  Karl Heuer  <kwzh@gnu.ai.mit.edu>

	* make-dist: Check for long file names.

1996-05-25  Karl Heuer  <kwzh@gnu.ai.mit.edu>

	* Version 19.31 released.

1996-05-25  Karl Heuer  <kwzh@gnu.ai.mit.edu>

	* configure.in: Recognize sparc-*-lignux.

1996-05-03  Richard Stallman  <rms@delasyd.gnu.ai.mit.edu>

	* make-dist: Include nt/inc/arpa and nt/inc/netinet in the dist.
	Don't include config.w95.

1996-04-21  Richard Stallman  <rms@delasyd.gnu.ai.mit.edu>

	* make-dist: Replace --no-clean-up and --no-tar options
	with --clean-up and --tar, so that the default is useful.

1996-04-15  Eli Zaretskii  <eliz@is.elta.co.il>

	* config.bat: Make sure the GDB init file is called src/_gdbinit;
	if not, tell the user to rename it and abort.

1996-04-14  Eli Zaretskii  <eliz@is.elta.co.il>

	* config.bat: With DJGPP v1.x, use `COFF2EXE' to produce JUNK.EXE
	test program.

1996-04-12  Richard Stallman  <rms@mole.gnu.ai.mit.edu>

	* config.bat (djgpp_ver): Variable renamed from djgpp-ver.

	* make-dist (MANIFEST): Fix previous change.
	(msdos): Put mainmake.v2 into the dist.

1996-04-10  Roland McGrath  <roland@charlie-brown.gnu.ai.mit.edu>

	* make-dist: Exit if autoconf fails.

1996-04-10  Eli Zaretskii  <eliz@is.elta.co.il>

	* config.bat: Set djgpp-ver, and unset it at the end.
	Add a number of conditionals for DJGPP version 2.
	Rename label libsrc2 to libsrc3.
	Substitute for LDFLAGS in src/Makefile.
	Substitute for ALL_CFLAGS in lib-src/Makefile.

1996-04-08  Richard Stallman  <rms@mole.gnu.ai.mit.edu>

	* configure.in (ncurses): Check this after checking fns like strerror.

1996-04-08  Erik Naggum  <erik@naggum.no>

	* make-dist (MANIFEST): Don't include lines from =files.

1996-04-07  Richard Stallman  <rms@mole.gnu.ai.mit.edu>

	* make-dist: Don't put lisp/dired.todo in the dist.

1996-04-05  Richard Stallman  <rms@lucy.gnu.ai.mit.edu>

	* configure.in (HAVE_NCURSES): Look for library named ncurses.

	* configure.in (setlocale): Check for it.

	* configure.in (*-*-sysv4.2*): If no /usr/ccs/lib/cpp, use /lib/cpp.

1996-03-26  Richard Stallman  <rms@mole.gnu.ai.mit.edu>

	* configure.in: Use lignux instead of linux as value of opsys.

1996-03-22  Richard Stallman  <rms@mole.gnu.ai.mit.edu>

	* Makefile.in (install-strip): Fix whitespace.
	Get rid of continuation.

	* config.sub: Convert linux or gnu/linux to lignux.

1996-03-21  Richard Stallman  <rms@mole.gnu.ai.mit.edu>

	* configure.in: Accept lignux in configuration name.

1996-03-20  Richard Stallman  <rms@mole.gnu.ai.mit.edu>

	* Makefile.in (install-strip): New target.

1996-03-18  Richard Stallman  <rms@mole.gnu.ai.mit.edu>

	* Makefile.in (top_distclean): Use `|| true' to ignore error in rm.
	-f failed to do the job on Suns.

1996-03-13  Richard Stallman  <rms@whiz-bang.gnu.ai.mit.edu>

	* Makefile.in (install-arch-dep): Don't depend on install-arch-indep.

	* configure.in (linux/version.h): Check for this header.

1996-03-12  Roland McGrath  <roland@charlie-brown.gnu.ai.mit.edu>

	* configure.in: Remove -fno-builtin hackery from -lm check.

1996-03-08  Roland McGrath  <roland@charlie-brown.gnu.ai.mit.edu>

	* configure.in (-lm check): If $GCC, append -fno-builtin to $CC for
	just this test.

	* configure.in (AC_PREREQ): Require version 2.8 of Autoconf.

1996-03-04  Richard Stallman  <rms@mole.gnu.ai.mit.edu>

	* configure.in: Check for ncurses.

1996-02-28  Paul Eggert  <eggert@twinsun.com>

	* configure.in (LOCALTIME_CACHE):
	Also define if localtime mishandles unsetting TZ.
	This works around a localtime bug in mips-dec-ultrix.

1996-02-25  Richard Stallman  <rms@mole.gnu.ai.mit.edu>

	* make-dist (finder-inf.el): Use finder-compile-keywords-make-dist.

	* configure.in: Improve messages about X versions.

1996-02-24  Richard Stallman  <rms@mole.gnu.ai.mit.edu>

	* configure.in (LOCALTIME_CACHE): Cope if $ac_cv_func_tzset is null.

1996-02-23  Richard Stallman  <rms@mole.gnu.ai.mit.edu>

	* configure.in (HAVE_X11XTR6): Set it as a shell variable.
	(HAVE_LIBXMU): If HAVE_X11XTR6, use -lSM and -lICE.

	* Makefile.in (install-arch-dep): Depend on install-arch-indep.
	(install): Put install-arch-indep before install-arch-dep.

1996-02-20  Dave Love  <d.love@dl.ac.uk>

	* INSTALL: Clarify info about MS-DOS path handling.

1996-02-12  Richard Stallman  <rms@mole.gnu.ai.mit.edu>

	* Makefile.in (install-arch-indep): Install info/ccmode*.
	In previous change, protect against /bin/pwd returning null string.

1996-02-07  Richard Stallman  <rms@mole.gnu.ai.mit.edu>

	* Makefile.in (install-arch-indep): Copy build-dir's lisp subdir
	to lispdir.

1996-02-01  Paul Eggert  <eggert@twinsun.com>

	* configure.in (LD_RUN_PATH): Prepend x_libraries to this envvar.

1996-01-30  Richard Stallman  <rms@mole.gnu.ai.mit.edu>

	* configure.in (HAVE_TIMEVAL): Set explicitly to `no' if test fails.

1996-01-25  Richard Stallman  <rms@mole.gnu.ai.mit.edu>

	* Makefile.in (extraclean): Use ${top_distclean} to ensure
	we delete everything distclean deletes.

1996-01-23  Karl Heuer  <kwzh@gnu.ai.mit.edu>

	* make-dist (lwlib): Don't distribute lwlib-Xol* files.

1996-01-17  Richard Stallman  <rms@mole.gnu.ai.mit.edu>

	* configure.in (HAVE_X11): Merge $LD_SWITCH_X_SITE
	into LDFLAGS instead of into LIBS.

1996-01-16  Richard Stallman  <rms@mole.gnu.ai.mit.edu>

	* configure.in (HAVE_XMU): Fix typo in previous change.

1996-01-15  Richard Stallman  <rms@mole.gnu.ai.mit.edu>

	* configure.in [Solaris]: Don't let $CC make us use /usr/ucb/cc.

1996-01-10  Erik Naggum  <erik@naggum.no>

	* configure.in (USE_X_TOOLKIT = maybe): Delete redundant `fi'.

1996-01-10  Karl Heuer  <kwzh@gnu.ai.mit.edu>

	* Makefile.in (install-arch-indep): Ignore error if no chmod -R.

1996-01-10  Richard Stallman  <rms@whiz-bang.gnu.ai.mit.edu>

	* configure.in (HAVE_XMU): Check for libXmu.a only if using toolkit
	and use -lXt to link it.

1996-01-08  Richard Stallman  <rms@whiz-bang.gnu.ai.mit.edu>

	* configure.in (locallisppath): Put version-specific dir first.

1996-01-07  Richard Stallman  <rms@whiz-bang.gnu.ai.mit.edu>

	* configure.in (hppa-*-nextstep*): New alternative.
	(USE_X_TOOLKIT): By default, set this to "maybe";
	and change that later to LUCID or "no" according to X11 version.

	* make-dist: Recompile outdated .elc files and update all autoloads.

1996-01-05  Roland McGrath  <roland@churchy.gnu.ai.mit.edu>

	* configure.in (locallisppath): Fix typo in last change: " -> '.

1996-01-04  Richard Stallman  <rms@mole.gnu.ai.mit.edu>

	* configure.in (locallisppath): Add ../emacs/VERSION/site-lisp.

1995-12-27  Richard Stallman  <rms@mole.gnu.ai.mit.edu>

	* Makefile.in (install-arch-indep): Give all files read permission.

1995-12-26  Richard Stallman  <rms@mole.gnu.ai.mit.edu>

	* configure.in (hppa*-hp-hpux9shr*, hppa*-hp-hpux9*, hppa*-hp-hpux*):
	If it is hpux 9, check for /usr/include/X11R5 and /usr/lib/x11R5.

1995-12-24  Richard Stallman  <rms@mole.gnu.ai.mit.edu>

	* configure.in: Determine HAVE_X11R6.
	(HAVE_MENUS): Rename from HAVE_X_MENU.

1995-12-21  Richard Stallman  <rms@whiz-bang.gnu.ai.mit.edu>

	* configure.in: Just "solaris" now defaults to version 2.4.
	Add sunos4.1.n-noshare as alternative.

1995-12-01  Richard Stallman  <rms@mole.gnu.ai.mit.edu>

	* configure.in (mips-sgi-irix6*): Set NON_GNU_CPP.

1995-11-29  Erik Naggum  <erik@naggum.no>

	* Makefile.in (install-arch-indep): Add missing backslash.

1995-11-29  Karl Eichwalder  <ke@ke.Central.DE>

	* Makefile.in (install-arch-indep): Don't install
	lispdir/[Mm]akefile*, lispdir/ChangeLog, lispdir/dired.todo.

1995-11-29  Richard Stallman  <rms@mole.gnu.ai.mit.edu>

	* Makefile.in (install-arch-indep): Fix previous change.

	* configure.in (mips-sni-sysv*): New alias for mips-siemens-sysv*.

1995-11-24  Richard Stallman  <rms@mole.gnu.ai.mit.edu>

	* Version 19.30 released.

	* make-dist (lisp): Exclude subdirs.el.

1995-11-22  Richard Stallman  <rms@mole.gnu.ai.mit.edu>

	* make-dist (etc): Delete *.orig and *.rej.

1995-11-16  Richard Stallman  <rms@mole.gnu.ai.mit.edu>

	* Makefile.in (install-arch-indep): Rename old info/dir only if exists.

1995-11-15  Richard Stallman  <rms@mole.gnu.ai.mit.edu>

	* configure.in (hppa*-hp-hpux10*): Use s/hpux10.h.

1995-11-14  Geoff Voelker  <voelker@cs.washington.edu>

	* make-dist (nt): Rename install, readme, and todo to
	INSTALL, README, and TODO.

1995-11-10  Richard Stallman  <rms@mole.gnu.ai.mit.edu>

	* make-dist (lisp): Don't distribute site-start.

1995-11-06  Karl Heuer  <kwzh@gnu.ai.mit.edu>

	* make-dist: Break the hard link on alloca.c.

1995-11-04  Richard Stallman  <rms@whiz-bang.gnu.ai.mit.edu>

	* configure.in (LIBS): Add libsrc_libs and keep the old LIBS.

1995-11-02  Karl Heuer  <kwzh@nutrimat.gnu.ai.mit.edu>

	* make-dist (src, lib-src): Don't distribute Makefile.c.
	(etc/e): Do cleanup in $tempdir/etc/e, not $tempdir/etc.

1995-10-31  Richard Stallman  <rms@mole.gnu.ai.mit.edu>

	* Makefile.in (mkdir): Create man1dir, not mandir.
	(uninstall): Use man1dir, not mandir.

1995-10-30  Richard Stallman  <rms@mole.gnu.ai.mit.edu>

	* Makefile.in (man1dir): New variable.
	(install-arch-indep): Use man1dir.

	* configure.in (sparc-*-nextstep*): Remove incorrect .h's.

	* make-dist: Create lisp/MANIFEST.

1995-10-28  Andreas Schwab  <schwab@issan.informatik.uni-dortmund.de>

	* configure.in (m68k-*-linux*): New alternative.

1995-10-27  Richard Stallman  <rms@mole.gnu.ai.mit.edu>

	* make-dist: Use new names config.in, paths.in, and
	{src,lib-src}/Makefile.in.

1995-10-25  Karl Heuer  <kwzh@nutrimat.gnu.ai.mit.edu>

	* configure.in: Don't bother checking for drem.

1995-10-20  Richard Stallman  <rms@mole.gnu.ai.mit.edu>

	* Makefile.in (distclean): Delete line with just a tab in it.
	(install-arch-indep): Delete spaces that precede tabs.
	Delete spurious `fi' left from previous change.
	(install): Supply `true' as command, to avoid null command.

1995-10-05  Richard Stallman  <rms@mole.gnu.ai.mit.edu>

	* configure.in (--with-x-toolkit)): Add `athen' as alias for `athena'.

1995-09-30  Richard Stallman  <rms@mole.gnu.ai.mit.edu>

	* configure.in (powerpc-*-solaris2): New alternative.

1995-09-12  Karl Heuer  <kwzh@gnu.ai.mit.edu>

	* Makefile.in (src/paths.h, paths-force): Use paths.h.$$ instead
	of paths.h.tmp$$, to avoid going beyond 14 characters.

1995-09-10  Richard Stallman  <rms@mole.gnu.ai.mit.edu>

	* configure.in: Improve error msg for invalid --with-x-toolkit value.

1995-09-06  Paul Eggert  <eggert@twinsun.com>

	* configure.in (LOCALTIME_CACHE): Define if tzset exists and
	if localtime caches TZ.  Check for tzset.

1995-09-01  Richard Stallman  <rms@mole.gnu.ai.mit.edu>

	* config.bat: Simplify using new names file names src/makefile.in,
	config.in, paths.in.  Change Echo commands not to use `.

1995-08-31  Richard Stallman  <rms@mole.gnu.ai.mit.edu>

	* Makefile.in (install-arch-indep): Always install the new dir file;
	rename the previous dir file to dir.bak or dir.old.

1995-08-14  Richard Stallman  <rms@mole.gnu.ai.mit.edu>

	* configure.in (RANLIB): Substitute this into makefiles.
	Set it specially on solaris; set it by default on other systems.

	* configure.in: Fix previous Alpha change.

1995-08-13  Richard Stallman  <rms@mole.gnu.ai.mit.edu>

	* configure.in (i*386-*-isc4.*): Set GCC_TEST_OPTIONS and
	NON_GCC_TEST_OPTIONS.

1995-08-10  Richard Stallman  <rms@mole.gnu.ai.mit.edu>

	* configure.in (CFLAGS): When computing CFLAGS and REAL_CFLAGS
	from config.h, use SPECIFIED_CFLAGS to get what the user specified.

	* configure.in (alpha-*-linux*): New configuration.

1995-08-05  Richard Stallman  <rms@mole.gnu.ai.mit.edu>

	* configure.in (m68*-next-*): Use m68k.h and nextstep.h.
	(m68k-next-nextstep*): New alias for that.
	(i*86-*-nextstep*): Use nextstep.h.
	(sparc-*-nextstep*): New configuration.

1995-08-02  Richard Stallman  <rms@mole.gnu.ai.mit.edu>

	* configure.in (CPP): Save original CFLAGS value in SPECIFIED_CFLAGS.
	And get CFLAGS from config.h if SPECIFIED_CFLAGS is null.

1995-07-27  Richard Stallman  <rms@mole.gnu.ai.mit.edu>

	* configure.in: Handle sunos4shr by sharing; not like sunos4*.
	Determine GETTIMEOFDAY_ONE_ARGUMENT by experiment.

1995-07-18  Mike Long  <mike.long@analog.com>

	* make-dist: Fix update of finder-inf.el, and byte-compile it.

1995-07-18  Richard Stallman  <rms@mole.gnu.ai.mit.edu>

	* Makefile.in (src/paths.h, paths-force):
	Rename src/paths.h.in to src/paths.in.
	(Makefile): Depend on src/Makefile.in, not src/Makefile.in.in.

	* configure.in: Rename {src,lib-src}/Makefile.in.in to Makefile.in.
	Use Makefile.c for intermediate file.
	Rename src/config.h.in to src/config.in.

1995-07-17  Richard Stallman  <rms@gnu.ai.mit.edu>

	* configure.in (mips-dec-ultrix*): Assume version 4.3.
	(mips-dec-ultrix4.[12]): New alternative for old versions.

1995-07-06  Karl Heuer  <kwzh@nutrimat.gnu.ai.mit.edu>

	* make-dist: Don't break intra-tree links.

1995-07-06  David J. MacKenzie  <djm@geech.gnu.ai.mit.edu>

	* configure.in: Put back archlibdir initialization.
	Require autoconf 2.4.1 or later.

1995-07-01  Richard Stallman  <rms@mole.gnu.ai.mit.edu>

	* configure.in: Use sunos4shr normally for Sunos 4.1.[3-9].
	(mips-mips-riscos5*): New alternative.

1995-06-29  Richard Stallman  <rms@mole.gnu.ai.mit.edu>

	* Makefile.in (uninstall, install-arch-indep): Install info/ediff*.

1995-06-27  Richard Stallman  <rms@mole.gnu.ai.mit.edu>

	* configure.in (bindir, datadir, sharedstatedir, libexecdir)
	(mandir, infodir, archlibdir): Initializations deleted.

	* configure.in: On hpux9, use hpux9-x11r4.h if we have X11R4.
	On hpux9shr, use hpux9shxr4.h.

1995-06-24  Morten Welinder  <terra+@cs.cmu.edu>

	* configure.in: Added target mips-dec-mach_bsd4.3.
	* config.guess: Guess mips-dec-mach_bsd4.3.

1995-06-24  Richard Stallman  <rms@mole.gnu.ai.mit.edu>

	* Makefile.in (mkdir): Use symbolic chmod.

1995-06-22  Paul Eggert  <eggert@twinsun.com>

	* configure.in: Treat SunOS 4.1.4 like SunOS 4.1.3.  (Likewise for
	SunOS 4.1.5 through 4.1.9, should they ever exist.)

1995-06-22  Paul Eggert  <eggert@twinsun.com>

	* Makefile.in (SUBDIR_MAKEFILES):
	Add man/Makefile, so `make distclean' removes it.
	(top_distclean): Add config.log to the list of files to be removed.

1995-06-19  Richard Stallman  <rms@mole.gnu.ai.mit.edu>

	* Version 19.29 released.

1995-06-17  Richard Stallman  <rms@mole.gnu.ai.mit.edu>

	* configure.in: Fix the previous change to verify that the -b
	option really solves the problem.

	* make-dist (nt): Explicitly include makefile.nt and makefile.def only.

1995-06-16  Richard Stallman  <rms@mole.gnu.ai.mit.edu>

	* configure.in: Test whether XFree86 needs -b i486-linuxaout to link.

1995-06-15  Richard Stallman  <rms@mole.gnu.ai.mit.edu>

	* configure.in: Report more clearly when there is no special
	dir to search for X includes or libraries.

1995-06-13  Karl Heuer  <kwzh@nutrimat.gnu.ai.mit.edu>

	* configure.in: Check for -lpthreads, not -lpthread.

1995-06-09  Geoff Voelker  <voelker@cs.washington.edu>

	* make-dist: Copy new files nt/addpm.c and nt/emacs.bat.in.

1995-06-08  Karl Heuer  <kwzh@nutrimat.gnu.ai.mit.edu>

	* configure.in: Check for -lpthread.

1995-06-05  Karl Heuer  <kwzh@nutrimat.gnu.ai.mit.edu>

	* Makefile.in (install-arch-indep): Install info files for mh-e.
	(uninstall): Uninstall info files for dired-x, gnus, mh-e, and sc.

1995-06-01  Karl Heuer  <kwzh@nutrimat.gnu.ai.mit.edu>

	* configure.in (*-solaris2.5): New configuration.

	* make-dist: Copy new files config.nt and config.w95.

1995-05-30  Karl Heuer  <kwzh@nutrimat.gnu.ai.mit.edu>

	* configure.in: Use x_includes, not x_libraries, for -I.
	Make bitmapdir a colon-separated list.

1995-05-27  Richard Stallman  <rms@gnu.ai.mit.edu>

	* configure.in (hppa*-hp-hpux10*, m68k-hp-hpux10*): New configurations.

	* configure.in: Allow x_libraries and x_includes to be paths.

1995-05-25  Karl Heuer  <kwzh@nutrimat.gnu.ai.mit.edu>

	* configure.in: Fix typo.

1995-05-24  Karl Heuer  <kwzh@hal.gnu.ai.mit.edu>

	* INSTALL: Clarify use of site-init.el.

1995-05-22  enami tsugutomo  <enami@sys.ptg.sony.co.jp>

	* configure.in: Pass arg to sqrt.

1995-05-18  Karl Heuer  <kwzh@hal.gnu.ai.mit.edu>

	* make-dist: Fix May 6 change.

1995-05-17  Karl Heuer  <kwzh@nutrimat.gnu.ai.mit.edu>

	* vpath.sed: Delete reference to ymakefile.

1995-05-09  David J. MacKenzie  <djm@geech.gnu.ai.mit.edu>

	* configure.in: Use sqrt (more portable) instead of fmod in -lm check.

1995-05-09  Richard Stallman  <rms@mole.gnu.ai.mit.edu>

	* make-dist: Put nt/emacs.ico and nt/emacs.rc in dist.

	* update-subdirs: Specify /bin/sh to run the script.

1995-05-06  Richard Stallman  <rms@mole.gnu.ai.mit.edu>

	* make-dist: Put src/makefile.nt in dist.

	* configure.in (i[345]86-*-bsdi2*): New configuration.
	(vax-dec-bsd386*): Delete.

1995-05-06  David J. MacKenzie  <djm@geech.gnu.ai.mit.edu>

	* configure.in: Make sure CDPATH doesn't mess up PWD check.
	Check whether X bitmaps are in X11/bitmaps instead of bitmaps.
	Use fmod instead of logb in -lm check.

1995-05-03  Richard Stallman  <rms@mole.gnu.ai.mit.edu>

	* configure.in (m68*-apollo-*): Rename from m68*-apollo*.
	Use bsd4-3.  Don't set NON_GNU_CPP.

	* make-dist: Don't copy in src/s/*.inp.  Don't copy nt/src.
	In nt, copy various different things, but not *.cmd.
	Fix the ln commands for the subdirs of nt.

1995-04-29  Richard Stallman  <rms@mole.gnu.ai.mit.edu>

	* configure.in (*-sun-sunos4.1.3*): Use sunos4shr.h.

1995-04-27  Karl Heuer  <kwzh@nutrimat.gnu.ai.mit.edu>

	* configure.in (*-sun-sunos4.1.3*): Use shared libraries,
	since that's what the header file expects.

1995-04-24  Francesco Potortì  (pot@cnuce.cnr.it)

	* configure.in (m68k-motorola-sysv*): Distinguish between 68030
	and 68040 based machines when choosing options for gnucc.

1995-04-13  Richard Stallman  <rms@mole.gnu.ai.mit.edu>

	* Makefile.in (top_distclean): Delete config.cache.

1995-04-07  Richard Stallman  <rms@mole.gnu.ai.mit.edu>

	* Makefile.in (install-arch-indep): Delete .#* when copying subdirs.

	* configure.in: Use m/ncr386.h.

1995-04-06  Richard Stallman  <rms@mole.gnu.ai.mit.edu>

	* Makefile.in (install-arch-indep): Undo Sep 23 change.

1995-04-06  Karl Heuer  <kwzh@nutrimat.gnu.ai.mit.edu>

	* make-dist (lib-src): Don't copy *.lex; it doesn't exist anymore.
	(man): Don't copy texindex.c and getopt.c; they're deleted.
	(etc): Omit `e'; it's a subdirectory.
	(etc/e): Use `../..', not `..', to reference top level.

1995-04-06  Simon Leinen  <simon@lia.di.epfl.ch>

	* Makefile.in (install-arch-indep, dist):
	Look for `update-subdir' in $(srcdir).

1995-04-06  Richard Stallman  <rms@mole.gnu.ai.mit.edu>

	* make-dist: Include mkinstalldirs in distribution.

1995-04-05  Karl Heuer  <kwzh@hal.gnu.ai.mit.edu>

	* make-dist: Add missing close backquote.

1995-04-02  Richard Stallman  <rms@mole.gnu.ai.mit.edu>

	* make-dist: Don't distribute shortnames directory.

1995-03-12  Richard Stallman  <rms@mole.gnu.ai.mit.edu>

	* Makefile.in (blessmail): Pass archlibdir to the sub-make.

1995-02-25  Richard Stallman  <rms@mole.gnu.ai.mit.edu>

	* configure.in (m88k-motorola-sysv4*): Use usg5-4-2.

1995-02-23  Karl Heuer  <kwzh@nutrimat.gnu.ai.mit.edu>

	* configure.in (EMACS_CONFIG_OPTIONS): Use $ac_configure_args.

1995-02-13  Richard Stallman  <rms@pogo.gnu.ai.mit.edu>

	* configure.in (mips-sgi-irix6): New configuration.

1995-02-07  Richard Stallman  <rms@pogo.gnu.ai.mit.edu>

	* Makefile.in (maintainer-clean): Rename from realclean.

1995-02-02  David J. MacKenzie  <djm@geech.gnu.ai.mit.edu>

	* configure.in: Create a .gdbinit that sources the real one,
	if using a different build directory.

1995-01-23  Karl Heuer  <kwzh@hal.gnu.ai.mit.edu>

	* configure.in: Check for sys/select.h.

1995-01-02  Richard Stallman  <rms@mole.gnu.ai.mit.edu>

	* configure.in: On sunos4.1.3 and sunus4shr, set NON_GNU_CPP.

1994-12-27  Richard Stallman  <rms@mole.gnu.ai.mit.edu>

	* configure.in: Handle isc 4.1 operating system.

1994-12-10  Richard Stallman  <rms@kepa>

	* configure.in (rs6000-ibm-aix4.1*): New alternative.
	(rs6000-ibm-aix4*): New alternative.

1994-12-06  Richard Stallman  <rms@kepa>

	* configure.in: For SVR4.2, set NON_GNU_CPP if not already set.

1994-11-30  David J. MacKenzie  <djm@duality.gnu.ai.mit.edu>

	* configure.in: Don't try to make directories that are guaranteed
	to already exist.

1994-11-23  Richard Stallman  <rms@mole.gnu.ai.mit.edu>

	* configure.in: Generate man/Makefile from man/Makefile.in.
	Create the man subdir.

	* Makefile.in (dvi): Run Make in our man subdir.

	* make-dist: Create subdir etc/e.
	Make links to it.
	Put man/Makefile.in in dist, instead of man/Makefile.

1994-11-21  David J. MacKenzie  (djm@mole.gnu.ai.mit.edu)

	* configure.in: Add --with-pop, --with-kerberos, and
	--with-hesiod for movemail.

1994-11-17  Richard Stallman  <rms@mole.gnu.ai.mit.edu>

	* configure.in (m68*-apollo*): Use s/domain.h.

1994-11-14  Richard Stallman  <rms@mole.gnu.ai.mit.edu>

	* configure.in (m68*-apollo*): Set NON_GNU_CPP.

1994-11-14  David J. MacKenzie  (djm@geech.gnu.ai.mit.edu)

	* configure.in: Don't add -I, -L, -R options for cc if their
	arguments would be empty.

1994-11-11  Richard Stallman  <rms@mole.gnu.ai.mit.edu>

	* configure.in (i860-intel-osf1*): New alternative.
	(mips-sgi-irix5.[01]*): Distinguish from irix5*.
	(mips-sgi-irix*): Now an alias for mips-sgi-irix5*.

1994-11-09  David J. MacKenzie  <djm@duality.gnu.ai.mit.edu>

	* configure.in: Make h_errno check not use nested functions.

1994-11-09  Richard Stallman  <rms@pogo.gnu.ai.mit.edu>

	* Makefile.in (install-arch-indep): Delete *.orig in copied dirs.

1994-11-08  Roland McGrath  <roland@churchy.gnu.ai.mit.edu>

	* Makefile.in (install-arch-indep): Avoid continued comment
	swallowing target line.

1994-11-08  David J. MacKenzie  (djm@churchy.gnu.ai.mit.edu)

	* configure.in: Protect a character class with `changequote'.

1994-11-07  Karl Heuer  <kwzh@nutrimat.gnu.ai.mit.edu>

	* configure.in: Accept `news' as a synonym for `newsos'.

1994-11-03  Karl Heuer  <kwzh@hal.gnu.ai.mit.edu>

	* Makefile.in: Don't rm files if cd fails.

1994-11-01  Richard Stallman  <rms@mole.gnu.ai.mit.edu>

	* make-dist: Put nt subdir and its subdirs in the dist.
	(lib-src): Put makefile.nt in the dist.
	(lisp): Put makefile.nt in the dist.

1994-10-29  David J. MacKenzie  (djm@geech.gnu.ai.mit.edu)

	* configure.in: Change a stray `[' to `test'.

1994-10-28  David J. MacKenzie  <djm@duality.gnu.ai.mit.edu>

	* configure.in: Adapt for Autoconf v2.  Use the standard argument
	parser, host type canonicalizer, X11 finder, and message
	printing macros.  Use the new macro names.  Use `test' instead of `['.

1994-10-26  Richard Stallman  <rms@mole.gnu.ai.mit.edu>

	* configure.in: Check for getpagesize.

1994-10-17  Richard Stallman  <rms@mole.gnu.ai.mit.edu>

	* make-dist (msdos): Put sed* in the distribution.

1994-10-17  Morten Welinder  <terra@mole.gnu.ai.mit.edu>

	* config.bat: New option, `--with-x', for configuring Emacs
	for use with the X11 system DesqView/X.
	New option, `--no-debug', for compiling Emacs without debug
	information thus saving disk space.
	(src/config.h, src/paths.h): Use `update' (which is like
	`move-if-changed') to change the file.
	(src/config.h): When configuring for X11 perform extra changes.
	(src/makefile): When configuring for X11 perform extra changes.
	(lib-src): Remove temporary files.
	(): Check that `sed', `rm', `mv', and `gcc' are available.

1994-10-17  Richard Stallman  <rms@mole.gnu.ai.mit.edu>

	* Makefile.in (sharedstatedir): Substitute sharedstatedir properly.

	* configure.in (bitmapdirs): Default to /usr/include/X11/bitmaps.

1994-10-16  Richard Stallman  <rms@mole.gnu.ai.mit.edu>

	* configure.in (EMACS_CONFIGURATION): Use $canonical as value.

	* configure.in (canonical): Substitute var into makefiles.
	(bitmapdir): Likewise.

	* Makefile.in (bitmapdir): New variable.
	(src/paths.h, paths-force): Edit PATH_BITMAPS.

1994-10-15  Richard Stallman  <rms@mole.gnu.ai.mit.edu>

	* make-dist: Put update-subdirs and lisp/subdirs.el in the dist.

	* Makefile.in (dist, install-arch-indep): Run update-subdirs.
	* update-subdirs: New shell script.

1994-10-13  Richard Stallman  <rms@mole.gnu.ai.mit.edu>

	* Makefile.in (top_distclean): Don't rm build-install.
	(SOURCES): Delete build-install.in.

	* make-dist: Don't distribute build-ins.in.
	* build-ins.in: File deleted.

1994-10-12  David J. MacKenzie  (djm@duality.gnu.ai.mit.edu)

	* Makefile.in (mkdir): Use mkinstalldirs instead of make-path.

1994-10-11  Richard Stallman  <rms@mole.gnu.ai.mit.edu>

	* Makefile.in: Use libexecdir and sharedstatedir as appropriate.

	* configure.in (libexecdir): Rename from libdir.  New default.
	(sharedstatedir): Rename from statedir.  New default.
	(datadir): New default.

	* make-dist: Don't distribute subdirs.el.

1994-10-07  Richard Stallman  <rms@mole.gnu.ai.mit.edu>

	* configure.in (eaccess): Check for it.

1994-10-04  Richard Stallman  <rms@mole.gnu.ai.mit.edu>

	* configure.in (mktime): Check for it.

1994-10-02  Paul Reilly  <pmr@geech.gnu.ai.mit.edu>

	* configure.in (motif): Add support for usage and option checking.

1994-09-24  Richard Stallman  <rms@churchy.gnu.ai.mit.edu>

	* configure.in (utimes): Check for it.

1994-09-23  Richard Stallman  <rms@churchy.gnu.ai.mit.edu>

	* Makefile.in (install-arch-indep): Don't do mkdir here.

1994-09-21  Richard Stallman  <rms@mole.gnu.ai.mit.edu>

	* configure.in (arm-acorn-riscix1.1*, arm-acorn-riscix1.2*):
	riscix.h renamed to acorn.h.

1994-09-21  Michael Ben-Gershon  (mybg@cs.huji.ac.il)

	* configure.in (arm-acorn-riscix1.1*, arm-acorn-riscix1.2*):
	New configurations.

1994-09-21  David J. MacKenzie  (djm@geech.gnu.ai.mit.edu)

	* configure.in: Remove trailing slashes from srcdir.

1994-09-21  Richard Stallman  <rms@mole.gnu.ai.mit.edu>

	* configure.in (i[345]86-sequent-ptx*): Handle.

1994-09-20  Richard Stallman  <rms@mole.gnu.ai.mit.edu>

	* Makefile.in (paths-force): Depend on src/paths.h.

1994-09-19  Karl Heuer  <kwzh@hal.gnu.ai.mit.edu>

	* configure.in (config_options): Save all arguments, not just some.

1994-09-18  Karl Heuer  <kwzh@hal.gnu.ai.mit.edu>

	* Makefile.in (install-arch-indep): Copy DOC-*, not DOC*.

	* configure.in: Add AC_AIX.
	Add checks to set HAVE_STRUCT_UTIMBUF, HAVE_TIMEVAL, HAVE_SELECT.

1994-09-18  Richard Stallman  <rms@mole.gnu.ai.mit.edu>

	* configure.in (parsing options): Simplify sed command to delete -'s.

1994-09-16  Karl Heuer  <kwzh@churchy.gnu.ai.mit.edu>

	* configure.in (config_options): New shell variable.
	Pass its value to C code in EMACS_CONFIG_OPTIONS.

1994-09-16  Richard Stallman  <rms@mole.gnu.ai.mit.edu>

	* configure.in (alpha-dec-osf*): New target.

	* Makefile.in: Use just one FRC target.

1994-09-15  Richard Stallman  <rms@mole.gnu.ai.mit.edu>

	* Makefile.in (removenullpaths, paths-force):
	Use name paths.h.tmp$$, which depends on the pid.

1994-09-14  Richard Stallman  <rms@mole.gnu.ai.mit.edu>

	* Makefile.in (removenullpaths, paths-force):
	Put paths.h.tmp in top-level dir, not in src.

1994-09-11  Richard Stallman  <rms@mole.gnu.ai.mit.edu>

	* Version 19.27 released.

1994-09-07  Richard Stallman  <rms@mole.gnu.ai.mit.edu>

	* Version 19.26 released.

1994-09-04  Richard Stallman  <rms@mole.gnu.ai.mit.edu>

	* configure.in: Check for lrand48, not rand48.

1994-09-03  Richard Stallman  <rms@mole.gnu.ai.mit.edu>

	* configure.in (powerpc-ibm-aix3.1*, powerpc-ibm-aix3.2.5)
	(powerpc-ibm-aix*): New aliases.

1994-08-21  Richard Stallman  <rms@mole.gnu.ai.mit.edu>

	* make-dist (src/m, src/s): Put *.inp in distribution.

1994-08-19  Richard Stallman  <rms@mole.gnu.ai.mit.edu>

	* configure.in: Accept i586 and i486 along with i386.

1994-08-15  Richard Stallman  <rms@mole.gnu.ai.mit.edu>

	* configure.in: Do compute unexec, LIBX, system_malloc, etc
	even if CPP env var was set by the user.

	* configure.in (i[34]86-*-*): For SCO 3.2v4, fix NON_GNU_CPP value.

1994-08-14  Jonathan I. Kamens  (jik@gza-client1.aktis.com)

	* Makefile.in: Uninstall "$(EMACS)", not "emacs".

1994-08-13  Richard Stallman  <rms@mole.gnu.ai.mit.edu>

	* configure.in (i[34]86-*-*): For SCO 3.2v4, set NON_GNU_CPP.

1994-08-09  Richard Stallman  <rms@mole.gnu.ai.mit.edu>

	* configure.in: Check more specifically for i*86-sun-sunos.

1994-08-03  Caveh Jalali  (caveh@eng.sun.com)

	* configure.in: Handle solaris 2.4.

1994-07-27  Richard Stallman  <rms@mole.gnu.ai.mit.edu>

	* configure.in (rand48): Check for it.

1994-07-26  Richard Stallman  <rms@mole.gnu.ai.mit.edu>

	* make-dist: Update the info files.

1994-07-25  Richard Stallman  <rms@mole.gnu.ai.mit.edu>

	* configure.in: Make "checking..." messages' style consistent.
	(HAVE_H_ERRNO): New test.

1994-07-24  Richard Stallman  <rms@mole.gnu.ai.mit.edu>

	* configure.in (i860-*-sysv4*): Set NON_GNU_CC and NON_GNU_CPP.

1994-07-12  Richard Stallman  (rms@mole.gnu.ai.mit.edu)

	* configure.in (CFLAGS): If the envvar was specified, use that.
	And set REAL_CFLAGS from it too.

1994-07-11  Richard Stallman  (rms@mole.gnu.ai.mit.edu)

	* make-dist: Update finder-inf.el.

1994-07-07  Richard Stallman  (rms@mole.gnu.ai.mit.edu)

	* make-dist (msdos): Include sed4.inp in dist.

	* Makefile.in (libsrc_libs): Var deleted.

1994-07-06  Richard Stallman  (rms@mole.gnu.ai.mit.edu)

	* Makefile.in (mkdir, removenullpaths): Put g in sed replace commands.

1994-06-26  Richard Stallman  (rms@mole.gnu.ai.mit.edu)

	* configure.in (mips-sony-newsos4*): New alias.

1994-06-23  Richard Stallman  (rms@mole.gnu.ai.mit.edu)

	* configure.in (*-convex-bsd*): Set NON_GNU_CPP.
	(*-convex-convexos*): Accept this as alias.

1994-06-19  Richard Stallman  (rms@mole.gnu.ai.mit.edu)

	* configure.in: Get CFLAGS both with and without THIS_IS_CONFIGURE,
	for two different uses.

1994-06-15  Richard Stallman  (rms@mole.gnu.ai.mit.edu)

	* configure.in: Define THIS_IS_CONFIGURE when extracting CFLAGS etc.

1994-06-14  Richard Stallman  (rms@mole.gnu.ai.mit.edu)

	* make-dist: Put ./BUGS into the distrib.

1994-06-13  Richard Stallman  (rms@mole.gnu.ai.mit.edu)

	* configure.in: Handle 386 running Solaris 2.

1994-06-06  Richard Stallman  (rms@mole.gnu.ai.mit.edu)

	* configure.in (mips-siemens-sysv*): Use cpp, not cc -E.

1994-06-05  Richard Stallman  (rms@mole.gnu.ai.mit.edu)

	* configure.in (mips-sony-newsos*): Use news-risc.h.

	* configure.in: Accept bsdi as opsys, like bsd386.

1994-06-01  Morten Welinder  (terra@diku.dk)

	* config.bat (src/paths.h): Use sed script msdos/sed4.inp.

1994-05-30  Richard Stallman  (rms@mole.gnu.ai.mit.edu)

	* Version 19.25 released.

	* make-dist (shortversion): Don't assume another period follows.

1994-05-27  Richard Stallman  (rms@mole.gnu.ai.mit.edu)

	* Makefile.in (install-arch-indep): Use /bin/pwd uniformly, not pwd.
	(uninstall): Use /bin/pwd.

	* Makefile.in (blessmail): Depend on src.
	(all): Don't depend on blessmail.

	* Makefile.in (src/paths.h): Don't force recomputation.
	(paths-force): New target; force recomputation of paths.h.
	(all): Depend on paths-force.
	(src, lib-src): Depend on src/paths.h.

	* configure.in (*-sun-sunos4*): Set GCC_TEST_OPTIONS,
	NON_GCC_TEST_OPTIONS.

1994-05-26  Richard Stallman  (rms@mole.gnu.ai.mit.edu)

	* configure.in: Don't insist on subversions for irix.

1994-05-24  Richard Stallman  (rms@mole.gnu.ai.mit.edu)

	* configure.in (hppa*-hp-hpux9shr): Move alternative up.

	* configure.in (i[34]86-next-*): New alternative.

1994-05-23  Richard Stallman  (rms@mole.gnu.ai.mit.edu)

	* Version 19.24 released.

	* configure.in: New config hppa*-hp-hpux9shr*.

1994-05-22  Morten Welinder  (terra@tyr.diku.dk)

	* config.bat: Doc fix.

1994-05-21  Richard Stallman  (rms@mole.gnu.ai.mit.edu)

	* Makefile.in (mostlyclean, clean, distclean, realclean)
	(extraclean): Don't act on man subdir if it doesn't exist.

1994-05-20  Richard Stallman  (rms@mole.gnu.ai.mit.edu)

	* configure.in (GCC_TEST_OPTIONS, NON_GCC_TEST_OPTIONS): New vars.
	Use them to set up CC.
	(*-sun-sunos4.1.3): Set them.

1994-05-19  Richard Stallman  (rms@mole.gnu.ai.mit.edu)

	* Makefile.in (lib-src): Don't depend on src/paths.h.

1994-05-18  Richard Stallman  (rms@mole.gnu.ai.mit.edu)

	* build-ins.in (copydests): Get rid of spurious `-'s.

	* configure.in: Define EMACS_CONFIGURATION instead of CONFIGURATION.

1994-05-17  Richard Stallman  (rms@mole.gnu.ai.mit.edu)

	* Version 19.23 released.

	* configure.in [HAVE_X11]: Merge $C_SWITCH_X_SITE into CFLAGS
	for the Xlib and Xt checks; then restore old CFLAGS.

1994-05-15  Richard Stallman  (rms@mole.gnu.ai.mit.edu)

	* configure.in (HAVE_X11XTR6): Add newline before #if.
	Add newline after #endif.

1994-05-13  Richard Stallman  (rms@mole.gnu.ai.mit.edu)

	* configure.in (HAVE_X11XTR6): Arrange to define it.

1994-05-12  Richard Stallman  (rms@mole.gnu.ai.mit.edu)

	* Makefile.in (install): Depend on blessmail.

1994-05-12  David J. MacKenzie  (djm@nutrimat.gnu.ai.mit.edu)

	* configure.in (mips-siemens-sysv*): Put quotes around value
	containing blanks.

1994-05-11  Richard Stallman  (rms@mole.gnu.ai.mit.edu)

	* Makefile.in (TAGS): Use the makefile in src subdir.

1994-05-10  Roland McGrath  (roland@churchy.gnu.ai.mit.edu)

	* configure.in (opsys): Recognize `gnu'.

1994-05-10  Richard Stallman  (rms@mole.gnu.ai.mit.edu)

	* configure.in (using NON_GNU_CPP): Fix test for CPP already set.

1994-05-09  David J. MacKenzie  (djm@nutrimat.gnu.ai.mit.edu)

	* configure.in: Remove AC_LANG_C call.  Not needed with Autoconf
	version > 1.8.

1994-05-08  Morten Welinder  (terra@diku.dk)

	* config.bat: Forcibly remove "# " style comments from makefiles.

1994-05-08  Richard Stallman  (rms@mole.gnu.ai.mit.edu)

	* Makefile.in (uninstall): When processing lispdir and etcdir,
	do nothing unless it exists and is a directory.

1994-05-06  Richard Stallman  (rms@mole.gnu.ai.mit.edu)

	* Makefile.in (install-arch-indep): Do install info/dired-x*.
	Merge code in from install-doc.
	(install-doc): Merge code back into install-arch-indep.
	(install-arch-dep): Don't depend on install-doc.

	* configure.in (run_in_place): Don't use pwd for archlibdir and docdir.

1994-05-04  Richard Stallman  (rms@mole.gnu.ai.mit.edu)

	* configure.in (making src/Makefile and lib-src/Makefile):
	Split off the autoconf substitutions and don't pass them thru cpp.
	(undefs): Use $canonical as well as $configuration.

	* make-dist: Distribute lisp/Makefile.

	* configure.in: Recognize m88k-dg-dgux5.4.3* and m88k-dg-dgux5.4.2*.
	Use lower case names for the s files.

1994-05-03  Morten Welinder  (terra@diku.dk)

	* config.bat: Added possibility for different file name
	transcriptions in lib-src.

1994-05-03  Richard Stallman  (rms@mole.gnu.ai.mit.edu)

	* Makefile.in (lib-src): Undo previous change.
	(blessmail): New target to run maybe-blessmail in lib-src.
	(all): Depend on blessmail.

	* Makefile.in (lib-src): Depend on src.

1994-04-30  Paul Reilly  (pmr@churchy.gnu.ai.mit.edu)

	* configure.in (m88k-dg-dgux5.4R3): Use dgux5-4R3.
	(m88k-dg-dgux5.4R2): dgux5.4R2.

1994-04-29  Richard Stallman  (rms@mole.gnu.ai.mit.edu)

	* configure.in (window_system): Restore accidentally deleted code
	that uses AC_FIND_X.

	* make-dist: Distribute config.bat.

1994-04-29  Morten Welinder  (terra@diku.dk)

	* config.bat: Corrected the configuration of lib-src
	to keep up with configure.  Add note about dos version 3
	or better needed (djgpp needs that).  Add note explaining
	that either install in c:/emacs or edit the script.
	Don't change to c:/emacs, but assume we're there (to minimize
	the number of places to change).

	* config.bat: Build-in the first step towards X11 support with
	the X11 emulator that exists.  At this time it won't work,
	and several files are missing.

1994-04-28  Richard Stallman  (rms@mole.gnu.ai.mit.edu)

	* configure.in: Use m/hp800.h in place of m/hp9000s800.h.
	Don't look for -lresolv.

	* Makefile.in (lib-src): Depend on src/paths.h.

1994-04-27  Richard Stallman  (rms@mole.gnu.ai.mit.edu)

	* configure.in: Restore deleted AC_SUBST of `configuration'.
	Improve error message for bad --with-x-toolkit value.

	* configure.in: Define CONFIGURATION in src/config.h
	rather than substituting in src/Makefile.in.

1994-04-26  Karl Heuer  (kwzh@hal.gnu.ai.mit.edu)

	* Makefile.in (install-doc): New target.
	(install-arch-dep): Depend on install-doc.
	(mkdir): Create docdir.

1994-04-22  Richard Stallman  (rms@mole.gnu.ai.mit.edu)

	* configure.in: Test for libresolv.a.
	Substitute machfile and opsysfile.

1994-04-22  Karl Heuer  (kwzh@hal.gnu.ai.mit.edu)

	* Makefile.in (.PHONY, install): Kill reference to obsolete do-install.
	(install-arch-dep): Install under the name $(EMACS).

1994-04-21  Richard Stallman  (rms@mole.gnu.ai.mit.edu)

	* configure.in (version): Use entire value of emacs-version.
	(mips-siemens-sysv*): New alternative.

1994-04-19  Richard Stallman  (rms@mole.gnu.ai.mit.edu)

	* Makefile.in (install-arch-indep): Don't install dired-x*.

1994-04-18  Karl Heuer  (kwzh@hal.gnu.ai.mit.edu)

	* configure.in (src/Makefile, lib-src/Makefile): Delete ^L.
	Fix definition of $undefs.

1994-04-17  Richard Stallman  (rms@mole.gnu.ai.mit.edu)

	* configure.in (window_system): Obey --with-x11=no and --with-x10=no.

	* configure.in (lib-src/Makefile.in): Use src, not lib-src, in -I.

1994-04-16  David J. MacKenzie  (djm@nutrimat.gnu.ai.mit.edu)

	* configure.in: Call AC_LANG_C, if it's defined, after AC_PREPARE.

1994-04-16  Richard Stallman  (rms@mole.gnu.ai.mit.edu)

	* configure.in (lib-src/Makefile.in): Make this from Makefile.in.in
	and run it thru cpp, as with src/Makefile.in.

	* configure.in: Use AC_SET_MAKE.

1994-04-15  Richard Stallman  (rms@mole.gnu.ai.mit.edu)

	* configure.in (i[34]86-ncr-sysv*): Use usg5-4-2.

1994-04-13  Richard Stallman  (rms@mole.gnu.ai.mit.edu)

	* Makefile.in (MAKE): Don't just assign it--use @SET_MAKE@.

	* configure.in (CFLAGS): Exclude ${CFLAGS} from singlequotes.
	(printing the choices): Make the toolkit message unconditional.
	(USE_X_TOOLKIT): Use `none', not `no', if none.
	(include libsrc_libs): Include config.h, and specify -I for srcdir.
	Get rid of temp file foofoo1.

1994-04-13  Karl Heuer  (kwzh@hal.gnu.ai.mit.edu)

	* configure.in (CFLAGS): Use shell syntax, not Makefile.

1994-04-12  Richard Stallman  (rms@mole.gnu.ai.mit.edu)

	* configure.in (window_system): If no X, set USE_X_TOOLKIT=no.
	(printing the choices): State choice of toolkit.
	(libsrc_libs): Recalculate after writing config.h;
	then update lib-src/Makefile.

1994-04-11  Richard Stallman  (rms@mole.gnu.ai.mit.edu)

	* configure.in: Add sunos4shr as alternative for suns.
	Conditionals testing for null $CC were backwards.

1994-04-10  Richard Stallman  (rms@mole.gnu.ai.mit.edu)

	* make-dist (msdos): Don't link patch1.  Link sed*.inp, not sed.in*.

1994-04-09  Richard Stallman  (rms@mole.gnu.ai.mit.edu)

	* configure.in: Handle -isc4.0*.

1994-03-30  Richard Stallman  (rms@mole.gnu.ai.mit.edu)

	* configure.in (esix5): Set NON_GNU_CPP.

1994-03-24  Roland McGrath  (roland@mole.gnu.ai.mit.edu)

	* Makefile.in (thisdir): Nonsensical variable removed.
	(install-arch-indep): Set shell var thisdir=`pwd` before cd and cd
	back to $thisdir, rather than the directory `this_dir'.

1994-03-17  Roland McGrath  (roland@churchy.gnu.ai.mit.edu)

	* Makefile.in (install-arch-indep): Add missing backslash after a
	`then'.

1994-03-14  Richard Stallman  (rms@mole.gnu.ai.mit.edu)

	* Makefile.in (thisdir): New variable.
	(install-arch-indep): Go back to thisdir to run INSTALL_DATA.

1994-03-08  Karl Heuer  (kwzh@hal.gnu.ai.mit.edu)

	* configure.in: Add freebsd.

1994-03-08  Roland McGrath  (roland@churchy.gnu.ai.mit.edu)

	* configure.in: Check for fpathconf.

1994-03-02  Karl Heuer  (kwzh@hal.gnu.ai.mit.edu)

	* configure.in (with_x_toolkit): Fix typo in previous change.

1994-03-01  Karl Heuer  (kwzh@hal.gnu.ai.mit.edu)

	* configure.in: New s-file for rs60000-ibm-aix3.2.5.

1994-02-26  Richard Stallman  (rms@mole.gnu.ai.mit.edu)

	* configure.in (with_x_toolkit): Don't allow motif or open-look.

1994-02-24  Karl Heuer  (kwzh@hal.gnu.ai.mit.edu)

	* configure.in: Fix value of docdir.
	* Makefile.in (install-arch-indep): Install DOC* in docdir.

1994-02-24  Richard Stallman  (rms@mole.gnu.ai.mit.edu)

	* configure.in (*-sysv4.1): Set NON_GNU_CPP.

1994-02-22  Karl Heuer  (kwzh@geech.gnu.ai.mit.edu)

	* configure.in: New variable docdir to control where the docstring
	file goes.
	Makefile.in: Use it to initialize PATH_DOC in paths.h.

1994-02-22  Karl Heuer  (kwzh@mole.gnu.ai.mit.edu)

	* configure.in: When --run-in-place, don't inherit archlibdir.

1994-02-19  Richard Stallman  (rms@mole.gnu.ai.mit.edu)

	* Makefile.in (install-arch-dep, install-arch-indep):
	New targets split up former do-install rule.
	(do-install): Target deleted.

1994-02-16  Richard Stallman  (rms@mole.gnu.ai.mit.edu)

	* configure.in (mips-sony-newsos*): New configuration.

1994-02-14  Frederic Pierresteguy  (fp@mole.gnu.ai.mit.edu)

	* configure.in (rs6000-bull-bosx*): Add support for BULL dpx20.

1994-02-11  Karl Heuer  (kwzh@mole.gnu.ai.mit.edu)

	* configure.in: Fix misspelled symbol LD_SWITCH_X_SITE_AUX.

1994-02-11  Richard Stallman  (rms@mole.gnu.ai.mit.edu)

	* configure.in: Don't initialize CC.

1994-02-10  Roland McGrath  (roland@churchy.gnu.ai.mit.edu)

	* configure.in (creating src/Makefile): Also generate -U switches
	for symbols in the $configuration value.

	* configure.in: Check for sys_siglist being declared in system header.

1994-02-10  Richard Stallman  (rms@mole.gnu.ai.mit.edu)

	* configure.in (creating src/Makefile): Delete blank lines
	along with lines of whitespace.
	(m68k-motorola-sysv*, m68000-motorola-sysv*): Compute proper CC value.

1994-02-09  Richard Stallman  (rms@mole.gnu.ai.mit.edu)

	* configure.in: Get, use, and substitute C_SWITCH_MACHINE
	like C_SWITCH_SYSTEM.
	(m68*-motorola-sysv*): Set CC.  Require cpu type to be m68k or m68000.

1994-02-04  Karl Heuer  (kwzh@mole.gnu.ai.mit.edu)

	* configure.in (drem): Check for this function.

1994-02-03  Richard Stallman  (rms@mole.gnu.ai.mit.edu)

	* configure.in (Using NON_GNU_CPP): Don't lose if it has spaces.
	If CPP was inherited from environment, don't use NON_GNU_CPP.
	(NON_GNU_CC): Likewise.
	(handling with_gcc): Use explicit if in the `no' case.
	(cc_specified): New variable; if set, don't use NON_GNU_CC.

1994-02-02  Richard Stallman  (rms@mole.gnu.ai.mit.edu)

	* configure.in (mips-mips-riscos4*): Set NON_GNU_CPP.

1994-02-01  Karl Heuer  (kwzh@mole.gnu.ai.mit.edu)

	* configure.in: Check whether fmod exists.

1994-01-31  Roland McGrath  (roland@churchy.gnu.ai.mit.edu)

	* make-dist: Distribute {src,lisp}/ChangeLog.? instead of
	{src,lisp}/OChangeLog.

1994-01-22  Roland McGrath  (roland@churchy.gnu.ai.mit.edu)

	* configure.in: Restore Jan 8 and Jan 16 changes.  The -U hack is
	necessary for proper operation.  This code works with the current
	released version of Autoconf.

1994-01-21  Richard Stallman  (rms@mole.gnu.ai.mit.edu)

	* configure.in (with_x_toolkit): Treat values athena and lucid alike.
	(USE_X_TOOLKIT): Define it for all values except `no'.

	* configure.in: Undo first Jan 8 change and Jan 16 change.

1994-01-18  Richard Stallman  (rms@mole.gnu.ai.mit.edu)

	* configure.in: Handle --with-x-toolkit.  Produce lwlib/Makefile.
	Substitute USE_X_TOOLKIT as both C macro and Make variable.

	* Makefile.in (lwlib/Makefile): New target.
	(SUBDIR_MAKEFILES): Depend on lwlib/Makefile.
	(clean, mostlyclean, distclean, realclean): Handle lwlib subdir.
	(unlock, relock): Handle lwlib subdir.

	* Makefile.in: Add some .PHONY targets.

	* make-dist: Handle lwlib subdir like oldXMenu subdir.

	* lwlib: New subdirectory.

1994-01-17  Richard Stallman  (rms@mole.gnu.ai.mit.edu)

	* configure.in: If CPP has a value that is a directory,
	discard the value.

1994-01-16  Roland McGrath  (roland@churchy.gnu.ai.mit.edu)

	* configure.in (srcdir_undefs): Add g flag to sed substitution to
	remove -U[0-9]*.

1994-01-15  Richard Stallman  (rms@mole.gnu.ai.mit.edu)

	* Makefile.in (do-install): Install the dired-x info files.

	* configure.in: Provide for variable LD_SWITCH_X_SITE_AUX.
	(See src/s/sol2.h.)

1994-01-12  Richard Stallman  (rms@mole.gnu.ai.mit.edu)

	* configure.in (m68k-harris-cxux*, m88k-harris-cxux*): New configs.

1994-01-08  Roland McGrath  (roland@churchy.gnu.ai.mit.edu)

	* configure.in (creating src/Makefile): Put code inside 2nd arg to
	AC_OUTPUT as it should be; hopefully no one will again see fit to
	gratuitously break this and not make a change log entry.
	Optimized sed processing of Makefile.in and cpp output; now
	preserves comments previously removed from the cpp input.
	Eliminated temp file for cpp output.  Generate -U switches to
	undefine all identifiers that appear in the directory name
	${srcdir}; pass these to cpp.

	* configure.in (version): Fix sed regexp to match two-elt version
	number.

	* configure.in: Check for strerror.

1994-01-07  Richard Stallman  (rms@mole.gnu.ai.mit.edu)

	* configure.in: Test for bcmp.

1994-01-06  Richard Stallman  (rms@mole.gnu.ai.mit.edu)

	* make-dist (tempdir): Put subdir msdos into the distribution.

1993-01-07  Morten Welinder  (terra@diku.dk)

	* config.bat: New file.

1994-01-02  Richard Stallman  (rms@mole.gnu.ai.mit.edu)

	* Makefile.in (${SUBDIR} target): Pass down LDFLAGS and CPPFLAGS.

1994-01-01  Richard Stallman  (rms@mole.gnu.ai.mit.edu)

	* configure.in (m68*-next-*): Don't care about which os is specified.
	(i[34]86-*-*): Check for *-nextstop*.

1993-12-24  Richard Stallman  (rms@mole.gnu.ai.mit.edu)

	* configure.in: Check for setsid.

1993-12-17  Richard Stallman  (rms@srarc2)

	* configure.in (*-sun-solaris*): Add special case for Solaris 2.3.

1993-12-15  Richard Stallman  (rms@srarc2)

	* Makefile.in (mkdir): Make only the lockdir writable.

	* configure.in (i860-*-sysv4): Rename from i860-*-sysvr4.

1993-12-11  Richard Stallman  (rms@srarc2)

	* Makefile.in (libdir): Use @libdir@.

1993-12-08  Richard Stallman  (rms@srarc2)

	* Makefile.in (install): Add empty command.

1993-12-04  Richard Stallman  (rms@srarc2)

	* make-dist: Put man/getopt.c in the dist.

	* configure.in (LIBS): Add test for existence of XSetWMProtocols.

	* Makefile.in (install): Depend on ${SUBDIR}, not `all'.

1993-12-03  Richard Stallman  (rms@srarc2)

	* configure.in (solaris): Set NON_GNU_CPP instead of CPP.
	Set it for all solaris versions.
	(mips-mips-riscos4*): Set NON_GNU_CC, not CC.
	(after checking for GCC): If not GCC, and NON_GNU_CPP is set, set CPP.
	Likewise for NON_GNU_CC and CC.

1993-12-01  Richard Stallman  (rms@srarc2)

	* configure.in (mips-mips-riscos4*): Assign variable CC.
	(checking ${with_gcc}): If "no", don't override CC if already set.
	(CC): Initialize it as empty.

1993-11-30  Richard Stallman  (rms@srarc2)

	* configure.in (Suns): Set CPP if *-solaris2.3*.

1993-11-27  Richard Stallman  (rms@mole.gnu.ai.mit.edu)

	* Version 19.22 released.

	* Makefile.in (do-install): Use umask 022 in copying etc and lisp dirs.

1993-11-25  Richard Stallman  (rms@mole.gnu.ai.mit.edu)

	* make-dist: When breaking links, use cp -p.
	Copy install.sh into distribution.
	Move the temp dir up into the parent dir;
	don't leave the staging dir make-dist.tmp... in existence.
	* install.sh: New file.

1993-11-21  Richard Stallman  (rms@mole.gnu.ai.mit.edu)

	* configure.in (i[34]86-ncr-sysv*): New specific alternative.

1993-11-20  Richard Stallman  (rms@mole.gnu.ai.mit.edu)

	* configure.in (version): When --run-in-place, exclude
	${datadir}/emacs/site-lisp from locallisppath.

1993-11-18  Richard Stallman  (rms@mole.gnu.ai.mit.edu)

	* configure.in: Delete jumk.c before writing it.

1993-11-16  Richard Stallman  (rms@mole.gnu.ai.mit.edu)

	* Version 19.21 released.

	* Makefile.in (mkdir): Ignore error from chmod.

1993-11-15  Richard Stallman  (rms@mole.gnu.ai.mit.edu)

	* make-dist: Don't put lisp/forms.README in the distribution.

1993-11-13  Richard Stallman  (rms@mole.gnu.ai.mit.edu)

	* configure.in (creating src/Makefile): Before running cpp,
	discard all lines that start with `# Generated' or /**/#.

1993-11-11  Richard Stallman  (rms@mole.gnu.ai.mit.edu)

	* Version 19.20 released.

	* make-dist: Use build-ins.in, not build-install.in.
	Don't bother updating TAGS since it's not included.

	* build-ins.in: Renamed from build-install.in.

1993-11-10  Richard Stallman  (rms@mole.gnu.ai.mit.edu)

	* make-dist: Don't try to link *.texinfo--there are none now.
	When running make in lib-src, specify YACC var value.

1993-10-03  Roland McGrath  (roland@churchy.gnu.ai.mit.edu)

	* configure.in (extrasub): Add vpath patterns for %.[yls].

	* configure.in: Don't do seddery on config.status after AC_OUTPUT.
	Instead just include the commands to make src/Makefile as the
	second arg to AC_OUTPUT.

	* configure.in: Use : instead of dnl for comment inside
	$makefile_command.

	* configure.in: No longer use vpath_sed.  Instead, when we notice
	srcdir already configured, set extrasub to hack vpath in the
	makefiles.

	* configure.in: In cmds to make src/Makefile, chmod Makefile.new
	before moving it.
	* Makefile.in (VPATH): Define to @srcdir@.

1993-09-28  Brian J. Fox  (bfox@cubit)

	* configure.in: Don't copy ${srcdir}/src/Makefile.in; that file
	doesn't exist.  Just copy src/Makefile.in instead.
	Touch all of the Makefiles after editing config.status.

	* INSTALL: Update documentation to match new configuration
	mechanism.

1993-09-27  Brian J. Fox  (bfox@ai.mit.edu)

	* configure.in: Allow any of the path or directory Makefile
	variables to be set with flags to configure.  Create all Makefiles
	at configure time.  Edit special commands into config.status after
	src/Makefile.in is built from src/Makefile.

	* Makefile.in (src/Makefile, lib-src/Makefile, oldXMenu/Makefile):
	If these files are out of date, simply have config.status
	rebuild them; don't rebuild them explicitly.

1993-09-25  Brian J. Fox  (bfox@ai.mit.edu)

	* build-install.in: Change src/xemacs to src/emacs.  We no longer
	create src/xemacs, so the file wouldn't be found.

	* make-dist: Remove `src/ymakefile', add `src/Makefile.in.in'.

1993-09-24  Brian J. Fox  (bfox@albert.gnu.ai.mit.edu)

	* configure.in: Avoid forcing the search of /usr/include before
	fixed include files by resetting C_SWITCH_X_SITE if it is
	"-I/usr/include".

1993-09-20  Richard Stallman  (rms@mole.gnu.ai.mit.edu)

	* Makefile.in (@rip_paths@locallisppath):
	Delete ${datadir}/emacs/site-lisp.

1993-09-15  Roland McGrath  (roland@churchy.gnu.ai.mit.edu)

	* configure.in:
	Use AC_QUOTE_SQUOTE twice to properly quote vpath_sed value.
	Remove ${extra_output} from AC_OUTPUT call.

1993-09-17  Brian J. Fox  (bfox@inferno)

	* make-dist: Quote backquotes found in strings to be echoed.

	* configure.in: Use "sh -c pwd" when we want to avoid having the
	shell fix up the value of $PWD.

1993-09-13  Brian J. Fox  (bfox@inferno)

	* Makefile.in (do-install): Don't abort if ln or chmod at the end
	of the installation fail.  Suggested by Karl Berry.

1993-08-30  Brian J. Fox  (bfox@inferno)

	* Makefile.in (*clean): Use "$(MAKE) $(MAKEFLAGS)" wherever "make"
	was used.  Set MAKEFLAGS from MFLAGS.

1993-09-16  Richard Stallman  (rms@mole.gnu.ai.mit.edu)

	* configure.in: Test for res_init in libc.

1993-09-13  Richard Stallman  (rms@mole.gnu.ai.mit.edu)

	* configure.in: In the file ${tempcname}, use configure___
	instead of @configure@.

1993-09-12  Roland McGrath  (roland@sugar-bombs.gnu.ai.mit.edu)

	* make-dist: Dist vpath.sed.

	* Makefile.in (lib-src/Makefile, src/Makefile, oldXMenu/Makefile):
	Depend on vpath.sed.
	Replace sed command for VPATH with @vpath_sed@.

	* configure.in: Substitute variable `vpath_sed'.
	If not in $srcdir and $srcdir is configured,
	issue warning that GNU make is required,
	and set vpath_sed to use vpath.sed script.

1993-09-10  Roland McGrath  (roland@churchy.gnu.ai.mit.edu)

	* configure.in: Remove check for $srcdir being configured.
	This pretty much works now.
	Grok {m68*-hp,i[34]86-*}-netbsd* and set opsys=netbsd.
	Check for XFree86 (/usr/X386/include) independent of whether
	-lXbsd exists.

	* Makefile.in (info, dvi, clean, mostlyclean, distclean,
	realclean, unlock, relock): Use `$(MAKE)' in place of plain
	`make'.

1993-08-14  Richard Stallman  (rms@mole.gnu.ai.mit.edu)

	* Version 19.19 released.

	* configure.in (i386-*-sunos4): Assume Sunos 4.0.

1993-08-13  Richard Stallman  (rms@mole.gnu.ai.mit.edu)

	* configure.in: Check for XScreenNumberOfScreen.

1993-08-12  Richard Stallman  (rms@mole.gnu.ai.mit.edu)

	* configure.in: Add * to end of all configuration alternatives.
	(m68*-sony-newsos3*): New alternative.

1993-08-11  Richard Stallman  (rms@mole.gnu.ai.mit.edu)

	* make-dist: Include getdate.c in distribution.

	* configure.in: For --help, use $PAGER if it is set.
	(LIB_X11_LIB): Default to -lX11.
	(mips-sgi-irix5.*): New alternative.

	* Makefile.in (do-install): Install info/gnus* and info/sc*.

	* configure.in (m68*-hp-hpux*, hppa*-hp-hpux*):
	Recognize *.B8.* as hpux version 8.
	(m68*-tektronix-bsd*): Fix typo in tek4300.
	(AC_HAVE_FUNCS): Add ftime.

1993-08-10  Richard Stallman  (rms@mole.gnu.ai.mit.edu)

	* configure.in (m88k-tektronix-sysv3*): Add the missing *.
	Use tekxd88, not tekXD88.

1993-08-10  Roland McGrath  (roland@churchy.gnu.ai.mit.edu)

	* configure.in: Check for -lm.  Then can check for frexp and logb.

1993-08-08  Richard Stallman  (rms@mole.gnu.ai.mit.edu)

	* Version 19.18 released.

	* make-dist (src): Don't put gnu-hp300 in dist.
	(src, lisp): Include OChangeLog in dist.

1993-08-08  Jim Blandy  (jimb@geech.gnu.ai.mit.edu)

	* configure.in: Test for presence of logb and frexp functions.

1993-08-05  Richard Stallman  (rms@mole.gnu.ai.mit.edu)

	* configure.in (machine): Add i370-ibm-aix*.

1993-08-03  Jim Blandy  (jimb@geech.gnu.ai.mit.edu)

	* configure.in (function checks): Test for mkdir and rmdir.

	* configure.in (function checks): Don't test for random and bcopy
	only when we're building with X; look for them all the time.

1993-07-30  Jim Blandy  (jimb@geech.gnu.ai.mit.edu)

	* configure.in: Test for availability of bcopy functions, searching
	the X libraries if we're using X.

	* configure.in: Test for the presence of/usr/lpp/X11/bin/smt.exp,
	and #define HAVE_AIX_SMT_EXP if we do.  This is present in some
	versions of AIX, and needs to be passed to the loader.

	* configure.in: Test for the availability of the
	XScreenResourceString function.

1993-07-30  David J. MacKenzie  (djm@frob.eng.umd.edu)

	* configure.in: If we found X on our own, set C_SWITCH_X_SITE and
	LD_SWITCH_X_SITE and assume --with-x11.
	Only look for X11 files if we weren't told about a window system
	or if we were told to use X11 but not told where.
	Search the libraries from the s and/or m files when checking for
	functions.

	* configure.in: Remove any trailing slashes in prefix and exec_prefix.

1993-07-27  Jim Blandy  (jimb@geech.gnu.ai.mit.edu)

	* make-dist: Include lisp/dired.todo in the distribution.

1993-07-23  Richard Stallman  (rms@mole.gnu.ai.mit.edu)

	* configure.in: Add code to set HAVE_INET_SOCKETS.

1993-07-21  Richard Stallman  (rms@mole.gnu.ai.mit.edu)

	* configure.in: If we do find x_includes and x_libraries
	via AC_FIND_X, set C_SWITCH_X_SITE and LD_SWITCH_X_SITE.

1993-07-19  Richard Stallman  (rms@mole.gnu.ai.mit.edu)

	* make-dist: Include src/gnu-hp300 in the dist.

	* configure.in (canonical): New variable holds the canonicalized
	configuration.  Don't alter `configuration'.  Use `configuration'
	for Makefile.in for file naming.
	(testing x_includes and x_libraries): Use =, not ==.

1993-07-17  Jim Blandy  (jimb@totoro.cs.oberlin.edu)

	* Version 19.17 released.

	* Makefile.in (src/Makefile): Propagate C_SWITCH_SYSTEM to the src
	directory's makefile.  This allows the invocation of CPP which
	builds xmakefile to receive these switches.  The SunSoft C
	preprocessor inserts spaces between tokens if it doesn't get the
	-Xs flag requested in src/s/sol2.h.

1993-07-12  Frederic Pierresteguy  (F.Pierresteguy@frcl.bull.fr)

	* configure.in (m68k-bull-sysv3): New config.

1993-07-10  Jim Blandy  (jimb@geech.gnu.ai.mit.edu)

	* configure.in: Use the autoconf AC_FIND_X macro to try to find
	the X Windows libraries.

1993-07-07  Jim Blandy  (jimb@geech.gnu.ai.mit.edu)

	* make-dist (tempdir): Don't create lisp/forms-mode directory in
	the distribution.  Those files aren't kept in their own
	subdirectory any more.

1993-07-06  Jim Blandy  (jimb@geech.gnu.ai.mit.edu)

	* Version 19.16 released.

1993-06-23  Jim Blandy  (jimb@wookumz.gnu.ai.mit.edu)

	* configure.in: Add --verbose flag.

1993-06-19  Jim Blandy  (jimb@wookumz.gnu.ai.mit.edu)

	* version 19.15 released.

1993-06-18  Jim Blandy  (jimb@geech.gnu.ai.mit.edu)

	* Makefile.in (top_distclean): Use -f switch when cleaning out
	lock dir; it might be empty.

	* configure.in: Only check for -lXbsd once.

1993-06-17  Jim Blandy  (jimb@wookumz.gnu.ai.mit.edu)

	* Version 19.14 released.

1993-06-17  Jim Blandy  (jimb@wookumz.gnu.ai.mit.edu)

	* make-dist: If using gzip, create distribution with '.gz' extension.

	* make-dist (lisp/term): This doesn't have a ChangeLog anymore.
	(lisp/forms-mode): This doesn't exist anymore.

	* configure.in: Look for the closedir function.

1993-06-16  Jim Blandy  (jimb@wookumz.gnu.ai.mit.edu)

	* configure.in (CPP): Autoconf sets this to a shell variable
	reference, which doesn't work when it's edited into a makefile.
	Expand that variable reference.

	* Makefile.in (CPP): New variable.
	(src/Makefile): Edit CPP into src/Makefile.

	* Makefile.in (src/Makefile): Don't bother exiting single quotes
	and entering double quotes to get the values of LD_SWITCH_X_SITE
	and the other make variables; make substitutes them in anyway.

	* Makefile.in (uninstall): Don't remove the lisp and etc
	directories if they're in the source tree.

	Bring mumbleclean targets into conformance with GNU coding standards.
	* Makefile.in (mostlyclean, clean): Separate these two; just have
	them pass the request to the subdirectory makefiles.
	(distclean): Pass the request down, and then get rid of the
	files configure built, and get rid of the Makefiles.
	(realclean): Pass the request down, and then do the same things
	distclean does.
	(uninstall, info, dvi): New targets.

	* configure.in: Move clause for PC-compatible i386 box to the end
	of the case statement, to avoid masking configurations below.

	* configure.in: Add case for m88k-motorola-sysv4.

	* configure.in: Add support for HP/UX versions 7, 8, and 9 on
	the HP 68000 machines.

	* configure.in: Put the arguments to LD_SWITCH_X_SITE's and
	C_SWITCH_X_SITE's -L and -I switches in quotes, so the
	preprocessor won't fiddle with them.

1993-06-13  Richard Stallman  (rms@mole.gnu.ai.mit.edu)

	* Makefile.in (TAGS): cd to src to run etags.

1993-06-12  Jim Blandy  (jimb@wookumz.gnu.ai.mit.edu)

	* configure.in (version): Check the X libraries for XrmSetDatabase
	and random, and see if we have -lXbsd.

1993-06-11  Jim Blandy  (jimb@wookumz.gnu.ai.mit.edu)

	* configure.in: Pass "-Isrc" to the CPP we run to examine the
	s/*.h and m/*.h files.  Martin Tomes
	<mt00@controls.eurotherm.co.uk> says ISC Unix 3.0.1 needs it.

1993-06-10  Richard Stallman  (rms@mole.gnu.ai.mit.edu)

	* configure.in: Move i386-prime-sysv* and i386-sequent-bsd*
	above the general i386 alternative.

1993-06-10  Jim Blandy  (jimb@wookumz.gnu.ai.mit.edu)

	* configure.in: Recognize configuration name for Data General
	AViiON machines.

	* configure.in: Use AC_LONG_FILE_NAMES.

1993-06-09  Jim Blandy  (jimb@wookumz.gnu.ai.mit.edu)

	* configure.in: Test for bison.
	* Makefile.in (YACC): New variable.
	(lib-src/Makefile.in): Edit YACC into the makefile.

1993-06-08  Jim Blandy  (jimb@totoro.cs.oberlin.edu)

	* Version 19.13 released.

	* configure.in (CFLAGS): Don't set this according to the value of
	the GCC shell variable.  Instead, consult the machine and system
	files for the values of C_OPTIMIZE_SWITCH and C_DEBUG_SWITCH, and
	test __GNUC__ while we're at it.

	* configure.in: Remove extra ;; from hpux cases.

1993-06-07  Jim Blandy  (jimb@totoro.cs.oberlin.edu)

	* configure.in: Check to see if the system has -ldnet.

1993-06-08  Jim Blandy  (jimb@wookumz.gnu.ai.mit.edu)

	* make-dist: Add clauses to distribute lisp/forms-mode.

1993-06-07  Richard Stallman  (rms@mole.gnu.ai.mit.edu)

	* configure.in (machine): Fix the versions in hpux version number test.
	Do not guess based on cpu type.  Do check for explicit system version.

1993-06-03  Richard Stallman  (rms@mole.gnu.ai.mit.edu)

	* configure.in: Do NOT look for `unknown' as company name.

1993-06-02  Richard Stallman  (rms@mole.gnu.ai.mit.edu)

	* configure.in: Fix typo in message.

1993-06-01  Richard Stallman  (rms@mole.gnu.ai.mit.edu)

	* Version 19.12 released.

	* Makefile.in (do-install): Correct previous etc-copying change.
	Partially rewrite using `if'.
	(src/Makefile): Insert --x-libraries option into LD_SWITCH_X_SITE.

	* Version 19.11 released.

	* configure.in: Handle 386bsd.

1993-05-31  Richard Stallman  (rms@mole.gnu.ai.mit.edu)

	* make-dist: Update getdate.c.

	* configure.in: Handle bsd386.

	* Makefile.in (do-install): Use `-' in tar options.

	* configure.in: Change  ! "${...}"  to  x"${...}" = x.

	* Makefile.in (do-install): Copy the DOC-* files from the build
	etc directory, as well as lots of things from ${srcdir}/etc.

	* make-dist: Copy config.guess.

	* configure.in: Handle AIX versions 1.2, 1.3.

1993-05-30  Jim Blandy  (jimb@wookumz.gnu.ai.mit.edu)

	* configure.in: Use s/bsd4-3.h for mips-mips-riscos4, and add
	the configuration name mips-mips-usg* to represent USG systems.

	* configure.in: Fix logic to detect if srcdir is already configured.

	* Makefile.in: Pass in LD_SWITCH_X_SITE.

	* Makefile.in (mkdir, clean, mostlyclean, do-install): Use `(cd
	foo && pwd)` instead of `(cd foo ; pwd)` to get the canonical name
	of a directory; cd might fail, and have pwd print out the current
	directory.

1993-05-30  Richard Stallman  (rms@mole.gnu.ai.mit.edu)

	* configure.in: When looking for sources, use '.', not `.`.  Also '..'.

1993-05-30  Jim Blandy  (jimb@wookumz.gnu.ai.mit.edu)

	* configure.in: Complain if srcdir points at an already-configured
	tree.

1993-05-30  Richard Stallman  (rms@mole.gnu.ai.mit.edu)

	* Version 19.10 released.

1993-05-29  Jim Blandy  (jimb@wookumz.gnu.ai.mit.edu)

	* Makefile.in: Use Makefile comments, not C comments.

	* configure.in: Add case for the Tektronix XD88.

1993-05-29  Richard Stallman  (rms@mole.gnu.ai.mit.edu)

	* configure.in: Handle sysv4.2 and sysvr4.2.

1993-05-29  Jim Blandy  (jimb@wookumz.gnu.ai.mit.edu)

	* configure.in: Traverse the argument list without destroying it;
	don't use shift.  It turns out that "set - ${saved_arguments}"
	doesn't work portably.

	* configure.in: Add missing "fi".

	* make-dist: Rebuild configure if configure.in is newer.

	* Makefile.in (src:, lib-src:, FRC:): Force the src and lib-src
	targets to be executed even if make remembers that it has already
	satisfied FRC.

1993-05-29  Richard Stallman  (rms@mole.gnu.ai.mit.edu)

	* Makefile.in (do-install): Delete redundant code to copy etc twice.

	* configure.in (romp): Handle various version numbers with aos and bsd.

1993-05-28  Richard Stallman  (rms@mole.gnu.ai.mit.edu)

	* configure.in: Fix message text.

1993-05-28  Jim Blandy  (jimb@geech.gnu.ai.mit.edu)

	* make-dist: Make a `site-lisp' directory in the distribution,
	instead of a `local-lisp' directory, which hasn't been the
	appropriate name for a long time.
	* Makefile.in (@rip_paths@locallisppath): Use site-lisp directory
	from the distribution first, then /usr/local/lib/emacs/site-lisp.

	* Makefile.in (do-install): Correctly detect if ./etc and
	${srcdir}/etc are the same.

	* configure.in: Extract UNEXEC from the system configuration
	files, compute the name of the source file corresponding to the
	object file, and #define it as UNEXEC_SRC in config.h.

	* configure.in: If srcdir is '.', then try using PWD to make it
	absolute.

	* configure.in: Include ${srcdir} in the printed report, to help
	people notice if it's an automounter path.

1993-05-27  Jim Blandy  (jimb@geech.gnu.ai.mit.edu)

	* configure.in (prefix): Don't run pwd on srcdir unnecessarily.

1993-05-27  Richard Stallman  (rms@mole.gnu.ai.mit.edu)

	* Makefile.in (do-install): Delete the dest dir, not the source dir,
	when they are different.  Add  `shift' command.
	(COPYDESTS, COPYDIR): Delete external-lisp dir.
	(externallispdir): Var deleted.

	* configure.in: Delete spurious paren outputting short_usage.

1993-05-27  Jim Blandy  (jimb@geech.gnu.ai.mit.edu)

	* Version 19.9 released.

1993-05-26  Jim Blandy  (jimb@wookumz.gnu.ai.mit.edu)

	* Makefile.in (${SUBDIR}): Pass the value of the make variable to
	subdirectory makes.

	* make-dist: Check for .elc files with no corresponding .el file.

	* Makefile.in (mkdir): Make all the directories in locallisppath.

	* config.guess: New file.
	* configure.in: Use it, tentatively.
	* INSTALL: Mention its usage.

	* configure.in (hppa-hp-hpux): Use uname -r instead of uname -m;
	the former gives you the operating system rev directly.
	Use s/hpux.h if we don't recognize what we got.

	* Makefile.in (do-install): Don't remove a destination directory
	if it's the same as the source.  If ${srcdir}/info == ${infodir},
	don't try to copy the info files.

	* Makefile.in (COPYDIR, COPYDESTS): Don't mention etc twice; this
	doesn't work if you're not using a separate source directory.
	(do-install): Copy the build tree's etc directory only after
	making sure it's not also the source tree's etc directory.

1993-05-26  Richard Stallman  (rms@mole.gnu.ai.mit.edu)

	* configure.in: Handle sunos4.1.3 specially.

1993-05-25  Richard Stallman  (rms@mole.gnu.ai.mit.edu)

	* Makefile.in (INSTALL): Add definition.

	* configure.in: Fix some messages.  Support -with-gnu-cc.
	At the end, use `set --', not `set -'.
	Delete spurious `.h' in hpux alternatives.

1993-05-25  Jim Blandy  (jimb@wookumz.gnu.ai.mit.edu)

	* Version 19.8 released.

1993-05-25  Jim Blandy  (jimb@wookumz.gnu.ai.mit.edu)

	* configure.in: When looking for source in the same directory as
	the configure script, make the path thus discovered absolute.
	If the user specifies the `--srcdir' switch, make that directory
	absolute too.

	* Makefile.in (srcdir): Remove comment saying this doesn't work.

	* Makefile.in (src/paths.h): Edit the `infodir' variable into this
	too, as the value of the PATH_INFO macro.

	* configure.in: Check to see if the source lives in the same
	directory as the configure script.

1993-05-24  Jim Blandy  (jimb@wookumz.gnu.ai.mit.edu)

	* Makefile.in (install): Split this into `install' and
	`do-install', to give people more control over exactly what gets
	done.
	(do-install): New target, containing the guts of `install'.
	Don't remove and recreate the directories inside the copying loop - do
	it all before the copying loop.  Pass more flags to the lib-src
	make.
	(mkdir): Create ${infodir}, ${mandir}, and ${sitelispdir} here, to
	avoid errors and warnings.

	* configure.in: For generic IBM PC boxes, insist on "unknown" for
	the manufacturer - the more general case was blocking other i386
	configuration names below, and that's how the names are written in
	MACHINES anyway.

	* make-dist: When breaking links, remove the link before moving
	the copy onto it, to avoid interactive behavior.

	* Makefile.in: Doc fix.

	* configure.in: Doc fix.

	* INSTALL: Mention --exec-prefix option.

	* configure.in: Add support for the `--exec-prefix' option.
	* Makefile.in: Accept that support.

	* configure.in: Use the AC_PROG_INSTALL macro.
	* Makefile.in (INSTALL): Variable removed.
	(INSTALL_PROGRAM, INSTALL_DATA): Accept these values from configure.

	* configure.in: Distinguish between hp800's and hp700's by calling
	"uname -m".

1993-05-24  Richard Stallman  (rms@mole.gnu.ai.mit.edu)

	* configure.in: Recognize configuration names for i860 boxes
	running SYSV.

1993-05-23  Jim Blandy  (jimb@geech.gnu.ai.mit.edu)

	* configure.in: Distinguish between hp800's and hp700's by the
	version of HP/UX they run, since that's something people are more
	likely to know - hp700's run 8.0.
	Add HP 700 configuration.

	* configure.in: Test for the presence of the `rename' function.

	* Makefile.in (C_SWITCH_X_SITE): New variable - get this from
	configure.in.
	(oldXMenu/Makefile): Edit C_SWITCH_X_SITE into this.

	* make-dist: Break intra-tree links.

	* configure.in: Explain that this is an autoconf script, and give
	instructions for rebuilding configure from it.  Arrange to put
	comments in configure explaining this too.

	* configure.in: Make the first line of the configure script be
	"#!/bin/sh".  Leaving the first line blank didn't work.

	* configure.in (long_usage): Remove; made short_usage describe
	the options briefly.

	* configure.in: Implement the --prefix option.
	* Makefile.in (prefix): Add support for it here.
	* INSTALL: Document it here.

	* Makefile.in (install): Don't assume that the files in the `info'
	subdirectory match  *.info.  They don't have that prefix.

1993-05-22  Jim Blandy  (jimb@geech.gnu.ai.mit.edu)

	* configure.in: Add case for version 5 of Esix.

1993-05-22  Jim Blandy  (jimb@geech.gnu.ai.mit.edu)

	* Version 19.7 released.

	* make-dist: There aren't any *.com files in lib-src anymore.

	* make-dist: Copy texinfo.tex and texindex.c, rather than linking
	them; they're symlinks to other filesystems on the GNU machines.

	* make-dist: Check that the manual reflects the same version of
	Emacs as stated in lisp/version.el.  Edit that version number into
	the README file.

1993-05-21  Jim Blandy  (jimb@geech.gnu.ai.mit.edu)

	* configure.in: Remove the hack of AC_DEFINE; use
	AC_DEFINE_UNQUOTED.

1993-05-20  Jim Blandy  (jimb@wookumz.gnu.ai.mit.edu)

	* make-dist: Don't distribute precomp.com, compile.com, or
	link.com from ./src; they're in ./vms now.

	Some time-handling patches from Paul Eggert:
	* configure.in: Add AC_TIMEZONE.

1993-05-19  Jim Blandy  (jimb@wookumz.gnu.ai.mit.edu)

	* configure.in: Recognize Linux as a valid operating system for
	the i386.

1993-05-18  Jim Blandy  (jimb@wookumz.gnu.ai.mit.edu)

	* make-dist: Distribute some VMS files we got from Richard Levitte.

	* Makefile.in (oldXMenu/Makefile): Take oldXMenu/Makefile.in as
	the source for the sed command, not oldXMenu/Makefile.

1993-05-17  Jim Blandy  (jimb@totoro.cs.oberlin.edu)

	* INSTALL: Don't claim the srcdir option doesn't work.

1993-05-16  Jim Blandy  (jimb@totoro.cs.oberlin.edu)

	* configure.in: Include remarks saying what order the autoconf
	tests should go in, and remind people to change config.h.in
	whenever they add autoconf tests which make #definitions.

	* make-dist: Distribute oldXMenu/Makefile.in, not oldXMenu/Makefile.

1993-05-15  Jim Blandy  (jimb@geech.gnu.ai.mit.edu)

	* Makefile.in (oldXMenu/Makefile): Make this depend on
	${srcdir}/oldXMenu/Makefile.in, not itself.

	* PROBLEMS: Some updates from David J. Mackenzie.

	More changes from David J. Mackenzie.
	* Makefile.in (install.sysv, install.xenix, install.aix):
	Targets removed; autoconf and config.h should specify all these
	differences.
	(buildlisppath): Make this path depend on ${srcdir}.
	(INSTALLFLAGS): Remove.
	(INSTALL): Include the -c flag.
	(install): Change the way we invoke install accordingly.

	Install ${srcdir} changes from DJM.
	* Makefile.in (SUBDIR_MAKEFILES): Add oldXMenu/Makefile to this
	list.
	(COPYDIR, COPYDESTS): Install files from both the etc directory in
	the source tree and the etc directory in the object tree.
	(${SUBDIR}): Pass the prefix variable down to submakes.
	(everywhere): Use `sed', not `/bin/sed'.  Not all systems have sed
	in /bin.
	(lib-src/Makefile, src/Makefile, oldXMenu/Makefile): Edit in
	values for srcdir and VPATH.
	(install): Add `v' flag to tar command.  Make sure that `dir'
	exists in ${srcdir}/info before copying it.  Remember that the man
	pages come from the source tree, not the object tree.
	* configure.in: Remove remarks saying that the --srcdir option
	doesn't work.
	Create the etc directory in the object tree.
	Recognize configuration names of the form *-sun-solaris*.
	Recognize sunos5 and solaris as operating system names.

	* configure.in: Use the AC_TIME_WITH_SYS_TIME macro, for
	lib-src/getdate.y and src/systime.h.

1993-05-15  Richard Stallman  (rms@mole.gnu.ai.mit.edu)

	* make-dist: Make links in info subdir.

1993-05-13  Jim Blandy  (jimb@totoro.cs.oberlin.edu)

	* configure.in: Call AC_STDC_HEADERS.

1993-05-10  Jim Blandy  (jimb@geech.gnu.ai.mit.edu)

	* configure.in: Sidestep autoconf's quoting of the second argument
	of AC_DEFINE, so we can specify the value to put there.  It would
	be nice if autoconf provided some way to specify computed values
	for macros.

1993-05-09  Jim Blandy  (jimb@totoro.cs.oberlin.edu)

	* Makefile.in (DEFS): Delete; since we're using AC_CONFIG_HEADER,
	this is always just -DHAVE_CONFIG_H.

	The GNU coding standards specify that CFLAGS should be left for
	users to set.
	* Makefile.in (CFLAGS): Let configure determine the default value
	for this.
	Don't have it default to DEFS.
	(${SUBDIR}): Pass CFLAGS down to submakes, not DEFS.
	(lib-src/Makefile, src/Makefile): Edit the default value for
	CFLAGS into these files, not DEFS.
	* configure.in (CFLAGS): Choose a default value for this - "-g"
	normally, or "-g -O" if we're using GCC.  Edit it into the
	top-level Makefile.

	* configure.in: When scanning the machine and system description
	#include files, write their names to conftest.c properly.

1993-05-07  Jim Blandy  (jimb@totoro.cs.oberlin.edu)

	* configure.in: In configuration name case for Apallos running
	Domainios, set opsys, not opsysfile.

	* configure.in: Use the autoconf AC_CONFIG_HEADER macro to produce
	src/config.h, instead of AC_OUTPUT; the latter overwrites
	src/config.h even when it hasn't changed, puts a makefile-style
	comment at the top even though it's C code, and produces a
	config.status script which doesn't do the job right.

	* configure.in: Add AC_LN_S test, so we can tell whether or not we
	can use a symbolic link to get the X Menu library into src.
	* Makefile.in (LN_S): New variable.
	(src/Makefile): Edit the value of LN_S into this makefile.

1993-05-06  Richard Stallman  (rms@mole.gnu.ai.mit.edu)

	* configure.in: Support *-sco3.2v4* as opsystem.

	* make-dist: Don't include calc directory.
	Exclude many files in the man directory; copy a few.

1993-05-04  Jim Blandy  (jimb@geech.gnu.ai.mit.edu)

	* configure.in: Use AC_HAVE_HEADERS to test for sys/time.h, and
	call AC_STRUCT_TM to see what's in time.h.

	* configure.in: Employ quoting stupidity to get the value of CPP
	to expand properly.

1993-04-27  Jim Blandy  (jimb@totoro.cs.oberlin.edu)

	* configure.in: Use the AC_PROG_CPP macro, and then use the CPP
	variable to scan the machine and system description files.

	* configure.in: Use the AC_HAVE_HEADERS to check for sys/timeb.h,
	so that getdate.y builds correctly.

1993-04-26  Jim Blandy  (jimb@totoro.cs.oberlin.edu)

	* configure.in (tempcname): Change this to "conftest.c", so it will
	work properly on systems with short filenames; this is the name
	autoconf uses.

	* configure.in: Also detect the availability of dup2 and
	gethostname.

	* configure.in: Use the AC_ALLOCA test.
	* Makefile.in (ALLOCA): New variable, to be set by ./configure.
	(lib-src/Makefile): Edit the value of ALLOCA into lib-src/Makefile.

1993-04-24  Jim Blandy  (jimb@totoro.cs.oberlin.edu)

	* make-dist: Distribute configure, as well as configure.in.
	Oversight.

1993-04-23  Jim Blandy  (jimb@totoro.cs.oberlin.edu)

	* Makefile.in (install): Print out the name of the directory we're
	copying, so people can have some idea of whether we're making
	progress.

	* Makefile.in (install.aix, install.xenix, install.sysv, install):
	Don't forget to re-create the COPYDESTS directories after we clear
	them out.

1993-04-13  Jim Blandy  (jimb@totoro.cs.oberlin.edu)

	* Makefile.in: Add autoconf cookies so that the configure
	script can comment out sections of path variable definitions to
	choose between the installable configuration and the run-in-place
	configuration.
	* configure.in: Add new option `--run-in-place', to select the
	run-in-place path definitions.

	* configure.in: Add a clause to the big configuration name case
	for the NeXT machine.

1993-04-12  Jim Blandy  (jimb@totoro.cs.oberlin.edu)

	* Makefile.in (install, install.sysv, install.xenix, install.aix):
	Make sure that each source directory exists, and is different from
	the destination directory; then, delete the destination before
	copying over the source.

	* make-dist: Distribute configure.in, instead of configure.

1993-04-10  Jim Blandy  (jimb@geech.gnu.ai.mit.edu)

	* configure.in: Don't set CC to "gcc -O" if the user specifies
	`--with-gcc'.  Add -O to DEFS if GCC is set.

1993-04-09  Jim Blandy  (jimb@totoro.cs.oberlin.edu)

	* Makefile.in (clean mostlyclean): Missing right paren.

	* configure.in: When checking for X windows, search for an X11
	subdirectory of ${x_includes}.

	* configure.in: Check for gettimeofday function, for getdate.y.

	Change `configure' to a mixture of custom code and autoconf stuff.
	autoconf can't derive all the information we need, but we'd really
	like to be able to take advantage of some of its tests, and its
	file-editing facilities.
	* configure.in: Renamed from configure.
	Quote the sections of shell script we want copied literally to
	the configure script.
	(compile): Initialize this to make the autoconf macros' code happy.
	Use AC_PROG_CC, AC_CONST, and AC_RETSIGTYPE instead of writing out
	code to do their jobs.
	Use autoconf to produce Makefile and src/config.h.
	Remove the Makefile-style comment that autoconf places at the top
	of src/config.h.
	(config_h_opts): Remove - no longer necessary.
	* Makefile.in (configname): Rename to configuration.
	(CONFIG_CFLAGS): Rename to DEFS.
	(CC, DEFS, C_SWITCH_SYSTEM, version, configuration): Adjust to
	get values via autoload @cookies@.
	(libsrc_libs): Get this from autoconf.  We used to do nothing
	about this.
	(${SUBDIR}): Pass DEFS to submakes instead of CONFIG_CFLAGS.

	* Makefile.in (src/paths.h, lib-src/Makefile, src/Makefile):
	Don't echo the move-if-change command.

1993-04-08  Jim Blandy  (jimb@churchy.gnu.ai.mit.edu)

	* make-dist: Distribute lib-src/rcs-checkin.

	* make-dist: It's oldXMenu/compile.com, not oldXMenu/compile.mms.
	Don't try to make links to the RCS or Old subdirectories.
	Use the appropriate extension for the compression type in use.
	Create the tar file in the shell's initial default directory, not
	in ${tempparent}.
	Erase the whole ${tempparent} tree, not just ${tempdir}.

1993-03-30  Jim Blandy  (jimb@geech.gnu.ai.mit.edu)

	* Makefile.in (src/paths.h): Don't echo the huge sed command we
	use to build paths.h.
	(lib-src/Makefile, src/Makefile): Similarly.

	* configure: Extend test for working `const' keyword to handle AIX
	3.2 cc.

1993-03-24  Jim Blandy  (jimb@geech.gnu.ai.mit.edu)

	* make-dist: Distribute lisp/term/ChangeLog.

	Arrange for C compilation throughout the tree to get
	C_SWITCH_SYSTEM from the configuration files.
	* configure: Extract C_SWITCH_SYSTEM from the machine and
	system-dependent files, and save it in the top-level Makefile.
	* Makefile.in (C_SWITCH_SYSTEM): New flag for configure to edit.
	(lib-src/Makefile): Edit C_SWITCH_SYSTEM into lib-src/Makefile.

	* make-dist: Include the VMS support files in oldXMenu in the
	distribution.

	* configure: Doc fix.

	* configure: Fix corrupted config_h_opts.

	* configure: Properly report option names in error messages.

	* configure: Properly recognize --x-includes and --x-libraries
	options.

	* configure: Fix syntax errors in code handling XFree386.

1993-03-23  Jim Blandy  (jimb@geech.gnu.ai.mit.edu)

	* configure: Add special code to detect XFree386, and tell
	config.h about it.

	* configure: Properly handle extracting values of LIBS_MACHINE and
	LIBS_SYSTEM that contain spaces.

	* configure: Add `--x-includes' and `--x-libraries' options.
	I think these are dopey, but no less than three alpha testers, at
	large sites, have said they have their X files installed in odd
	places.  Implement them by setting C_SWITCH_X_SITE and
	LD_SWITCH_X_SITE in src/config.h.

1993-03-22  Eric S. Raymond  (eric@geech.gnu.ai.mit.edu)

	* make-dist: Don't distribute etc/Old files.

	* GETTING.GNU.SOFTWARE, PROBLEMS: Registered into RCS with their
	backups.

1993-03-20  Jim Blandy  (jimb@geech.gnu.ai.mit.edu)

	* make-dist: Fix typo.

1993-03-19  Eric S. Raymond  (eric@geech.gnu.ai.mit.edu)

	* make-dist: Corrected typo, fixed it to discard = and TAGS files
	in some cases where it should but didn't seen to.

	* Makefile.in: Added unlock and relock productions.

1993-03-18  Jim Blandy  (jimb@geech.gnu.ai.mit.edu)

	* make-dist: Add a --compress option to force make-dist to use
	compress.

	* make-dist: Use gzip, if we can find it.

	* configure: Recognize rs6000-ibm-aix32 and rs6000-ibm-aix, and
	make rs6000-ibm-aix default to -aix32.

1993-03-17  Eric S. Raymond  (eric@geech.gnu.ai.mit.edu)

	* Makefile.in: Added `Developer's configuration' section.

1993-03-17  Eric S. Raymond  (eric@mole.gnu.ai.mit.edu)

	* Makefile.in: Add commented-out variable settings for developer's
	configuration.

1993-03-14  Jim Blandy  (jimb@wookumz.gnu.ai.mit.edu)

	* make-dist: Distribute `src/bitmaps' too.

1993-03-14  Charles Hannum  (mycroft@hal.gnu.ai.mit.edu)

	* configure: Recognize rs6000-ibm-aix32 and rs6000-ibm-aix, and
	make rs6000-ibm-aix default to -aix32.

1993-03-09  Jim Blandy  (jimb@totoro.cs.oberlin.edu)

	* configure: Recognize strings like "sysvr0" or "sysvr1" as System V.

	* Makefile.in (install.sysv): Add a second `$' in front of
	`${dest}', so that the shell will expand it, instead of Make.

	* configure: When processing the name of the configure script,
	collapse `././' to `./', but leave a single `./' prefix alone.

	* configure: Doc fix.

1993-03-04  Jim Blandy  (jimb@wookumz.gnu.ai.mit.edu)

	* configure: Handle isc3.0 correctly.

1993-02-25  Jim Blandy  (jimb@totoro.cs.oberlin.edu)

	* make-dist: Don't try to copy the COPYING notice into
	external-lisp; we're not distributing that directory any more.

1993-02-24  Jim Blandy  (jimb@totoro.cs.oberlin.edu)

	* Makefile.in (install, install.aix, install.xenix, install.sysv):
	Remove CVS subdirectories from the installed directory trees, as
	well as RCS directories.

1993-02-23  Jim Blandy  (jimb@wookumz.gnu.ai.mit.edu)

	* make-dist: Only copy gmalloc.c if we couldn't link it.
	Don't try to copy man/{README,Makefile} unless they actually exist.

	* Makefile.in (lisppath): Don't include externallispdir in this.
	We're not sure whether we're even going to distribute the
	directory yet.

1993-02-17  Jim Blandy  (jimb@totoro.cs.oberlin.edu)

	* make-dist: Don't distribute the external-lisp directory anymore.
	* INSTALL: Remove all references to external-lisp.

	* configure: Detect whether the compiler supports `const'
	properly, and edit src/config.h accordingly.

	* configure: Tweak layout of final report.

	* Makefile.in (${SUBDIR}): Pass CONFIG_CFLAGS to the submakes, not
	CFLAGS.

	* Makefile.in (locallisppath): Make this default to
	${datadir}/emacs/site-lisp, instead of
	${datadir}/emacs/local-lisp.  ${datadir} and ${statedir} are often
	the same thing, and local-lisp causes completion conflicts with
	lock.
	(lisppath): Add ${externallispdir} to this.
	* INSTALL: Adjust installation directions.

	* Makefile.in (externallispdir): New variable, to say where to
	install the externally-maintained lisp files.
	(COPYDIR, COPYDESTS): Copy the external lisp directory just like
	the others.
	* INSTALL: Describe external-lisp and the new externallispdir
	variable.

1993-02-14  Jim Blandy  (jimb@totoro.cs.oberlin.edu)

	* configure (progname): New option `--with-gcc'.  Make it clearer
	how we are trying to guess whether or not we have GCC.
	* INSTALL: Document the `--with-gcc' option, and improve
	description of `--with-x' options.

1993-02-06  Jim Blandy  (jimb@totoro.cs.oberlin.edu)

	* Makefile.in (COPYDIR, COPYDESTS): Remove ${srcdir}/info and
	${infodir} from these variables; we have written out explicit code
	to install the info files.

1993-01-25  Jim Blandy  (jimb@geech.gnu.ai.mit.edu)

	* make-dist: Don't distributed the RCS files in the etc directory.

1993-01-24  Jim Blandy  (jimb@totoro.cs.oberlin.edu)

	* Makefile.in: Some makes can't handle comments in the middle of
	commands; move them to before the whole rule.

1993-01-16  Jim Blandy  (jimb@wookumz.gnu.ai.mit.edu)

	* README: Mention what Emacs is.

1993-01-14  Jim Blandy  (jimb@wookumz.gnu.ai.mit.edu)

	* make-dist: Include `./lisp/calc-2.02' in the distribution.
	Add `./cpp' and `./man' back into the distribution.

1993-01-13  Richard Stallman  (rms@mole.gnu.ai.mit.edu)

	* Makefile.in: Define MAKE, and use where appropriate.

1993-01-07  Jim Blandy  (jimb@totoro.cs.oberlin.edu)

	* make-dist: Remember that the authoritative COPYING notice is
	`etc/COPYING', not `../etc/COPYING'.

1992-12-20  Jim Blandy  (jimb@totoro.cs.oberlin.edu)

	* make-dist: Make sure that the COPYING notices in each directory
	are copies, not symlinks.

1992-12-19  Jim Blandy  (jimb@totoro.cs.oberlin.edu)

	* INSTALL: The build process produces an executable called `emacs'
	now.  Change references.
	* Makefile.in: Adjust `install.mumble' targets to install
	`src/emacs', not `src/xemacs'.

	* configure: Start with a blank line; this keeps some old CSH's
	from thinking it's a CSH script.  Most systems will just use
	/bin/sh to run it, which is what we're expecting; the only other
	shells which might try to interpret it themselves are probably
	Bourne-compatible.

1992-12-14  Jim Blandy  (jimb@totoro.cs.oberlin.edu)

	* INSTALL: Improvements suggested by David Mackenzie.

1992-12-12  Jim Blandy  (jimb@totoro.cs.oberlin.edu)

	* Makefile.in (install, install.sysv, install.xenix, install.aix):
	Don't try to copy the info files if there aren't any; the
	unexpanded globbing pattern disappoints `install'.  Ignore the
	return status of that command.

	* INSTALL: Updated for new configuration arrangement.

	* configure: Don't make the top-level Makefile read-only - people
	may want to edit the values of the path variables.

	* Makefile.in (install, install.sysv, install.xenix, install.aix):
	Install the info files in ${infodir}.  Install the executable
	under both `emacs' and `emacs-VERSION'.

	* Makefile.in: Doc fix.

	* Makefile.in (exec_prefix): New variable, as per latest version
	of coding standards.
	(bindir, libdir): Use it, instead of `prefix'.
	(lib-src/Makefile): Edit value of exec_prefix into lib-src/Makefile.

	* Makefile.in (mandir): Make the default value for this depend on
	$(prefix).

	* Makefile.in (datadir, statedir, libdir): Make these all default
	to ${prefix}/lib.
	(lispdir, locallisppath, etcdir, lockdir, archlibdir):
	Adjust to compensate.

	* Makefile.in (install, install.sysv, install.xenix, install.aix):
	Install the etags and ctags man pages too.

	* Makefile.in (distclean): Don't delete backup files; that's the
	job of extraclean.
	(extraclean): Like distclean, but deletes backup and autosave files.

1992-12-10  Jim Blandy  (jimb@totoro.cs.oberlin.edu)

	Make path specification conform to GNU coding standards.
	* configure (long_usage): Remove all traces of old arguments from
	usage messages, and document the options we do accept in more
	detail: -with-x... and --srcdir.
	(options, boolean_opts): Delete; we don't have enough options to
	make this worthwhile.
	(prefix, bindir, lisppath, datadir, libdir, lockdir): Deleted,
	along with the code which supported them; these should be set as
	arguments to the top-level make.
	(config_h_opts): Since this no longer doubles as a list of option
	names, make them upper case; this simplifies the code which uses
	them to build the sed command to edit src/config.h.  Change the
	code which sets them.
	(cc, g, O): Don't allow the user to set these using options; they
	should be specified using `CC=' and `CFLAGS=' arguments to the
	top-level make.  Just choose reasonable default values for them,
	and edit them into Makefile.in's default CC and CONFIG_CFLAGS
	values.
	(gnu_malloc, rel_alloc): Don't allow the user to set these using
	options; use them whenever the configuration files say they're
	possible.
	Simplify the argument processing loop.  Don't accept abbreviations
	for option names; these might conflict with other configuration
	options in the future.
	Add some support for the `--srcdir' option.  Check for the sources
	in . and .. if `--srcdir' is omitted.  If the directories we will
	compile in don't exist yet, create them under the current directory.
	Note that the rest of the build process doesn't really support
	this.
	Edit only the top Makefile.  That should edit the others.
	Edit into the makefile: `version', from lisp/version.el, `configname'
	and `srcdir' from the configuration arguments, `CC' and
	`CONFIG_CFLAGS' as guessed from the presence or absence of GCC in
	the user's path, and LOADLIBES as gleaned from the system
	description files.
	Simplify the report generated; it doesn't need to include any
	description of paths now.
	Make `config.status' exec configure instead of just calling it, so
	there's no harm in overwriting `config.status'.
	* Makefile.in (version, configname): New variables, used to choose
	the default values for datadir and libdir.
	Path variables rearranged into two clearer groups:
	- In the first group are the variables specified by the GNU coding
	  standards (prefix, bindir, datadir, statedir, libdir, mandir,
	  manext, infodir, and srcdir).
	- In the second are the variables actually used for Emacs's paths
	  (lispdir, locallisppath, lisppath, buildlisppath, etcdir, lockdir,
	  archlibdir), which depend on the first category.
	datadir and libdir default to directories under
	${prefix}/lib/emacs instead of ${prefix}/emacs, by popular
	demand.
	etcdir and lispdir default to subdirectories of datadir.
	archlibdir defaults to libdir.
	The new installation tree is a bit deeper than it used to be, so
	use the new make-path program in lib-src to build them all.
	Always build a new src/paths.h.tmp and then move-if-change it to
	src/paths.h, to avoid unnecessary rebuilds while responding to the
	right changes.
	Remove all mention of arch-lib.  Run utility commands from
	lib-src, and let the executables be copied into archlibdir when
	Emacs is installed.
	Add targets for src/Makefile, lib-src/Makefile, and
	oldXMenu/Makefile, editing the values of the path variables into
	them.
	Let lib-src do its own installation.
	(datadir): Default to putting data files under
	${prefix}/lib/emacs/${version}, not /usr/local/emacs.
	(emacsdir): Variable deleted; it would only be confusing to use.
	(lispdir, etcdir): Default to ${datadir}/lisp.
	(mkdir): Use make-path for this.
	(lockdir): Do this in mkdir.
	(Makefile): New target.

	* configure (usage_message): Rename to long_usage.

	* make-dist: Don't bother creating an arch-lib directory; that's
	only for installation now.

1992-11-20  Jim Blandy  (jimb@totoro.cs.oberlin.edu)

	* configure: Use GCC-style configuration names, using config.sub.
	Change the usage and help messages.

	* configure: Initialize window_system, not indow_system.

	* configure: Report which window system, compiler, and signal
	handler return type we decide to use.

	* make-dist: Explain what's going on if config.sub and gmalloc.c
	can't be linked.  Place the code which copies them near the code
	which links the rest of the files around them.

1992-11-15  Jim Blandy  (jimb@apple-gunkies.gnu.ai.mit.edu)

	* make-dist: Don't bother to distribute src/*.com, or
	src/vmsbuild; those have all been moved to `../vms'.

1992-11-07  Jim Blandy  (jimb@wookumz.gnu.ai.mit.edu)

	* make-dist: Don't forget that the way to avoid filenames starting
	with `=' is to use the pattern `[a-zA-Z0-9]*.h', not
	`[a-zA-Z0-9].h'.  Add a new section for dealing with files that we
	couldn't make hard links to, since we have two already, and
	perhaps more to come.

1992-11-04  Jim Blandy  (jimb@totoro.cs.oberlin.edu)

	* configure: When editing parameters into lib-src/Makefile, change
	the definition of CONFIG_CFLAGS instead of CFLAGS itself; CFLAGS
	needs some other flags too.

1992-11-03  Jim Blandy  (jimb@totoro.cs.oberlin.edu)

	* configure: Remove spurious echo of the configuration name.

	* make-dist: Don't distribute files in src/m and src/s whose names
	begin with `='.

1992-10-27  Richard Stallman  (rms@mole.gnu.ai.mit.edu)

	* configure: Update GNU_MALLOC and REL_ALLOC in config.h.
	Also LISP_FLOAT_TYPE.

1992-10-26  Jim Blandy  (jimb@wookumz.gnu.ai.mit.edu)

	* make-dist: Copy config.sub, since it's a symbolic link to a file
	on another file system.

1992-10-17  Jim Blandy  (jimb@totoro.cs.oberlin.edu)

	* make-dist: Include lib-src/makedoc.com and emacs.csh in the
	distribution.

	* config.sub: New file, to help us recognize configuration names.
	* make-dist: Include it in the distribution.

1992-09-14  Richard Stallman  (rms@mole.gnu.ai.mit.edu)

	* configure: Convert `-' to `_' in specified option names.
	Accept options with --.  Delete --highpri and --have-x-menu options.
	New options --with-x and --with-x10 replace -window-system.
	Don't mention options --gnu-malloc, --rel-alloc
	or --lisp-float-type in help message.

1992-09-13  Jim Blandy  (jimb@pogo.cs.oberlin.edu)

	* make-dist: Include the `vms' subdirectory in the distribution.

1992-09-10  Jim Blandy  (jimb@pogo.cs.oberlin.edu)

	* configure: Remove lines starting with "# DIST: " when building
	lib-src/Makefile and src/Makefile.  This allows us to mark the
	"Makefile.in" files with explanatory comments which won't also get
	stuck in the Makefiles.

1992-09-05  Jim Blandy  (jimb@pogo.cs.oberlin.edu)

	* make-dist: Don't use the '+' operator in the sed regular
	expression that extracts the version number from lisp/version.el;
	Ultrix sed doesn't seem support the operator.  Just double the
	operand and use *.

1992-09-01  Jim Blandy  (jimb@pogo.cs.oberlin.edu)

	* Makefile.in: Doc fix.

1992-08-31  Jim Blandy  (jimb@totoro.cs.oberlin.edu)

	* configure: Rewrite sed command to remove at most one ./ prefix;
	Ultrix's sed doesn't allow us to apply the * operator to a \( \)
	group.

1992-08-25  Richard Stallman  (rms@mole.gnu.ai.mit.edu)

	* Makefile.in (src/paths.h): Use sed, not /bin/sed.

1992-08-18  Jim Blandy  (jimb@pogo.cs.oberlin.edu)

	* make-dist: Go ahead and build a new TAGS file, unless the
	--newer option was specified.  Don't try to delete a TAGS file
	from etc; it's not kept there, and shouldn't be deleted anyway.

1992-08-14  Jim Blandy  (jimb@pogo.cs.oberlin.edu)

	* make-dist: If the lisp directory contains a default.el, don't
	distribute it.

	* configure: When searching signal.h for the type of a signal
	return handler, make a copy of it, not a symbolic link to it; that
	way, it will work on systems that don't have symbolic links.

1992-08-14  Eric S. Raymond  (eric@mole.gnu.ai.mit.edu)

	* make-dist: Taught it about vcdiff and rcs2log, added --newer
	option for generating incremental distributions.  Stopped it from
	generating a TAGS file into the distribution; that sucker is
	*big*, and easily enough generated with the toplevel makefile.

1992-08-13  Jim Blandy  (jimb@pogo.cs.oberlin.edu)

	* configure: When writing config.status, don't prefix progname
	with a '.'; it might be absolute.

1992-08-05  Jim Blandy  (jimb@pogo.cs.oberlin.edu)

	* configure: Choose to use X11 if either /usr/lib/libX11.a or
	/usr/include/X11 exist, not only if both exist.

1992-07-27  Jim Blandy  (jimb@wookumz.gnu.ai.mit.edu)

	* make-dist: Make the new external-lisp directory a duplicate of
	the external-lisp directory, not the lisp directory.

1992-07-07  Jim Blandy  (jimb@wookumz.gnu.ai.mit.edu)

	* Makefile.in (clean, mostlyclean): Don't bother trying to `make
	clean' in arch-lib; it doesn't even have a Makefile.

	* Makefile.in (clean, mostlyclean): In the test which tries to
	distinguish between the build directory, which should be cleaned,
	and the installed directory, which shouldn't, cd to `${emacsdir}',
	not `${DESTDIR}${LIBDIR}'.

1992-06-30  Jim Blandy  (jimb@pogo.cs.oberlin.edu)

	* make-dist: Be sure to delete the .c and .h files that YACC and
	BISON create from getdate.y.

	* external-lisp: New directory; see `external-lisp/README'.
	* make-dist: Added support for the external-lisp subdirectory.

	* make-dist: Changed message which complains that make-dist wasn't
	invoked in the right directory to indicate which files it was
	looking for.

1992-06-29  Jim Blandy  (jimb@pogo.cs.oberlin.edu)

	* configure: Add comments explaining why we can't translate
	character ranges or control characters in `tr'.

1992-06-24  Jim Blandy  (jimb@pogo.cs.oberlin.edu)

	* configure: When generating the configuration message, we used to
	build the message from the start so that each line began with "# "
	so that it would be a comment in `config.status'.  However, this
	causes trouble if any of the variables we use in the message
	expand to more than one line of text - as gnu_malloc_reason
	sometimes does.  So instead, we build the message as it should be
	printed to the user (i.e. without the "# " prefixes), and stick on
	the "# "s when we write it to `config.status'.

	* Makefile.in (clean, mostlyclean): Don't neglect to clean out
	`lib-src' and `arch-lib'.

	* configure: When generating report and `config.status' file, note
	that bindir only determines where `make install' and
	`build-install' will place the executables; this should make it
	clear that the ordinary build process will not try to install
	things.

1992-06-10  Jim Blandy  (jimb@wookumz.gnu.ai.mit.edu)

	* make-dist: Change messages to say that we are 'making links to
	X', rather than 'copying X'.  And put `' quotes around file names.

	* make-dist: Include '.tmp' in the name of the staging directory.

	* make-dist: Pass the `-f' option to rm when you're not sure that
	the files you're removing actually exist.

	* make-dist: When setting up etc/COPYING, always nuke whatever is
	there, and then copy it in, to make sure we get a real file.

	* make-dist: Don't try to distribute *.defns files any more.
	The only such file was for simula.el, which has been superseded by a
	version which doesn't have a separate .defns file.

1992-05-28  Ken Raeburn  (Raeburn@Cygnus.COM)

	* make-dist: Don't distribute configured versions of config.h.in,
	paths.h.in, Makefile.in in src.

	* configure: Delete .tmp files before creating them; don't bother
	trying to make final targets writable first, since it won't
	matter to move-if-change.

1992-05-19  Jim Blandy  (jimb@pogo.cs.oberlin.edu)

	* Makefile.in (mkdir, lockdir): Don't put dashes in front of the
	mkdir and chmod in the center of all the conditionals.  GNU Make
	will strip these out, but other makes won't.

1992-05-18  Jim Blandy  (jimb@pogo.cs.oberlin.edu)

	* make-dist: Include move-if-change in list of files to distribute.

1992-05-04  Jim Blandy  (jimb@pogo.cs.oberlin.edu)

	* configure: Remove any "." elements from the program name.

	* configure: Don't record the values of all the possible arguments
	in config.status; only record the options that the user specified.

	* configure: Use move-if-change to move in the new src/config.h.

1992-04-29  Ken Raeburn  (Raeburn@Cygnus.COM)

	* move-if-change: New file, copied from gcc release.
	* Makefile.in (src/paths.h): Use it, and put the "sed" output into
	a temp file, so we don't update paths.h if an error occurs or if
	it doesn't need changing.

1992-04-28  Jim Blandy  (jimb@pogo.cs.oberlin.edu)

	* Makefile.in (src/paths.h): Do not install a value for the
	PATH_SUPERLOCK value; that macro doesn't exist anymore.
	* build-install.in: Same thing.

1992-04-24  Jim Blandy  (jimb@pogo.cs.oberlin.edu)

	* make-dist: Check the flag called "make_tar", not "make_dir"; the
	latter, being a typo, is always false, resulting in a program
	whose default behavior is to painstakingly build a copy of the
	source tree, and then delete it.  Rah.

	* Makefile.in: Add dist target, and comment for it.

	* configure: When scanning <signal.h> for a declaration for
	signal, create a symbolic link with a name ending in .c, so the
	compiler won't complain that it's only been given .h files.

	* configure: Check whether there are any arguments available
	before shifting to get the value of a non-boolean parameter.

	* make-dist: Doc fix.

1992-04-20  Jim Blandy  (jimb@pogo.cs.oberlin.edu)

	* configure: Instead of grepping /usr/include/signal.h for a
	signal declaration, run /usr/include/signal.h or
	/usr/include/sys/signal.h through cpp and grep for the
	declaration.

	* configure: Redirect the output of grep to /dev/null instead of
	using grep -s - that flag means different things on other systems.

	* Makefile.in: Use 'buildlisppath' instead of 'dumplisppath',
	since the former is recognizable even if you don't know what
	'dumping' is.
	* configure: Accommodate that change.

	* configure: Accept options for all of the directories you can
	change in the Makefile.

	* configure: Accept "-OPTION VALUE" as well as "-OPTION=VALUE".

	* INSTALL: Mention that you have to copy all the 'FOO.in' files to
	FOO before you can use them.

	* build-install.in: Made the "Where To Install Things" section
	conform with the similar section from Makefile.in.  Copied section
	which builds src/paths.h from src/paths.h.in from the Makefile.

1992-04-19  Jim Blandy  (jimb@pogo.cs.oberlin.edu)

	* configure: Write config.status to pass its command-line
	arguments on to configure, so that people can use it to recreate
	an old configuration, with minor changes.

1992-04-16  Jim Blandy  (jimb@pogo.cs.oberlin.edu)

	* configure: Don't rely on option variables being unset if their
	values are the empty string.  In particular, when producing the
	English report, don't assume that highpri will be unset when no
	increased priority has been requested; -highpri='' should be the
	same as omitting -highpri altogether.

	* configure: Fix dumb bug: when running the system and machine
	description files through cpp, mark those lines that we want to
	evaluate with the string '@configure@', and then only evaluate
	them.  This way if the files include anything that actually
	generates text (type definitions or external declarations, say),
	we won't try to eval it.

1992-04-11  Jim Blandy  (jimb@pogo.cs.oberlin.edu)

	* make-dist: New shell script.

	* configure: When creating foo from foo.in, make foo read-only to
	remind people to edit the .in file instead.

	* INSTALL: Changed references to config.h-dist to config.h.in.
	The "BUILDING GNU EMACS BY HAND" section neglected to mention how
	to build src/paths.h from src/paths.h.in; added a paragraph to do
	this.
	* configure, Makefile, build-install: Changed filenames like
	FOO-dist to FOO.in.

1992-04-08  Jim Blandy  (jimb@pogo.cs.oberlin.edu)

	* Makefile, build-install: Renamed to Makefile.in and
	build-install.in; the configure script will edit these to produce
	the usable Makefile and build-install.
	* configure: Changed to produce ./Makefile, ./build-install,
	lib-src/Makefile, and src/Makefile from their *.in counterparts,
	instead of editing them in place.

1992-04-07  Jim Blandy  (jimb@pogo.cs.oberlin.edu)

	* Makefile: Re-arranged so that the undumped Emacs will search
	../lisp *after* the site's local elisp files.
	(locallisppath, dumplisppath): New variables.
	(lisppath): This variable's default value is now chosen based on
	$(locallisppath) and $(lispdir); while it used to be the
	customization point for adding site-local elisp directories to
	load-path, that job is now handled mostly by locallisppath.
	(src/paths.h): Edit the value of a new macro, PATH_DUMPLOADSEARCH.
	Check the values being assigned to the *LOADSEARCH macros for null
	path elements (like '::' in 'foo::bar').

	* configure: When checking if the machine- and system-dependent
	files define a particular macro or not, actually run them through
	CPP and test the macros with #ifs, instead of just grepping for
	the macros' names.  In particular, check for SYSTEM_MALLOC in this
	way.

1992-04-03  Richard Stallman  (rms@mole.gnu.ai.mit.edu)

	* Makefile (install): Don't use -s in install.  (Keep the symbols.)

1992-04-02  Jim Blandy  (jimb@pogo.cs.oberlin.edu)

	* configure: Make the config.status file an executable shell
	script which will recreate the same configuration.  Include the
	verbal description of the current configuration as a comment in
	the script.
	* INSTALL: Doc fix.

	* Makefile: Brought the Makefile up to the GNU coding
	standards, as described in standards.text:
	(TAGS): New name for the target which rebuilds the tags table.
	(check): New target; doesn't do anything yet.
	(mostlyclean): New target, synonymous with clean.
	(realclean): New target.  Currently, this just calls the
	subdirectories's makefiles and then deletes config.status.
	(INSTALL, INSTALLFLAGS, INSTALL_PROGRAM, INSTALL_DATA):
	New variables.
	Installation directory variables changed to conform.
	(install, install.sysv, install.xenix, install.aix): Change the
	code which copies the directories into their installed location to
	allow the installed locations to be in several different
	directories; the old version assumed that they would all be in
	$(emacsdir).
	(mkdir, lockdir): Allow the installed locations to be in several
	different directories.
	* INSTALL: Doc fix.

	* build-install: Use the same variable names as the Makefile.
	Allow the installed locations to be in several different
	directories.

1992-03-31  Jim Blandy  (jimb@pogo.cs.oberlin.edu)

	* Makefile (src/paths.h): Instead of using a single sed command to
	edit both the PATH_LOCK and PATH_SUPERLOCK macros, edit the two
	separately, and don't forget to append "/!!!SuperLock!!!" to the
	value of the PATH_SUPERLOCK macro.

	* config.emacs: Renamed to configure, for consistency with other
	GNU products.  Internal references changed.
	INSTALL, Makefile: References changed.

	* lock: New directory, which should always be empty.  If this
	directory doesn't exist, Emacs won't complain; it just won't lock.
	Having this here means that people can just unpack Emacs, build
	it, and have locking work.

	* share-lib: Re-renamed to etc, for the sake of tradition.
	* config.emacs: Changed default value for datadir to ../etc.
	* INSTALL, README: Adjusted.

1992-03-18  Jim Blandy  (jimb@pogo.cs.oberlin.edu)

	* config.emacs: Guess the value for LOADLIBES in lib-src/Makefile
	by running CPP on the appropriate s/*.h and m/*.h files.

1992-03-16  Jim Blandy  (jimb@pogo.cs.oberlin.edu)

	* config.emacs: Make sure to set the "exit on error" flag once
	we've removed config.status; errors should abort the configuration.

1992-02-15  Jim Blandy  (jimb@pogo.cs.oberlin.edu)

	* config.emacs: Added -distribute option, so that the Makefile
	paths are in their proper form.  I don't know why this matters.

1992-02-14  Jim Blandy  (jimb@pogo.cs.oberlin.edu)

	* local-lisp: New directory, empty in the distribution, for people
	to put local elisp code in.
	* config.emacs: Include it in the default load path.
	* README: Document it.

1992-01-30  Jim Blandy  (jimb@pogo.cs.oberlin.edu)

	* config.emacs: Guess the type of signal handling functions based
	on the contents of /usr/include/signal.h.

	* config.emacs: Print out progress report messages.

	* Makefile (src/paths.h): Don't generically replace
	/usr/local/lib/emacs with LIBROOT.  This can hide bugs in the
	editing of the other entries, and each entry should be dealt with
	explicitly anyway.

	* build-install: Converted from C-shell to Bourne shell.
	* config.emacs: Edit build-install properly.

	* config.emacs: Doc fix.

1992-01-27  Richard Stallman  (rms@mole.gnu.ai.mit.edu)

	* Makefile (install): Remove `B' from tar xf command.

1992-01-13  Jim Blandy  (jimb@pogo.cs.oberlin.edu)

	* config.emacs: Removed support for the `maintain-environment'
	option; the only important difference between this and its absence
	has been removed.
	* INSTALL: Removed mention of `maintain-environment'.

	* config.emacs: Fix arguments to sed when processing boolean
	arguments.

1991-12-05  Jim Blandy  (jimb@pogo.gnu.ai.mit.edu)

	* config.emacs: New file, to help automate the installation
	process.

	* Makefile: Lots of changes to support the separation of etc into
	architecture-dependent and -independent files:
	(EMACSROOT): New variable, giving the directory under which all of
	Emacs's libraries should be installed.  Changed rest of file to
	use it.
	(LIBDIR): Now denotes only architecture-dependent dir.
	(DATADIR): New variable, denoting architecture-independent dir.
	(LOCKDIR): New variable, for completeness.
	(SUBDIR): No more etc, new lib-src.
	(COPYDIR): No more etc, new arch-lib and share-lib.
	(src/paths.h): Set PATH_DATA and the LOCK macros too.
	(src): Now depends on lib-src, not etc.
	* build-install: Changes parallel to the above.
	* README: Describe the new arrangement.

	* vms: New subdirectory for all the VMS stuff.

1991-12-03  Jim Blandy  (jimb@pogo.gnu.ai.mit.edu)

	* Makefile (LISPPATH): New variable.
	(src/paths.h): Define PATH_LOADSEARCH according to LISPPATH.

1990-09-28  Richard Stallman  (rms@mole.ai.mit.edu)

	* Makefile (install, install.sysv, install.xenix):
	Install wakeup instead of loadst.  No need for setuid or setgid.

1990-08-07  Richard Stallman  (rms@sugar-bombs.ai.mit.edu)

	* Makefile (clean): Clean etc if that's not the installation dir.

1990-04-26  Richard Stallman  (rms@sugar-bombs.ai.mit.edu)

	* Makefile (paths.h): Make sed alter each name in the path.

1988-08-30  Richard Stallman  (rms@sugar-bombs.ai.mit.edu)

	* Makefile (install.sysv): Use cpio, not tar.

1988-08-03  Richard Stallman  (rms@sugar-bombs.ai.mit.edu)

	* Makefile (lockdir): Rename `lock' target.
	Depend on it from install*, not from `all'.

1988-05-16  Richard Stallman  (rms@frosted-flakes.ai.mit.edu)

	* Makefile: Changed LIBDIR and BINDIR back to /usr/local/{emacs,bin}
	to match build-install and paths.h.

;; Local Variables:
;; coding: utf-8
;; End:

  Copyright (C) 1993-1999, 2001-2012 Free Software Foundation, Inc.

  This file is part of GNU Emacs.

  GNU Emacs is free software: you can redistribute it and/or modify
  it under the terms of the GNU General Public License as published by
  the Free Software Foundation, either version 3 of the License, or
  (at your option) any later version.

  GNU Emacs is distributed in the hope that it will be useful,
  but WITHOUT ANY WARRANTY; without even the implied warranty of
  MERCHANTABILITY or FITNESS FOR A PARTICULAR PURPOSE.  See the
  GNU General Public License for more details.

  You should have received a copy of the GNU General Public License
  along with GNU Emacs.  If not, see <http://www.gnu.org/licenses/>.<|MERGE_RESOLUTION|>--- conflicted
+++ resolved
@@ -1,4 +1,9 @@
-<<<<<<< HEAD
+2012-12-10  Daniel Colascione  <dancol@dancol.org>
+
+	* configure.ac (W32_RES, W32_RES_LINK, WINDRES): Teach the cygw32
+	build how to compile Windows resource files; use these variables
+	to tell src/Makefile.in how and whether to compile resources.
+
 2012-12-10  Rüdiger Sonderfeld  <ruediger@c-plusplus.de>
 
 	* configure.ac (inotify): New option.
@@ -42,15 +47,6 @@
 	* lib/makefile.w32-in (GNULIBOBJS): Add $(BUILD)/sig2str.$(O).
 
 2012-12-06  Glenn Morris  <rgm@gnu.org>
-=======
-2012-12-10  Daniel Colascione  <dancol@dancol.org>
-
-	* configure.ac (W32_RES, W32_RES_LINK, WINDRES): Teach the cygw32
-	build how to compile Windows resource files; use these variables
-	to tell src/Makefile.in how and whether to compile resources.
-
-2012-12-05  Glenn Morris  <rgm@gnu.org>
->>>>>>> 1cf1bbd5
 
 	* configure.ac: Handle info/ files with or without ".info" extension.
 
