@c -*- coding: utf-8 -*-
@c This is part of the Emacs manual.
@c Copyright (C) 1985-1987, 1993-1995, 1997, 2000-2017 Free Software
@c Foundation, Inc.
@c See file emacs.texi for copying conditions.
@node Text
@chapter Commands for Human Languages
@cindex text
@cindex manipulating text

  This chapter describes Emacs commands that act on @dfn{text}, by
which we mean sequences of characters in a human language (as opposed
to, say, a computer programming language).  These commands act in ways
that take into account the syntactic and stylistic conventions of
human languages: conventions involving words, sentences, paragraphs,
and capital letters.  There are also commands for @dfn{filling}, which
means rearranging the lines of a paragraph to be approximately equal
in length.  These commands, while intended primarily for editing text,
are also often useful for editing programs.

  Emacs has several major modes for editing human-language text.  If
the file contains ordinary text, use Text mode, which customizes Emacs
in small ways for the syntactic conventions of text.  Outline mode
provides special commands for operating on text with an outline
structure.  @xref{Outline Mode}.

  Org mode extends Outline mode and turns Emacs into a full-fledged
organizer: you can manage TODO lists, store notes and publish them in
many formats.
@ifinfo
@xref{Top, The Org Manual,,org, The Org Manual}.
@end ifinfo
@ifnotinfo
See the Org Info manual, which is distributed with Emacs.
@end ifnotinfo

@cindex nXML mode
@cindex mode, XML
@cindex mode, nXML
@findex nxml-mode
  Emacs has other major modes for text which contains embedded
commands, such as @TeX{} and @LaTeX{} (@pxref{TeX Mode}); HTML and
SGML (@pxref{HTML Mode}); XML
@ifinfo
(@pxref{Top,The nXML Mode Manual,,nxml-mode, nXML Mode});
@end ifinfo
@ifnotinfo
(see the nXML mode Info manual, which is distributed with Emacs);
@end ifnotinfo
and Groff and Nroff (@pxref{Nroff Mode}).

@cindex ASCII art
  If you need to edit ASCII art pictures made out of text characters,
use Picture mode, a special major mode for editing such pictures.
@iftex
@xref{Picture Mode,,, emacs-xtra, Specialized Emacs Features}.
@end iftex
@ifnottex
@xref{Picture Mode}.
@end ifnottex

@ifinfo
@cindex skeletons
@cindex templates
@cindex autotyping
@cindex automatic typing
  The automatic typing features may be useful when writing text.
@inforef{Top,The Autotype Manual,autotype}.
@end ifinfo

@menu
* Words::               Moving over and killing words.
* Sentences::           Moving over and killing sentences.
* Paragraphs::          Moving over paragraphs.
* Pages::               Moving over pages.
* Quotation Marks::     Inserting quotation marks.
* Filling::             Filling or justifying text.
* Case::                Changing the case of text.
* Text Mode::           The major modes for editing text files.
* Outline Mode::        Editing outlines.
* Org Mode::            The Emacs organizer.
* TeX Mode::            Editing TeX and LaTeX files.
* HTML Mode::           Editing HTML and SGML files.
* Nroff Mode::          Editing input to the nroff formatter.
* Enriched Text::       Editing text enriched with fonts, colors, etc.
* Text Based Tables::   Commands for editing text-based tables.
* Two-Column::          Splitting text columns into separate windows.
@end menu

@node Words
@section Words
@cindex words
@cindex Meta commands and words

  Emacs defines several commands for moving over or operating on
words:

@table @kbd
@item M-f
Move forward over a word (@code{forward-word}).
@item M-b
Move backward over a word (@code{backward-word}).
@item M-d
Kill up to the end of a word (@code{kill-word}).
@item M-@key{DEL}
Kill back to the beginning of a word (@code{backward-kill-word}).
@item M-@@
Mark the end of the next word (@code{mark-word}).
@item M-t
Transpose two words or drag a word across others
(@code{transpose-words}).
@end table

  Notice how these keys form a series that parallels the character-based
@kbd{C-f}, @kbd{C-b}, @kbd{C-d}, @key{DEL} and @kbd{C-t}.  @kbd{M-@@} is
cognate to @kbd{C-@@}, which is an alias for @kbd{C-@key{SPC}}.

@kindex M-f
@kindex M-b
@findex forward-word
@findex backward-word
  The commands @kbd{M-f} (@code{forward-word}) and @kbd{M-b}
(@code{backward-word}) move forward and backward over words.  These
@key{META}-based key sequences are analogous to the key sequences
@kbd{C-f} and @kbd{C-b}, which move over single characters.  The
analogy extends to numeric arguments, which serve as repeat counts.
@kbd{M-f} with a negative argument moves backward, and @kbd{M-b} with
a negative argument moves forward.  Forward motion stops right after
the last letter of the word, while backward motion stops right before
the first letter.

@kindex M-d
@findex kill-word
  @kbd{M-d} (@code{kill-word}) kills the word after point.  To be
precise, it kills everything from point to the place @kbd{M-f} would
move to.  Thus, if point is in the middle of a word, @kbd{M-d} kills
just the part after point.  If some punctuation comes between point
and the next word, it is killed along with the word.  (If you wish to
kill only the next word but not the punctuation before it, simply do
@kbd{M-f} to get the end, and kill the word backwards with
@kbd{M-@key{DEL}}.)  @kbd{M-d} takes arguments just like @kbd{M-f}.

@findex backward-kill-word
@kindex M-DEL
  @kbd{M-@key{DEL}} (@code{backward-kill-word}) kills the word before
point.  It kills everything from point back to where @kbd{M-b} would
move to.  For instance, if point is after the space in @w{@samp{FOO,
BAR}}, it kills @w{@samp{FOO, }}.  If you wish to kill just
@samp{FOO}, and not the comma and the space, use @kbd{M-b M-d} instead
of @kbd{M-@key{DEL}}.

@c Don't index M-t and transpose-words here, they are indexed in
@c fixit.texi, in the node "Transpose".
@c @kindex M-t
@c @findex transpose-words
  @kbd{M-t} (@code{transpose-words}) exchanges the word before or
containing point with the following word.  The delimiter characters between
the words do not move.  For example, @w{@samp{FOO, BAR}} transposes into
@w{@samp{BAR, FOO}} rather than @samp{@w{BAR FOO,}}.  @xref{Transpose}, for
more on transposition.

@kindex M-@@
@findex mark-word
  To operate on words with an operation which acts on the region, use
the command @kbd{M-@@} (@code{mark-word}).  This command sets the mark
where @kbd{M-f} would move to.  @xref{Marking Objects}, for more
information about this command.

  The word commands' understanding of word boundaries is controlled by
the syntax table.  Any character can, for example, be declared to be a
word delimiter.  @xref{Syntax Tables,, Syntax Tables, elisp, The Emacs
Lisp Reference Manual}.

  In addition, see @ref{Position Info} for the @kbd{M-=}
(@code{count-words-region}) and @kbd{M-x count-words} commands, which
count and report the number of words in the region or buffer.

@node Sentences
@section Sentences
@cindex sentences
@cindex manipulating sentences

  The Emacs commands for manipulating sentences and paragraphs are
mostly on Meta keys, like the word-handling commands.

@table @kbd
@item M-a
Move back to the beginning of the sentence (@code{backward-sentence}).
@item M-e
Move forward to the end of the sentence (@code{forward-sentence}).
@item M-k
Kill forward to the end of the sentence (@code{kill-sentence}).
@item C-x @key{DEL}
Kill back to the beginning of the sentence (@code{backward-kill-sentence}).
@end table

@kindex M-a
@kindex M-e
@findex backward-sentence
@findex forward-sentence
  The commands @kbd{M-a} (@code{backward-sentence}) and @kbd{M-e}
(@code{forward-sentence}) move to the beginning and end of the current
sentence, respectively.  Their bindings were chosen to resemble
@kbd{C-a} and @kbd{C-e}, which move to the beginning and end of a
line.  Unlike them, @kbd{M-a} and @kbd{M-e} move over successive
sentences if repeated.

  Moving backward over a sentence places point just before the first
character of the sentence; moving forward places point right after the
punctuation that ends the sentence.  Neither one moves over the
whitespace at the sentence boundary.

@kindex M-k
@findex kill-sentence
  Just as @kbd{C-a} and @kbd{C-e} have a kill command, @kbd{C-k}, to
go with them, @kbd{M-a} and @kbd{M-e} have a corresponding kill
command: @kbd{M-k} (@code{kill-sentence}) kills from point to the end
of the sentence.  With a positive numeric argument @var{n}, it kills
the next @var{n} sentences; with a negative argument @minus{}@var{n},
it kills back to the beginning of the @var{n}th preceding sentence.

@kindex C-x DEL
@findex backward-kill-sentence
  The @kbd{C-x @key{DEL}} (@code{backward-kill-sentence}) kills back
to the beginning of a sentence.

  The sentence commands assume that you follow the American typist's
convention of putting two spaces at the end of a sentence.  That is, a
sentence ends wherever there is a @samp{.}, @samp{?} or @samp{!}
followed by the end of a line or two spaces, with any number of
@samp{)}, @samp{]}, @samp{'}, or @samp{"} characters allowed in
between.  A sentence also begins or ends wherever a paragraph begins
or ends.  It is useful to follow this convention, because it allows
the Emacs sentence commands to distinguish between periods that end a
sentence and periods that indicate abbreviations.

@vindex sentence-end-double-space
  If you want to use just one space between sentences, you can set the
variable @code{sentence-end-double-space} to @code{nil} to make the
sentence commands stop for single spaces.  However, this has a
drawback: there is no way to distinguish between periods that end
sentences and those that indicate abbreviations.  For convenient and
reliable editing, we therefore recommend you follow the two-space
convention.  The variable @code{sentence-end-double-space} also
affects filling (@pxref{Fill Commands}).

@vindex sentence-end
  The variable @code{sentence-end} controls how to recognize the end
of a sentence.  If non-@code{nil}, its value should be a regular
expression, which is used to match the last few characters of a
sentence, together with the whitespace following the sentence
(@pxref{Regexps}).  If the value is @code{nil}, the default, then
Emacs computes sentence ends according to various criteria such as the
value of @code{sentence-end-double-space}.

@vindex sentence-end-without-period
  Some languages, such as Thai, do not use periods to indicate the end
of a sentence.  Set the variable @code{sentence-end-without-period} to
@code{t} in such cases.

@node Paragraphs
@section Paragraphs
@cindex paragraphs
@cindex manipulating paragraphs

  The Emacs commands for manipulating paragraphs are also on Meta keys.

@table @kbd
@item M-@{
Move back to previous paragraph beginning (@code{backward-paragraph}).
@item M-@}
Move forward to next paragraph end (@code{forward-paragraph}).
@item M-h
Put point and mark around this or next paragraph (@code{mark-paragraph}).
@end table

@kindex M-@{
@kindex M-@}
@findex backward-paragraph
@findex forward-paragraph
  @kbd{M-@{} (@code{backward-paragraph}) moves to the beginning of the
current or previous paragraph (see below for the definition of a
paragraph).  @kbd{M-@}} (@code{forward-paragraph}) moves to the end of
the current or next paragraph.  If there is a blank line before the
paragraph, @kbd{M-@{} moves to the blank line.

@kindex M-h
@findex mark-paragraph
  When you wish to operate on a paragraph, type @kbd{M-h}
(@code{mark-paragraph}) to set the region around it.  For example,
@kbd{M-h C-w} kills the paragraph around or after point.  @kbd{M-h}
puts point at the beginning and mark at the end of the paragraph point
was in.  If point is between paragraphs (in a run of blank lines, or
at a boundary), @kbd{M-h} sets the region around the paragraph
following point.  If there are blank lines preceding the first line of
the paragraph, one of these blank lines is included in the region.  If
the region is already active, the command sets the mark without
changing point, and each subsequent @kbd{M-h} further advances the
mark by one paragraph.

  The definition of a paragraph depends on the major mode.  In
Fundamental mode, as well as Text mode and related modes, a paragraph
is separated from neighboring paragraphs by one or more
@dfn{blank lines}---lines that are either empty, or consist solely of
space, tab and/or formfeed characters.  In programming language modes,
paragraphs are usually defined in a similar way, so that you can use
the paragraph commands even though there are no paragraphs as such in
a program.

  Note that an indented line is @emph{not} itself a paragraph break in
Text mode.  If you want indented lines to separate paragraphs, use
Paragraph-Indent Text mode instead.  @xref{Text Mode}.

  If you set a fill prefix, then paragraphs are delimited by all lines
which don't start with the fill prefix.  @xref{Filling}.

@vindex paragraph-start
@vindex paragraph-separate
  The precise definition of a paragraph boundary is controlled by the
variables @code{paragraph-separate} and @code{paragraph-start}.  The
value of @code{paragraph-start} is a regular expression that should
match lines that either start or separate paragraphs
(@pxref{Regexps}).  The value of @code{paragraph-separate} is another
regular expression that should match lines that separate paragraphs
without being part of any paragraph (for example, blank lines).  Lines
that start a new paragraph and are contained in it must match only
@code{paragraph-start}, not @code{paragraph-separate}.  For example,
in Fundamental mode, @code{paragraph-start} is @w{@code{"\f\\|[
\t]*$"}}, and @code{paragraph-separate} is @w{@code{"[ \t\f]*$"}}.

  Note that @code{paragraph-start} and @code{paragraph-separate} are
matched against the text at the left margin, which is not necessarily
the beginning of the line, so these regexps should not use @samp{^} as
an anchor, to ensure that the paragraph functions will work equally
within a region of text indented by a margin setting.

@node Pages
@section Pages

@cindex pages
@cindex formfeed character
  Within some text files, text is divided into @dfn{pages} delimited
by the @dfn{formfeed character} (@acronym{ASCII} code 12, also denoted
as @samp{control-L}), which is displayed in Emacs as the escape
sequence @samp{^L} (@pxref{Text Display}).  Traditionally, when such
text files are printed to hardcopy, each formfeed character forces a
page break.  Most Emacs commands treat it just like any other
character, so you can insert it with @kbd{C-q C-l}, delete it with
@key{DEL}, etc.  In addition, Emacs provides commands to move over
pages and operate on them.

@table @kbd
@item M-x what-page
Display the page number of point, and the line number within that page.
@item C-x [
Move point to previous page boundary (@code{backward-page}).
@item C-x ]
Move point to next page boundary (@code{forward-page}).
@item C-x C-p
Put point and mark around this page (or another page) (@code{mark-page}).
@item C-x l
Count the lines in this page (@code{count-lines-page}).
@end table

@findex what-page
  @kbd{M-x what-page} counts pages from the beginning of the file, and
counts lines within the page, showing both numbers in the echo area.

@kindex C-x [
@kindex C-x ]
@findex forward-page
@findex backward-page
  The @kbd{C-x [} (@code{backward-page}) command moves point to immediately
after the previous page delimiter.  If point is already right after a page
delimiter, it skips that one and stops at the previous one.  A numeric
argument serves as a repeat count.  The @kbd{C-x ]} (@code{forward-page})
command moves forward past the next page delimiter.

@kindex C-x C-p
@findex mark-page
  The @kbd{C-x C-p} command (@code{mark-page}) puts point at the
beginning of the current page (after that page delimiter at the
front), and the mark at the end of the page (after the page delimiter
at the end).

  @kbd{C-x C-p C-w} is a handy way to kill a page to move it
elsewhere.  If you move to another page delimiter with @kbd{C-x [} and
@kbd{C-x ]}, then yank the killed page, all the pages will be properly
delimited once again.  The reason @kbd{C-x C-p} includes only the
following page delimiter in the region is to ensure that.

  A numeric argument to @kbd{C-x C-p} specifies which page to go to,
relative to the current one.  Zero means the current page, one
the next page, and @minus{}1 the previous one.

@kindex C-x l
@findex count-lines-page
  The @kbd{C-x l} command (@code{count-lines-page}) is good for deciding
where to break a page in two.  It displays in the echo area the total number
of lines in the current page, and then divides it up into those preceding
the current line and those following, as in

@example
Page has 96 (72+25) lines
@end example

@noindent
  Notice that the sum is off by one; this is correct if point is not at the
beginning of a line.

@vindex page-delimiter
  The variable @code{page-delimiter} controls where pages begin.  Its
value is a regular expression that matches the beginning of a line
that separates pages (@pxref{Regexps}).  The normal value of this
variable is @code{"^\f"}, which matches a formfeed character at the
beginning of a line.

@node Quotation Marks
@section Quotation Marks
@cindex Quotation marks
@cindex Electric Quote mode
@cindex mode, Electric Quote
@cindex curly quotes
@cindex curved quotes
@cindex guillemets
@findex electric-quote-mode
@c The funny quoting below is to make the printed version look
@c correct.  FIXME.
  One common way to quote is the typewriter convention, which quotes
using straight apostrophes @t{'like this'} or double-quotes @t{"like
this"}.  Another common way is the curved quote convention, which uses
left and right single or double quotation marks `@t{like this}' or
``@t{like this}''@footnote{
The curved single quote characters are U+2018 LEFT SINGLE QUOTATION
MARK and U+2018 RIGHT SINGLE QUOTATION MARK; the curved double quotes
are U+201C LEFT DOUBLE QUOTATION MARK and U+201D RIGHT DOUBLE
QUOTATION MARK.  On text terminals which cannot display these
characters, the Info reader might show them as the typewriter ASCII
quote characters.
}.  In text files, typewriter quotes are simple and
portable; curved quotes are less ambiguous and typically look nicer.

@vindex electric-quote-chars
  Electric Quote mode makes it easier to type curved quotes.  As you
type characters it optionally converts @t{`} to ‘, @t{'} to ',
@t{``} to ``, and @t{''} to ''.  It's possible to change the
default quotes listed above, by customizing the variable
@code{electric-quote-chars}, a list of four characters, where the
items correspond to the left single quote, the right single quote, the
left double quote and the right double quote, respectively, whose
default value is @code{'(?@r{`} ?@r{'} ?@r{``} ?@r{''})}.

@vindex electric-quote-paragraph
@vindex electric-quote-comment
@vindex electric-quote-string
  You can customize the behavior of Electric Quote mode by customizing
variables that control where it is active.  It is active in text
paragraphs if @code{electric-quote-paragraph} is non-@code{nil}, in
programming-language comments if @code{electric-quote-comment} is
non-@code{nil}, and in programming-language strings if
@code{electric-quote-string} is non-@code{nil}.  The default is
@code{nil} for @code{electric-quote-string} and @code{t} for the other
variables.

<<<<<<< HEAD
@vindex electric-quote-replace-double
  You can also set the option @code{electric-quote-replace-double} to
a non-@code{nil} value.  Then, typing @t{"} insert an appropriate
curved double quote depending on context: @t{“} at the beginning of
the buffer or after a line break, whitespace, opening parenthesis, or
quote character, and @t{”} otherwise.

  Electric Quote mode is disabled by default.  To toggle it, type
@kbd{M-x electric-quote-mode}.  To toggle it in a single buffer, use
@kbd{M-x electric-quote-local-mode}.  To suppress it for a single use,
=======
  Electric Quote mode is disabled by default.  To toggle it in a
single buffer, use @kbd{M-x electric-quote-local-mode}.
To toggle it globally, type
@kbd{M-x electric-quote-mode}.  To suppress it for a single use,
>>>>>>> fd358049
type @kbd{C-q `} or @kbd{C-q '} instead of @kbd{`} or @kbd{'}.  To
insert a curved quote even when Electric Quote is disabled or
inactive, you can type @kbd{C-x 8 [} for @t{‘}, @kbd{C-x 8 ]} for
@t{’}, @kbd{C-x 8 @{} for ``, and @kbd{C-x 8 @}} for ''.
@xref{Inserting Text}.  Note that the value of
@code{electric-quote-chars} does not affect these keybindings, they
are not keybindings of @code{electric-quote-mode} but bound in
@code{global-map}.

@node Filling
@section Filling Text
@cindex filling text

  @dfn{Filling} text means breaking it up into lines that fit a
specified width.  Emacs does filling in two ways.  In Auto Fill mode,
inserting text with self-inserting characters also automatically fills
it.  There are also explicit fill commands that you can use when editing
text.

@menu
* Auto Fill::      Auto Fill mode breaks long lines automatically.
* Fill Commands::  Commands to refill paragraphs and center lines.
* Fill Prefix::    Filling paragraphs that are indented or in a comment, etc.
* Adaptive Fill::  How Emacs can determine the fill prefix automatically.
@end menu

@node Auto Fill
@subsection Auto Fill Mode
@cindex Auto Fill mode
@cindex mode, Auto Fill

  @dfn{Auto Fill} mode is a buffer-local minor mode (@pxref{Minor
Modes}) in which lines are broken automatically at spaces when the
line becomes too wide.

@table @kbd
@item M-x auto-fill-mode
Enable or disable Auto Fill mode.
@item @key{SPC}
@itemx @key{RET}
In Auto Fill mode, break lines when appropriate.
@end table

@findex auto-fill-mode
  The mode command @kbd{M-x auto-fill-mode} toggles Auto Fill mode in
the current buffer.  Like any other minor mode, with a positive
numeric argument, it enables Auto Fill mode, and with a negative
argument it disables it.  To enable Auto Fill mode automatically in
certain major modes, add @code{auto-fill-mode} to the mode hooks
(@pxref{Major Modes}).  When Auto Fill mode is enabled, the mode
indicator @samp{Fill} appears in the mode line (@pxref{Mode Line}).

  Auto Fill mode breaks lines automatically at spaces whenever they
get longer than the desired width.  This line breaking occurs only
when you type @key{SPC} or @key{RET}.  If you wish to insert a space
or newline without permitting line-breaking, type @kbd{C-q @key{SPC}}
or @kbd{C-q C-j} respectively.  Also, @kbd{C-o} inserts a newline
without line breaking.

  When Auto Fill mode breaks a line, it tries to obey the
@dfn{adaptive fill prefix}: if a fill prefix can be deduced from the
first and/or second line of the current paragraph, it is inserted into
the new line (@pxref{Adaptive Fill}).  Otherwise the new line is
indented, as though you had typed @key{TAB} on it
(@pxref{Indentation}).  In a programming language mode, if a line is
broken in the middle of a comment, the comment is split by inserting
new comment delimiters as appropriate.

  Auto Fill mode does not refill entire paragraphs; it breaks lines
but does not merge lines.  Therefore, editing in the middle of a
paragraph can result in a paragraph that is not correctly filled.  To
fill it, call the explicit fill commands
@iftex
described in the next section.
@end iftex
@ifnottex
(@pxref{Fill Commands}).
@end ifnottex

@node Fill Commands
@subsection Explicit Fill Commands

@table @kbd
@item M-q
Fill current paragraph (@code{fill-paragraph}).
@item C-x f
Set the fill column (@code{set-fill-column}).
@item M-x fill-region
Fill each paragraph in the region (@code{fill-region}).
@item M-x fill-region-as-paragraph
Fill the region, considering it as one paragraph.
@item M-o M-s
Center a line.
@end table

@kindex M-q
@findex fill-paragraph
  The command @kbd{M-q} (@code{fill-paragraph}) @dfn{fills} the
current paragraph.  It redistributes the line breaks within the
paragraph, and deletes any excess space and tab characters occurring
within the paragraph, in such a way that the lines end up fitting
within a certain maximum width.

@findex fill-region
  Normally, @kbd{M-q} acts on the paragraph where point is, but if
point is between paragraphs, it acts on the paragraph after point.  If
the region is active, it acts instead on the text in the region.  You
can also call @kbd{M-x fill-region} to specifically fill the text in
the region.

@findex fill-region-as-paragraph
  @kbd{M-q} and @code{fill-region} use the usual Emacs criteria for
finding paragraph boundaries (@pxref{Paragraphs}).  For more control,
you can use @kbd{M-x fill-region-as-paragraph}, which refills
everything between point and mark as a single paragraph.  This command
deletes any blank lines within the region, so separate blocks of text
end up combined into one block.

@cindex justification
  A numeric argument to @kbd{M-q} tells it to @dfn{justify} the text
as well as filling it.  This means that extra spaces are inserted to
make the right margin line up exactly at the fill column.  To remove
the extra spaces, use @kbd{M-q} with no argument.  (Likewise for
@code{fill-region}.)

@vindex fill-column
@kindex C-x f
@findex set-fill-column
  The maximum line width for filling is specified by the buffer-local
variable @code{fill-column}.  The default value (@pxref{Locals}) is
70.  The easiest way to set @code{fill-column} in the current buffer
is to use the command @kbd{C-x f} (@code{set-fill-column}).  With a
numeric argument, it uses that as the new fill column.  With just
@kbd{C-u} as argument, it sets @code{fill-column} to the current
horizontal position of point.

@kindex M-o M-s @r{(Text mode)}
@cindex centering
@findex center-line
  The command @kbd{M-o M-s} (@code{center-line}) centers the current line
within the current fill column.  With an argument @var{n}, it centers
@var{n} lines individually and moves past them.  This binding is
made by Text mode and is available only in that and related modes
(@pxref{Text Mode}).

  By default, Emacs considers a period followed by two spaces or by a
newline as the end of a sentence; a period followed by just one space
indicates an abbreviation, not the end of a sentence.  Accordingly,
the fill commands will not break a line after a period followed by
just one space.  If you set the variable
@code{sentence-end-double-space} to @code{nil}, the fill commands will
break a line after a period followed by one space, and put just one
space after each period.  @xref{Sentences}, for other effects and
possible drawbacks of this.

@vindex colon-double-space
  If the variable @code{colon-double-space} is non-@code{nil}, the
fill commands put two spaces after a colon.

@vindex fill-nobreak-predicate
  To specify additional conditions where line-breaking is not allowed,
customize the abnormal hook variable @code{fill-nobreak-predicate}
(@pxref{Hooks}).  Each function in this hook is called with no
arguments, with point positioned where Emacs is considering breaking a
line.  If a function returns a non-@code{nil} value, Emacs will not
break the line there.  Functions you can use there include:
@code{fill-single-word-nobreak-p} (don't break after the first word of
a sentence or before the last); @code{fill-single-char-nobreak-p}
(don't break after a one-letter word); and @code{fill-french-nobreak-p}
(don't break after @samp{(} or before @samp{)}, @samp{:} or @samp{?}).

@node Fill Prefix
@subsection The Fill Prefix

@cindex fill prefix
  The @dfn{fill prefix} feature allows paragraphs to be filled so that
each line starts with a special string of characters (such as a
sequence of spaces, giving an indented paragraph).  You can specify a
fill prefix explicitly; otherwise, Emacs tries to deduce one
automatically (@pxref{Adaptive Fill}).

@table @kbd
@item C-x .
Set the fill prefix (@code{set-fill-prefix}).
@item M-q
Fill a paragraph using current fill prefix (@code{fill-paragraph}).
@item M-x fill-individual-paragraphs
Fill the region, considering each change of indentation as starting a
new paragraph.
@item M-x fill-nonuniform-paragraphs
Fill the region, considering only paragraph-separator lines as starting
a new paragraph.
@end table

@kindex C-x .
@findex set-fill-prefix
  To specify a fill prefix for the current buffer, move to a line that
starts with the desired prefix, put point at the end of the prefix,
and type @w{@kbd{C-x .}}@: (@code{set-fill-prefix}).  (That's a period
after the @kbd{C-x}.)  To turn off the fill prefix, specify an empty
prefix: type @w{@kbd{C-x .}}@: with point at the beginning of a line.

  When a fill prefix is in effect, the fill commands remove the fill
prefix from each line of the paragraph before filling, and insert it
on each line after filling.  (The beginning of the first line of the
paragraph is left unchanged, since often that is intentionally
different.)  Auto Fill mode also inserts the fill prefix automatically
when it makes a new line (@pxref{Auto Fill}).  The @kbd{C-o} command
inserts the fill prefix on new lines it creates, when you use it at
the beginning of a line (@pxref{Blank Lines}).  Conversely, the
command @kbd{M-^} deletes the prefix (if it occurs) after the newline
that it deletes (@pxref{Indentation}).

  For example, if @code{fill-column} is 40 and you set the fill prefix
to @samp{;; }, then @kbd{M-q} in the following text

@example
;; This is an
;; example of a paragraph
;; inside a Lisp-style comment.
@end example

@noindent
produces this:

@example
;; This is an example of a paragraph
;; inside a Lisp-style comment.
@end example

  Lines that do not start with the fill prefix are considered to start
paragraphs, both in @kbd{M-q} and the paragraph commands; this gives
good results for paragraphs with hanging indentation (every line
indented except the first one).  Lines which are blank or indented once
the prefix is removed also separate or start paragraphs; this is what
you want if you are writing multi-paragraph comments with a comment
delimiter on each line.

@findex fill-individual-paragraphs
  You can use @kbd{M-x fill-individual-paragraphs} to set the fill
prefix for each paragraph automatically.  This command divides the
region into paragraphs, treating every change in the amount of
indentation as the start of a new paragraph, and fills each of these
paragraphs.  Thus, all the lines in one paragraph have the same
amount of indentation.  That indentation serves as the fill prefix for
that paragraph.

@findex fill-nonuniform-paragraphs
  @kbd{M-x fill-nonuniform-paragraphs} is a similar command that divides
the region into paragraphs in a different way.  It considers only
paragraph-separating lines (as defined by @code{paragraph-separate}) as
starting a new paragraph.  Since this means that the lines of one
paragraph may have different amounts of indentation, the fill prefix
used is the smallest amount of indentation of any of the lines of the
paragraph.  This gives good results with styles that indent a paragraph's
first line more or less that the rest of the paragraph.

@vindex fill-prefix
  The fill prefix is stored in the variable @code{fill-prefix}.  Its value
is a string, or @code{nil} when there is no fill prefix.  This is a
per-buffer variable; altering the variable affects only the current buffer,
but there is a default value which you can change as well.  @xref{Locals}.

  The @code{indentation} text property provides another way to control
the amount of indentation paragraphs receive.  @xref{Enriched
Indentation}.

@node Adaptive Fill
@subsection Adaptive Filling

@cindex adaptive filling
  The fill commands can deduce the proper fill prefix for a paragraph
automatically in certain cases: either whitespace or certain punctuation
characters at the beginning of a line are propagated to all lines of the
paragraph.

  If the paragraph has two or more lines, the fill prefix is taken from
the paragraph's second line, but only if it appears on the first line as
well.

  If a paragraph has just one line, fill commands @emph{may} take a
prefix from that line.  The decision is complicated because there are
three reasonable things to do in such a case:

@itemize @bullet
@item
Use the first line's prefix on all the lines of the paragraph.

@item
Indent subsequent lines with whitespace, so that they line up under the
text that follows the prefix on the first line, but don't actually copy
the prefix from the first line.

@item
Don't do anything special with the second and following lines.
@end itemize

  All three of these styles of formatting are commonly used.  So the
fill commands try to determine what you would like, based on the prefix
that appears and on the major mode.  Here is how.

@vindex adaptive-fill-first-line-regexp
  If the prefix found on the first line matches
@code{adaptive-fill-first-line-regexp}, or if it appears to be a
comment-starting sequence (this depends on the major mode), then the
prefix found is used for filling the paragraph, provided it would not
act as a paragraph starter on subsequent lines.

  Otherwise, the prefix found is converted to an equivalent number of
spaces, and those spaces are used as the fill prefix for the rest of the
lines, provided they would not act as a paragraph starter on subsequent
lines.

  In Text mode, and other modes where only blank lines and page
delimiters separate paragraphs, the prefix chosen by adaptive filling
never acts as a paragraph starter, so it can always be used for filling.

@vindex adaptive-fill-mode
@vindex adaptive-fill-regexp
  The variable @code{adaptive-fill-regexp} determines what kinds of line
beginnings can serve as a fill prefix: any characters at the start of
the line that match this regular expression are used.  If you set the
variable @code{adaptive-fill-mode} to @code{nil}, the fill prefix is
never chosen automatically.

@vindex adaptive-fill-function
  You can specify more complex ways of choosing a fill prefix
automatically by setting the variable @code{adaptive-fill-function} to a
function.  This function is called with point after the left margin of a
line, and it should return the appropriate fill prefix based on that
line.  If it returns @code{nil}, @code{adaptive-fill-regexp} gets
a chance to find a prefix.

@node Case
@section Case Conversion Commands
@cindex case conversion

  Emacs has commands for converting either a single word or any arbitrary
range of text to upper case or to lower case.

@table @kbd
@item M-l
Convert following word to lower case (@code{downcase-word}).
@item M-u
Convert following word to upper case (@code{upcase-word}).
@item M-c
Capitalize the following word (@code{capitalize-word}).
@item C-x C-l
Convert region to lower case (@code{downcase-region}).
@item C-x C-u
Convert region to upper case (@code{upcase-region}).
@end table

@kindex M-l
@kindex M-u
@kindex M-c
@cindex words, case conversion
@cindex converting text to upper or lower case
@cindex capitalizing words
@findex downcase-word
@findex upcase-word
@findex capitalize-word
  @kbd{M-l} (@code{downcase-word}) converts the word after point to
lower case, moving past it.  Thus, repeating @kbd{M-l} converts
successive words.  @kbd{M-u} (@code{upcase-word}) converts to all
capitals instead, while @kbd{M-c} (@code{capitalize-word}) puts the
first letter of the word into upper case and the rest into lower case.
All these commands convert several words at once if given an argument.
They are especially convenient for converting a large amount of text
from all upper case to mixed case, because you can move through the
text using @kbd{M-l}, @kbd{M-u} or @kbd{M-c} on each word as
appropriate, occasionally using @kbd{M-f} instead to skip a word.

  When given a negative argument, the word case conversion commands apply
to the appropriate number of words before point, but do not move point.
This is convenient when you have just typed a word in the wrong case: you
can give the case conversion command and continue typing.

  If a word case conversion command is given in the middle of a word,
it applies only to the part of the word which follows point.  (This is
comparable to what @kbd{M-d} (@code{kill-word}) does.)  With a
negative argument, case conversion applies only to the part of the
word before point.

@kindex C-x C-l
@kindex C-x C-u
@findex downcase-region
@findex upcase-region
  The other case conversion commands are @kbd{C-x C-u}
(@code{upcase-region}) and @kbd{C-x C-l} (@code{downcase-region}), which
convert everything between point and mark to the specified case.  Point and
mark do not move.

  The region case conversion commands @code{upcase-region} and
@code{downcase-region} are normally disabled.  This means that they ask
for confirmation if you try to use them.  When you confirm, you may
enable the command, which means it will not ask for confirmation again.
@xref{Disabling}.

@node Text Mode
@section Text Mode
@cindex Text mode
@cindex mode, Text
@findex text-mode

  Text mode is a major mode for editing files of text in a human
language.  Files which have names ending in the extension @file{.txt}
are usually opened in Text mode (@pxref{Choosing Modes}).  To
explicitly switch to Text mode, type @kbd{M-x text-mode}.

  In Text mode, only blank lines and page delimiters separate
paragraphs.  As a result, paragraphs can be indented, and adaptive
filling determines what indentation to use when filling a paragraph.
@xref{Adaptive Fill}.

@kindex TAB @r{(Text mode)}
  In Text mode, the @key{TAB} (@code{indent-for-tab-command}) command
usually inserts whitespace up to the next tab stop, instead of
indenting the current line.  @xref{Indentation}, for details.

  Text mode turns off the features concerned with comments except when
you explicitly invoke them.  It changes the syntax table so that
apostrophes are considered part of words (e.g., @samp{don't} is
considered one word).  However, if a word starts with an apostrophe,
it is treated as a prefix for the purposes of capitalization
(e.g., @kbd{M-c} converts @samp{'hello'} into @samp{'Hello'}, as
expected).

@cindex Paragraph-Indent Text mode
@cindex mode, Paragraph-Indent Text
@findex paragraph-indent-text-mode
@findex paragraph-indent-minor-mode
  If you indent the first lines of paragraphs, then you should use
Paragraph-Indent Text mode (@kbd{M-x paragraph-indent-text-mode})
rather than Text mode.  In that mode, you do not need to have blank
lines between paragraphs, because the first-line indentation is
sufficient to start a paragraph; however paragraphs in which every
line is indented are not supported.  Use @kbd{M-x
paragraph-indent-minor-mode} to enable an equivalent minor mode for
situations where you shouldn't change the major mode---in mail
composition, for instance.

@kindex M-TAB @r{(Text mode)}
  Text mode binds @kbd{M-@key{TAB}} to @code{ispell-complete-word}.
This command performs completion of the partial word in the buffer
before point, using the spelling dictionary as the space of possible
words.  @xref{Spelling}.  If your window manager defines
@kbd{M-@key{TAB}} to switch windows, you can type @kbd{@key{ESC}
@key{TAB}} or @kbd{C-M-i} instead.

@vindex text-mode-hook
  Entering Text mode runs the mode hook @code{text-mode-hook}
(@pxref{Major Modes}).

  The following sections describe several major modes that are
@dfn{derived} from Text mode.  These derivatives share most of the
features of Text mode described above.  In particular, derivatives of
Text mode run @code{text-mode-hook} prior to running their own mode
hooks.

@node Outline Mode
@section Outline Mode
@cindex Outline mode
@cindex mode, Outline
@cindex invisible lines

@findex outline-mode
@findex outline-minor-mode
@vindex outline-minor-mode-prefix
@vindex outline-mode-hook
  Outline mode is a major mode derived from Text mode, which is
specialized for editing outlines.  It provides commands to navigate
between entries in the outline structure, and commands to make parts
of a buffer temporarily invisible, so that the outline structure may
be more easily viewed.  Type @kbd{M-x outline-mode} to switch to
Outline mode.  Entering Outline mode runs the hook
@code{text-mode-hook} followed by the hook @code{outline-mode-hook}
(@pxref{Hooks}).

  When you use an Outline mode command to make a line invisible
(@pxref{Outline Visibility}), the line disappears from the screen.  An
ellipsis (three periods in a row) is displayed at the end of the
previous visible line, to indicate the hidden text.  Multiple
consecutive invisible lines produce just one ellipsis.

  Editing commands that operate on lines, such as @kbd{C-n} and
@kbd{C-p}, treat the text of the invisible line as part of the
previous visible line.  Killing the ellipsis at the end of a visible
line really kills all the following invisible text associated with the
ellipsis.

  Outline minor mode is a buffer-local minor mode which provides the
same commands as the major mode, Outline mode, but can be used in
conjunction with other major modes.  You can type @kbd{M-x
outline-minor-mode} to toggle Outline minor mode in the current
buffer, or use a file-local variable setting to enable it in a
specific file (@pxref{File Variables}).

@kindex C-c @@ @r{(Outline minor mode)}
  The major mode, Outline mode, provides special key bindings on the
@kbd{C-c} prefix.  Outline minor mode provides similar bindings with
@kbd{C-c @@} as the prefix; this is to reduce the conflicts with the
major mode's special commands.  (The variable
@code{outline-minor-mode-prefix} controls the prefix used.)

@menu
* Outline Format::      What the text of an outline looks like.
* Outline Motion::      Special commands for moving through outlines.
* Outline Visibility::  Commands to control what is visible.
* Outline Views::       Outlines and multiple views.
* Foldout::             Folding means zooming in on outlines.
@end menu

@node Outline Format
@subsection Format of Outlines

@cindex heading lines (Outline mode)
@cindex body lines (Outline mode)
  Outline mode assumes that the lines in the buffer are of two types:
@dfn{heading lines} and @dfn{body lines}.  A heading line represents a
topic in the outline.  Heading lines start with one or more asterisk
(@samp{*}) characters; the number of asterisks determines the depth of
the heading in the outline structure.  Thus, a heading line with one
@samp{*} is a major topic; all the heading lines with two @samp{*}s
between it and the next one-@samp{*} heading are its subtopics; and so
on.  Any line that is not a heading line is a body line.  Body lines
belong with the preceding heading line.  Here is an example:

@example
* Food
This is the body,
which says something about the topic of food.

** Delicious Food
This is the body of the second-level header.

** Distasteful Food
This could have
a body too, with
several lines.

*** Dormitory Food

* Shelter
Another first-level topic with its header line.
@end example

  A heading line together with all following body lines is called
collectively an @dfn{entry}.  A heading line together with all following
deeper heading lines and their body lines is called a @dfn{subtree}.

@vindex outline-regexp
  You can customize the criterion for distinguishing heading lines by
setting the variable @code{outline-regexp}.  (The recommended ways to
do this are in a major mode function or with a file local variable.)
Any line whose beginning has a match for this regexp is considered a
heading line.  Matches that start within a line (not at the left
margin) do not count.

  The length of the matching text determines the level of the heading;
longer matches make a more deeply nested level.  Thus, for example, if
a text formatter has commands @samp{@@chapter}, @samp{@@section} and
@samp{@@subsection} to divide the document into chapters and sections,
you could make those lines count as heading lines by setting
@code{outline-regexp} to @samp{"@@chap\\|@@\\(sub\\)*section"}.  Note
the trick: the two words @samp{chapter} and @samp{section} are equally
long, but by defining the regexp to match only @samp{chap} we ensure
that the length of the text matched on a chapter heading is shorter,
so that Outline mode will know that sections are contained in
chapters.  This works as long as no other command starts with
@samp{@@chap}.

@vindex outline-level
  You can explicitly specify a rule for calculating the level of a
heading line by setting the variable @code{outline-level}.  The value
of @code{outline-level} should be a function that takes no arguments
and returns the level of the current heading.  The recommended ways to
set this variable are in a major mode command or with a file local
variable.

@node Outline Motion
@subsection Outline Motion Commands

  Outline mode provides special motion commands that move backward and
forward to heading lines.

@table @kbd
@item C-c C-n
@findex outline-next-visible-heading
@kindex C-c C-n @r{(Outline mode)}
Move point to the next visible heading line
(@code{outline-next-visible-heading}).
@item C-c C-p
@findex outline-previous-visible-heading
@kindex C-c C-p @r{(Outline mode)}
Move point to the previous visible heading line
(@code{outline-previous-visible-heading}).
@item C-c C-f
@findex outline-forward-same-level
@kindex C-c C-f @r{(Outline mode)}
Move point to the next visible heading line at the same level
as the one point is on (@code{outline-forward-same-level}).
@item C-c C-b
@findex outline-backward-same-level
@kindex C-c C-b @r{(Outline mode)}
Move point to the previous visible heading line at the same level
(@code{outline-backward-same-level}).
@item C-c C-u
@findex outline-up-heading
@kindex C-c C-u @r{(Outline mode)}
Move point up to a lower-level (more inclusive) visible heading line
(@code{outline-up-heading}).
@end table

  All of the above commands accept numeric arguments as repeat counts.
For example, @kbd{C-c C-f}, when given an argument, moves forward that
many visible heading lines on the same level, and @kbd{C-c C-u} with
an argument moves out of that many nested levels.

@node Outline Visibility
@subsection Outline Visibility Commands

  Outline mode provides several commands for temporarily hiding or
revealing parts of the buffer, based on the outline structure.  These
commands are not undoable; their effects are simply not recorded by
the undo mechanism, so you can undo right past them (@pxref{Undo}).

  Many of these commands act on the current heading line.  If
point is on a heading line, that is the current heading line; if point
is on a body line, the current heading line is the nearest preceding
header line.

@table @kbd
@item C-c C-c
Make the current heading line's body invisible
(@code{outline-hide-entry}).
@item C-c C-e
Make the current heading line's body visible
(@code{outline-show-entry}).
@item C-c C-d
Make everything under the current heading invisible, not including the
heading itself (@code{outline-hide-subtree}).
@item C-c C-s
Make everything under the current heading visible, including body,
subheadings, and their bodies (@code{outline-show-subtree}).
@item C-c C-l
Make the body of the current heading line, and of all its subheadings,
invisible (@code{outline-hide-leaves}).
@item C-c C-k
Make all subheadings of the current heading line, at all levels,
visible (@code{outline-show-branches}).
@item C-c C-i
Make immediate subheadings (one level down) of the current heading
line visible (@code{outline-show-children}).
@item C-c C-t
Make all body lines in the buffer invisible
(@code{outline-hide-body}).
@item C-c C-a
Make all lines in the buffer visible (@code{outline-show-all}).
@item C-c C-q
Hide everything except the top @var{n} levels of heading lines
(@code{outline-hide-sublevels}).
@item C-c C-o
Hide everything except for the heading or body that point is in, plus
the headings leading up from there to the top level of the outline
(@code{outline-hide-other}).
@end table

@findex outline-hide-entry
@findex outline-show-entry
@kindex C-c C-c @r{(Outline mode)}
@kindex C-c C-e @r{(Outline mode)}
  The simplest of these commands are @kbd{C-c C-c}
(@code{outline-hide-entry}), which hides the body lines directly
following the current heading line, and @kbd{C-c C-e}
(@code{outline-show-entry}), which reveals them.  Subheadings and
their bodies are not affected.

@findex outline-hide-subtree
@findex outline-show-subtree
@kindex C-c C-s @r{(Outline mode)}
@kindex C-c C-d @r{(Outline mode)}
@cindex subtree (Outline mode)
  The commands @kbd{C-c C-d} (@code{outline-hide-subtree}) and
@kbd{C-c C-s} (@code{outline-show-subtree}) are more powerful.  They
apply to the current heading line's @dfn{subtree}: its body, all of
its subheadings, both direct and indirect, and all of their bodies.

@findex outline-hide-leaves
@findex outline-show-branches
@findex outline-show-children
@kindex C-c C-l @r{(Outline mode)}
@kindex C-c C-k @r{(Outline mode)}
@kindex C-c C-i @r{(Outline mode)}
  The command @kbd{C-c C-l} (@code{outline-hide-leaves}) hides the
body of the current heading line as well as all the bodies in its
subtree; the subheadings themselves are left visible.  The command
@kbd{C-c C-k} (@code{outline-show-branches}) reveals the subheadings,
if they had previously been hidden (e.g., by @kbd{C-c C-d}).  The
command @kbd{C-c C-i} (@code{outline-show-children}) is a weaker
version of this; it reveals just the direct subheadings, i.e., those
one level down.

@findex outline-hide-other
@kindex C-c C-o @r{(Outline mode)}
  The command @kbd{C-c C-o} (@code{outline-hide-other}) hides
everything except the entry that point is in, plus its parents (the
headers leading up from there to top level in the outline) and the top
level headings.  It also reveals body lines preceding the first
heading in the buffer.

@findex outline-hide-body
@findex outline-show-all
@kindex C-c C-t @r{(Outline mode)}
@kindex C-c C-a @r{(Outline mode)}
@findex hide-sublevels
@kindex C-c C-q @r{(Outline mode)}
  The remaining commands affect the whole buffer.  @kbd{C-c C-t}
(@code{outline-hide-body}) makes all body lines invisible, so that you
see just the outline structure (as a special exception, it will not
hide lines at the top of the file, preceding the first header line,
even though these are technically body lines).  @kbd{C-c C-a}
(@code{outline-show-all}) makes all lines visible.  @kbd{C-c C-q}
(@code{outline-hide-sublevels}) hides all but the top level headings
at and above the level of the current heading line (defaulting to 1 if
point is not on a heading); with a numeric argument @var{n}, it hides
everything except the top @var{n} levels of heading lines.  Note that
it completely reveals all the @var{n} top levels and the body lines
before the first heading.

@anchor{Outline Search}
@findex reveal-mode
@vindex search-invisible
  When incremental search finds text that is hidden by Outline mode,
it makes that part of the buffer visible.  If you exit the search at
that position, the text remains visible.  To toggle whether or not
an active incremental search can match hidden text, type @kbd{M-s i}.
To change the default for future searches, customize the option
@code{search-invisible}.  (This option also affects how @code{query-replace}
and related functions treat hidden text, @pxref{Query Replace}.)
You can also automatically make text visible as you navigate in it by
using Reveal mode (@kbd{M-x reveal-mode}), a buffer-local minor mode.

@node Outline Views
@subsection Viewing One Outline in Multiple Views

@cindex multiple views of outline
@cindex views of an outline
@cindex outline with multiple views
@cindex indirect buffers and outlines
  You can display two views of a single outline at the same time, in
different windows.  To do this, you must create an indirect buffer using
@kbd{M-x make-indirect-buffer}.  The first argument of this command is
the existing outline buffer name, and its second argument is the name to
use for the new indirect buffer.  @xref{Indirect Buffers}.

  Once the indirect buffer exists, you can display it in a window in the
normal fashion, with @kbd{C-x 4 b} or other Emacs commands.  The Outline
mode commands to show and hide parts of the text operate on each buffer
independently; as a result, each buffer can have its own view.  If you
want more than two views on the same outline, create additional indirect
buffers.

@node Foldout
@subsection Folding Editing

@cindex folding editing
  The Foldout package extends Outline mode and Outline minor mode with
folding commands.  The idea of folding is that you zoom in on a
nested portion of the outline, while hiding its relatives at higher
levels.

  Consider an Outline mode buffer with all the text and subheadings under
level-1 headings hidden.  To look at what is hidden under one of these
headings, you could use @kbd{C-c C-e} (@kbd{M-x outline-show-entry})
to expose the body, or @kbd{C-c C-i} to expose the child (level-2)
headings.

@kindex C-c C-z
@findex foldout-zoom-subtree
  With Foldout, you use @kbd{C-c C-z} (@kbd{M-x foldout-zoom-subtree}).
This exposes the body and child subheadings, and narrows the buffer so
that only the @w{level-1} heading, the body and the level-2 headings are
visible.  Now to look under one of the level-2 headings, position the
cursor on it and use @kbd{C-c C-z} again.  This exposes the level-2 body
and its level-3 child subheadings and narrows the buffer again.  Zooming
in on successive subheadings can be done as much as you like.  A string
in the mode line shows how deep you've gone.

  When zooming in on a heading, to see only the child subheadings specify
a numeric argument: @kbd{C-u C-c C-z}.  The number of levels of children
can be specified too (compare @kbd{M-x outline-show-children}), e.g.,
@w{@kbd{M-2 C-c C-z}} exposes two levels of child subheadings.
Alternatively, the body can be specified with a negative argument:
@w{@kbd{M-- C-c C-z}}.  The whole subtree can be expanded, similarly to
@kbd{C-c C-s} (@kbd{M-x outline-show-subtree}), by specifying a zero
argument: @w{@kbd{M-0 C-c C-z}}.

  While you're zoomed in, you can still use Outline mode's exposure and
hiding functions without disturbing Foldout.  Also, since the buffer is
narrowed, global editing actions will only affect text under the
zoomed-in heading.  This is useful for restricting changes to a
particular chapter or section of your document.

@kindex C-c C-x
@findex foldout-exit-fold
  To unzoom (exit) a fold, use @kbd{C-c C-x} (@kbd{M-x foldout-exit-fold}).
This hides all the text and subheadings under the top-level heading and
returns you to the previous view of the buffer.  Specifying a numeric
argument exits that many levels of folds.  Specifying a zero argument
exits all folds.

  To cancel the narrowing of a fold without hiding the text and
subheadings, specify a negative argument.  For example, @w{@kbd{M--2 C-c
C-x}} exits two folds and leaves the text and subheadings exposed.

  Foldout mode also provides mouse commands for entering and exiting
folds, and for showing and hiding text:

@table @asis
@item @kbd{C-M-mouse-1} zooms in on the heading clicked on
@itemize @w{}
@item
single click: expose body.
@item
double click: expose subheadings.
@item
triple click: expose body and subheadings.
@item
quad click: expose entire subtree.
@end itemize
@item @kbd{C-M-mouse-2} exposes text under the heading clicked on
@itemize @w{}
@item
single click: expose body.
@item
double click: expose subheadings.
@item
triple click: expose body and subheadings.
@item
quad click: expose entire subtree.
@end itemize
@item @kbd{C-M-mouse-3} hides text under the heading clicked on or exits fold
@itemize @w{}
@item
single click: hide subtree.
@item
double click: exit fold and hide text.
@item
triple click: exit fold without hiding text.
@item
quad click: exit all folds and hide text.
@end itemize
@end table

@c FIXME not marked as a user variable
@vindex foldout-mouse-modifiers
  You can specify different modifier keys (instead of
@kbd{@key{Ctrl}-@key{META}-}) by setting @code{foldout-mouse-modifiers}; but if
you have already loaded the @file{foldout.el} library, you must reload
it in order for this to take effect.

  To use the Foldout package, you can type @kbd{M-x load-library
@key{RET} foldout @key{RET}}; or you can arrange for to do that
automatically by putting the following in your init file:

@example
(with-eval-after-load "outline"
  (require 'foldout))
@end example

@node Org Mode
@section Org Mode
@cindex organizer
@cindex planner
@findex Org mode
@findex mode, Org

@findex org-mode
  Org mode is a variant of Outline mode for using Emacs as an
organizer and/or authoring system.  Files with names ending in the
extension @file{.org} are opened in Org mode (@pxref{Choosing Modes}).
To explicitly switch to Org mode, type @kbd{M-x org-mode}.

  In Org mode, as in Outline mode, each entry has a heading line that
starts with one or more @samp{*} characters.  @xref{Outline Format}.
In addition, any line that begins with the @samp{#} character is
treated as a comment.

@kindex TAB @r{(Org Mode)}
@findex org-cycle
  Org mode provides commands for easily viewing and manipulating the
outline structure.  The simplest of these commands is @key{TAB}
(@code{org-cycle}).  If invoked on a heading line, it cycles through
the different visibility states of the subtree: (i) showing only that
heading line, (ii) showing only the heading line and the heading lines
of its direct children, if any, and (iii) showing the entire subtree.
If invoked in a body line, the global binding for @key{TAB} is
executed.

@kindex S-TAB @r{(Org Mode)}
@findex org-shifttab
  Typing @kbd{S-@key{TAB}} (@code{org-shifttab}) anywhere in an Org mode
buffer cycles the visibility of the entire outline structure, between
(i) showing only top-level heading lines, (ii) showing all heading
lines but no body lines, and (iii) showing everything.

@kindex M-<up> @r{(Org Mode)}
@kindex M-<down> @r{(Org Mode)}
@kindex M-<left> @r{(Org Mode)}
@kindex M-<right> @r{(Org Mode)}
@findex org-metaup
@findex org-metadown
@findex org-metaleft
@findex org-metaright
  You can move an entire entry up or down in the buffer, including its
body lines and subtree (if any), by typing @kbd{M-<up>}
(@code{org-metaup}) or @kbd{M-<down>} (@code{org-metadown}) on the
heading line.  Similarly, you can promote or demote a heading line
with @kbd{M-<left>} (@code{org-metaleft}) and @kbd{M-<right>}
(@code{org-metaright}).  These commands execute their global bindings
if invoked on a body line.

  The following subsections give basic instructions for using Org mode
as an organizer and as an authoring system.  For details, @pxref{Top,
The Org Mode Manual, Introduction, org, The Org Manual}.

@menu
* Org Organizer::   Managing TODO lists and agendas.
* Org Authoring::   Exporting Org buffers to various formats.
@end menu

@node Org Organizer
@subsection Org as an organizer
@cindex TODO item
@cindex Org agenda

@kindex C-c C-t @r{(Org Mode)}
@findex org-todo
@vindex org-todo-keywords
  You can tag an Org entry as a @dfn{TODO} item by typing @kbd{C-c
C-t} (@code{org-todo}) anywhere in the entry.  This adds the keyword
@samp{TODO} to the heading line.  Typing @kbd{C-c C-t} again switches
the keyword to @samp{DONE}; another @kbd{C-c C-t} removes the keyword
entirely, and so forth.  You can customize the keywords used by
@kbd{C-c C-t} via the variable @code{org-todo-keywords}.

@kindex C-c C-s @r{(Org Mode)}
@kindex C-c C-d @r{(Org Mode)}
@findex org-schedule
@findex org-deadline
  Apart from marking an entry as TODO, you can attach a date to it, by
typing @kbd{C-c C-s} (@code{org-schedule}) in the entry.  This prompts
for a date by popping up the Emacs Calendar (@pxref{Calendar/Diary}),
and then adds the tag @samp{SCHEDULED}, together with the selected
date, beneath the heading line.  The command @kbd{C-c C-d}
(@code{org-deadline}) has the same effect, except that it uses the tag
@code{DEADLINE}.

@kindex C-c [ @r{(Org Mode)}
@findex org-agenda-file-to-front
@vindex org-agenda-files
  Once you have some TODO items planned in an Org file, you can add
that file to the list of @dfn{agenda files} by typing @kbd{C-c [}
(@code{org-agenda-file-to-front}).  Org mode is designed to let you
easily maintain multiple agenda files, e.g., for organizing different
aspects of your life.  The list of agenda files is stored in the
variable @code{org-agenda-files}.

@findex org-agenda
  To view items coming from your agenda files, type @kbd{M-x
org-agenda}.  This command prompts for what you want to see: a list of
things to do this week, a list of TODO items with specific keywords,
etc.
@ifnottex
@xref{Agenda views,,,org, The Org Manual}, for details.
@end ifnottex

@node Org Authoring
@subsection Org as an authoring system
@cindex Org exporting

@findex org-export
@kindex C-c C-e @r{(Org mode)}
  You may want to format your Org notes nicely and to prepare them for
export and publication.  To export the current buffer, type @kbd{C-c
C-e} (@code{org-export}) anywhere in an Org buffer.  This command
prompts for an export format; currently supported formats include
HTML, @LaTeX{}, OpenDocument (@file{.odt}), and PDF@.  Some formats,
such as PDF, require certain system tools to be installed.

@vindex org-publish-project-alist
  To export several files at once to a specific directory, either
locally or over the network, you must define a list of projects
through the variable @code{org-publish-project-alist}.  See its
documentation for details.

  Org supports a simple markup scheme for applying text formatting to
exported documents:

@example
- This text is /emphasized/
- This text is *in bold*
- This text is _underlined_
- This text uses =a teletype font=

#+begin_quote
``This is a quote.''
#+end_quote

#+begin_example
This is an example.
#+end_example
@end example

  For further details, @ref{Exporting,,,org, The Org Manual}, and
@ref{Publishing,,,org, The Org Manual}.

@node TeX Mode
@section @TeX{} Mode
@cindex @TeX{} mode
@cindex @LaTeX{} mode
@cindex Sli@TeX{} mode
@cindex Doc@TeX{} mode
@cindex mode, @TeX{}
@cindex mode, @LaTeX{}
@cindex mode, Sli@TeX{}
@cindex mode, Doc@TeX{}
@findex tex-mode
@findex plain-tex-mode
@findex latex-mode
@findex slitex-mode
@findex doctex-mode
@findex bibtex-mode

  Emacs provides special major modes for editing files written in
@TeX{} and its related formats.  @TeX{} is a powerful text formatter
written by Donald Knuth; like GNU Emacs, it is free software.
@LaTeX{} is a simplified input format for @TeX{}, implemented using
@TeX{} macros.  Doc@TeX{} is a special file format in which the
@LaTeX{} sources are written, combining sources with documentation.
Sli@TeX{} is an obsolete special form of @LaTeX{}.@footnote{It has
been replaced by the @samp{slides} document class, which comes with
@LaTeX{}.}

@vindex tex-default-mode
  @TeX{} mode has four variants: Plain @TeX{} mode, @LaTeX{} mode,
Doc@TeX{} mode, and Sli@TeX{} mode.  These distinct major modes differ
only slightly, and are designed for editing the four different
formats.  Emacs selects the appropriate mode by looking at the
contents of the buffer.  (This is done by the @code{tex-mode} command,
which is normally called automatically when you visit a @TeX{}-like
file.  @xref{Choosing Modes}.)  If the contents are insufficient to
determine this, Emacs chooses the mode specified by the variable
@code{tex-default-mode}; its default value is @code{latex-mode}.  If
Emacs does not guess right, you can select the correct variant of
@TeX{} mode using the command @kbd{M-x plain-tex-mode}, @kbd{M-x
latex-mode}, @kbd{M-x slitex-mode}, or @kbd{doctex-mode}.

  The following sections document the features of @TeX{} mode and its
variants.  There are several other @TeX{}-related Emacs packages,
which are not documented in this manual:

@itemize @bullet
@item
Bib@TeX{} mode is a major mode for Bib@TeX{} files, which are commonly
used for keeping bibliographic references for @LaTeX{} documents.  For
more information, see the documentation string for the command
@code{bibtex-mode}.

@item
The Ref@TeX{} package provides a minor mode which can be used with
@LaTeX{} mode to manage bibliographic references.
@ifinfo
@xref{Top,The Ref@TeX{} Manual,,reftex}.
@end ifinfo
@ifnotinfo
For more information, see the Ref@TeX{} Info manual, which is
distributed with Emacs.
@end ifnotinfo

@item
The AUC@TeX{} package provides more advanced features for editing
@TeX{} and its related formats, including the ability to preview
@TeX{} equations within Emacs buffers.  Unlike Bib@TeX{} mode and the
Ref@TeX{} package, AUC@TeX{} is not distributed with Emacs by default.
It can be downloaded via the Package Menu (@pxref{Packages}); once
installed, see
@ifinfo
@ref{Top,The AUC@TeX{} Manual,,auctex}.
@end ifinfo
@ifnotinfo
the AUC@TeX{} manual, which is included with the package.
@end ifnotinfo
@end itemize

@menu
* TeX Editing::   Special commands for editing in TeX mode.
* LaTeX Editing:: Additional commands for LaTeX input files.
* TeX Print::     Commands for printing part of a file with TeX.
* TeX Misc::      Customization of TeX mode, and related features.
@end menu

@node TeX Editing
@subsection @TeX{} Editing Commands

@table @kbd
@item "
Insert, according to context, either @samp{``} or @samp{"} or
@samp{''} (@code{tex-insert-quote}).
@item C-j
Insert a paragraph break (two newlines) and check the previous
paragraph for unbalanced braces or dollar signs
(@code{tex-terminate-paragraph}).
@item M-x tex-validate-region
Check each paragraph in the region for unbalanced braces or dollar signs.
@item C-c @{
Insert @samp{@{@}} and position point between them (@code{tex-insert-braces}).
@item C-c @}
Move forward past the next unmatched close brace (@code{up-list}).
@end table

@findex tex-insert-quote
@kindex " @r{(@TeX{} mode)}
  In @TeX{}, the character @samp{"} is not normally used; instead,
quotations begin with @samp{``} and end with @samp{''}.  @TeX{} mode
therefore binds the @kbd{"} key to the @code{tex-insert-quote}
command.  This inserts @samp{``} after whitespace or an open brace,
@samp{"} after a backslash, and @samp{''} after any other character.

  As a special exception, if you type @kbd{"} when the text before
point is either @samp{``} or @samp{''}, Emacs replaces that preceding
text with a single @samp{"} character.  You can therefore type
@kbd{""} to insert @samp{"}, should you ever need to do so.  (You can
also use @kbd{C-q "} to insert this character.)

  In @TeX{} mode, @samp{$} has a special syntax code which attempts to
understand the way @TeX{} math mode delimiters match.  When you insert a
@samp{$} that is meant to exit math mode, the position of the matching
@samp{$} that entered math mode is displayed for a second.  This is the
same feature that displays the open brace that matches a close brace that
is inserted.  However, there is no way to tell whether a @samp{$} enters
math mode or leaves it; so when you insert a @samp{$} that enters math
mode, the previous @samp{$} position is shown as if it were a match, even
though they are actually unrelated.

@findex tex-insert-braces
@kindex C-c @{ @r{(@TeX{} mode)}
@findex up-list
@kindex C-c @} @r{(@TeX{} mode)}
  @TeX{} uses braces as delimiters that must match.  Some users prefer
to keep braces balanced at all times, rather than inserting them
singly.  Use @kbd{C-c @{} (@code{tex-insert-braces}) to insert a pair of
braces.  It leaves point between the two braces so you can insert the
text that belongs inside.  Afterward, use the command @kbd{C-c @}}
(@code{up-list}) to move forward past the close brace.

@findex tex-validate-region
@findex tex-terminate-paragraph
@kindex C-j @r{(@TeX{} mode)}
  There are two commands for checking the matching of braces.
@kbd{C-j} (@code{tex-terminate-paragraph}) checks the paragraph before
point, and inserts two newlines to start a new paragraph.  It outputs
a message in the echo area if any mismatch is found.  @kbd{M-x
tex-validate-region} checks a region, paragraph by paragraph.  The
errors are listed in an @file{*Occur*} buffer; you can use the usual
Occur mode commands in that buffer, such as @kbd{C-c C-c}, to visit a
particular mismatch (@pxref{Other Repeating Search}).

  Note that Emacs commands count square brackets and parentheses in
@TeX{} mode, not just braces.  This is not strictly correct for the
purpose of checking @TeX{} syntax.  However, parentheses and square
brackets are likely to be used in text as matching delimiters, and it
is useful for the various motion commands and automatic match display
to work with them.

@node LaTeX Editing
@subsection @LaTeX{} Editing Commands

  @LaTeX{} mode provides a few extra features not applicable to plain
@TeX{}:

@table @kbd
@item C-c C-o
Insert @samp{\begin} and @samp{\end} for @LaTeX{} block and position
point on a line between them (@code{tex-latex-block}).
@item C-c C-e
Close the innermost @LaTeX{} block not yet closed
(@code{tex-close-latex-block}).
@end table

@findex tex-latex-block
@kindex C-c C-o @r{(@LaTeX{} mode)}
  In @LaTeX{} input, @samp{\begin} and @samp{\end} tags are used to
group blocks of text.  To insert a block, type @kbd{C-c C-o}
(@code{tex-latex-block}).  This prompts for a block type, and inserts
the appropriate matching @samp{\begin} and @samp{\end} tags, leaving a
blank line between the two and moving point there.

@vindex latex-block-names
  When entering the block type argument to @kbd{C-c C-o}, you can use
the usual completion commands (@pxref{Completion}).  The default
completion list contains the standard @LaTeX{} block types.  If you
want additional block types for completion, customize the list
variable @code{latex-block-names}.

@findex tex-close-latex-block
@kindex C-c C-e @r{(@LaTeX{} mode)}
@findex latex-electric-env-pair-mode
  In @LaTeX{} input, @samp{\begin} and @samp{\end} tags must balance.
You can use @kbd{C-c C-e} (@code{tex-close-latex-block}) to insert an
@samp{\end} tag which matches the last unmatched @samp{\begin}.  It
also indents the @samp{\end} to match the corresponding @samp{\begin},
and inserts a newline after the @samp{\end} tag if point is at the
beginning of a line.  The minor mode @code{latex-electric-env-pair-mode}
automatically inserts an @samp{\end} or @samp{\begin} tag for you
when you type the corresponding one.

@node TeX Print
@subsection @TeX{} Printing Commands

  You can invoke @TeX{} as an subprocess of Emacs, supplying either
the entire contents of the buffer or just part of it (e.g., one
chapter of a larger document).

@table @kbd
@item C-c C-b
Invoke @TeX{} on the entire current buffer (@code{tex-buffer}).
@item C-c C-r
Invoke @TeX{} on the current region, together with the buffer's header
(@code{tex-region}).
@item C-c C-f
Invoke @TeX{} on the current file (@code{tex-file}).

@item C-c C-v
Preview the output from the last @kbd{C-c C-r}, @kbd{C-c C-b}, or @kbd{C-c
C-f} command (@code{tex-view}).

@item C-c C-p
Print the output from the last @kbd{C-c C-b}, @kbd{C-c C-r}, or
@kbd{C-c C-f} command (@code{tex-print}).

@item C-c @key{TAB}
Invoke Bib@TeX{} on the current file (@code{tex-bibtex-file}).
@item C-c C-l
Recenter the window showing output from @TeX{} so that the last line
can be seen (@code{tex-recenter-output-buffer}).
@item C-c C-k
Kill the @TeX{} subprocess (@code{tex-kill-job}).
@item C-c C-c
Invoke some other compilation command on the entire current buffer
(@code{tex-compile}).
@end table

@findex tex-buffer
@kindex C-c C-b @r{(@TeX{} mode)}
@findex tex-view
@kindex C-c C-v @r{(@TeX{} mode)}
@findex tex-print
@kindex C-c C-p @r{(@TeX{} mode)}
  To pass the current buffer through @TeX{}, type @kbd{C-c C-b}
(@code{tex-buffer}).  The formatted output goes in a temporary file,
normally a @file{.dvi} file.  Afterwards, you can type @kbd{C-c C-v}
(@code{tex-view}) to launch an external program, such as
@command{xdvi}, to view this output file.  You can also type @kbd{C-c
C-p} (@code{tex-print}) to print a hardcopy of the output file.

@cindex @env{TEXINPUTS} environment variable
@vindex tex-directory
  By default, @kbd{C-c C-b} runs @TeX{} in the current directory.  The
output of @TeX{} also goes in this directory.  To run @TeX{} in a
different directory, change the variable @code{tex-directory} to
the desired directory.  If your environment variable @env{TEXINPUTS}
contains relative names, or if your files contains
@samp{\input} commands with relative file names, then
@code{tex-directory} @emph{must} be @code{"."} or you will get the
wrong results.  Otherwise, it is safe to specify some other directory,
such as @code{"/tmp"}.

@vindex tex-run-command
@vindex latex-run-command
@vindex tex-dvi-view-command
@vindex tex-dvi-print-command
@vindex tex-print-file-extension
  The buffer's @TeX{} variant determines what shell command @kbd{C-c
C-b} actually runs.  In Plain @TeX{} mode, it is specified by the
variable @code{tex-run-command}, which defaults to @code{"tex"}.  In
@LaTeX{} mode, it is specified by @code{latex-run-command}, which
defaults to @code{"latex"}.  The shell command that @kbd{C-c C-v} runs
to view the @file{.dvi} output is determined by the variable
@code{tex-dvi-view-command}, regardless of the @TeX{} variant.  The
shell command that @kbd{C-c C-p} runs to print the output is
determined by the variable @code{tex-dvi-print-command}.  The variable
@code{tex-print-file-extension} can be set to the required file
extension for viewing and printing @TeX{}-compiled files.  For
example, you can set it to @file{.pdf}, and update
@code{tex-dvi-view-command} and @code{tex-dvi-print-command}
accordingly.

  Normally, Emacs automatically appends the output file name to the
shell command strings described in the preceding paragraph.  For
example, if @code{tex-dvi-view-command} is @code{"xdvi"}, @kbd{C-c
C-v} runs @command{xdvi @var{output-file-name}}.  In some cases,
however, the file name needs to be embedded in the command, e.g., if
you need to provide the file name as an argument to one command whose
output is piped to another.  You can specify where to put the file
name with @samp{*} in the command string.  For example,

@example
(setq tex-dvi-print-command "dvips -f * | lpr")
@end example

@findex tex-kill-job
@kindex C-c C-k @r{(@TeX{} mode)}
@findex tex-recenter-output-buffer
@kindex C-c C-l @r{(@TeX{} mode)}
  The terminal output from @TeX{}, including any error messages,
appears in a buffer called @file{*tex-shell*}.  If @TeX{} gets an
error, you can switch to this buffer and feed it input (this works as
in Shell mode; @pxref{Interactive Shell}).  Without switching to this
buffer you can scroll it so that its last line is visible by typing
@kbd{C-c C-l}.

  Type @kbd{C-c C-k} (@code{tex-kill-job}) to kill the @TeX{} process if
you see that its output is no longer useful.  Using @kbd{C-c C-b} or
@kbd{C-c C-r} also kills any @TeX{} process still running.

@findex tex-region
@kindex C-c C-r @r{(@TeX{} mode)}
  You can also pass an arbitrary region through @TeX{} by typing
@kbd{C-c C-r} (@code{tex-region}).  This is tricky, however, because
most files of @TeX{} input contain commands at the beginning to set
parameters and define macros, without which no later part of the file
will format correctly.  To solve this problem, @kbd{C-c C-r} allows
you to designate a part of the file as containing essential commands;
it is included before the specified region as part of the input to
@TeX{}.  The designated part of the file is called the @dfn{header}.

@cindex header (@TeX{} mode)
  To indicate the bounds of the header in Plain @TeX{} mode, you insert two
special strings in the file.  Insert @samp{%**start of header} before the
header, and @samp{%**end of header} after it.  Each string must appear
entirely on one line, but there may be other text on the line before or
after.  The lines containing the two strings are included in the header.
If @samp{%**start of header} does not appear within the first 100 lines of
the buffer, @kbd{C-c C-r} assumes that there is no header.

  In @LaTeX{} mode, the header begins with @samp{\documentclass} or
@samp{\documentstyle} and ends with @samp{\begin@{document@}}.  These
are commands that @LaTeX{} requires you to use in any case, so nothing
special needs to be done to identify the header.

@findex tex-file
@kindex C-c C-f @r{(@TeX{} mode)}
  The commands (@code{tex-buffer}) and (@code{tex-region}) do all of their
work in a temporary directory, and do not have available any of the auxiliary
files needed by @TeX{} for cross-references; these commands are generally
not suitable for running the final copy in which all of the cross-references
need to be correct.

  When you want the auxiliary files for cross references, use @kbd{C-c
C-f} (@code{tex-file}) which runs @TeX{} on the current buffer's file,
in that file's directory.  Before running @TeX{}, it offers to save any
modified buffers.  Generally, you need to use (@code{tex-file}) twice to
get the cross-references right.

@vindex tex-start-options
  The value of the variable @code{tex-start-options} specifies
options for the @TeX{} run.

@vindex tex-start-commands
  The value of the variable @code{tex-start-commands} specifies @TeX{}
commands for starting @TeX{}.  The default value causes @TeX{} to run
in nonstop mode.  To run @TeX{} interactively, set the variable to
@code{""}.

@vindex tex-main-file
  Large @TeX{} documents are often split into several files---one main
file, plus subfiles.  Running @TeX{} on a subfile typically does not
work; you have to run it on the main file.  In order to make
@code{tex-file} useful when you are editing a subfile, you can set the
variable @code{tex-main-file} to the name of the main file.  Then
@code{tex-file} runs @TeX{} on that file.

  The most convenient way to use @code{tex-main-file} is to specify it
in a local variable list in each of the subfiles.  @xref{File
Variables}.

@findex tex-bibtex-file
@kindex C-c TAB @r{(@TeX{} mode)}
@vindex tex-bibtex-command
  For @LaTeX{} files, you can use Bib@TeX{} to process the auxiliary
file for the current buffer's file.  Bib@TeX{} looks up bibliographic
citations in a data base and prepares the cited references for the
bibliography section.  The command @kbd{C-c @key{TAB}}
(@code{tex-bibtex-file}) runs the shell command
(@code{tex-bibtex-command}) to produce a @samp{.bbl} file for the
current buffer's file.  Generally, you need to do @kbd{C-c C-f}
(@code{tex-file}) once to generate the @samp{.aux} file, then do
@kbd{C-c @key{TAB}} (@code{tex-bibtex-file}), and then repeat @kbd{C-c C-f}
(@code{tex-file}) twice more to get the cross-references correct.

@findex tex-compile
@kindex C-c C-c @r{(@TeX{} mode)}
  To invoke some other compilation program on the current @TeX{}
buffer, type @kbd{C-c C-c} (@code{tex-compile}).  This command knows
how to pass arguments to many common programs, including
@file{pdflatex}, @file{yap}, @file{xdvi}, and @file{dvips}.  You can
select your desired compilation program using the standard completion
keys (@pxref{Completion}).

@node TeX Misc
@subsection @TeX{} Mode Miscellany

@vindex tex-shell-hook
@vindex tex-mode-hook
@vindex latex-mode-hook
@vindex slitex-mode-hook
@vindex plain-tex-mode-hook
  Entering any variant of @TeX{} mode runs the hooks
@code{text-mode-hook} and @code{tex-mode-hook}.  Then it runs either
@code{plain-tex-mode-hook}, @code{latex-mode-hook}, or
@code{slitex-mode-hook}, whichever is appropriate.  Starting the
@TeX{} shell runs the hook @code{tex-shell-hook}.  @xref{Hooks}.

@findex iso-iso2tex
@findex iso-tex2iso
@findex iso-iso2gtex
@findex iso-gtex2iso
@cindex Latin-1 @TeX{} encoding
@cindex @TeX{} encoding
  The commands @kbd{M-x iso-iso2tex}, @kbd{M-x iso-tex2iso}, @kbd{M-x
iso-iso2gtex} and @kbd{M-x iso-gtex2iso} can be used to convert
between Latin-1 encoded files and @TeX{}-encoded equivalents.

@node HTML Mode
@section SGML and HTML Modes
@cindex SGML mode
@cindex HTML mode
@cindex mode, SGML
@cindex mode, HTML
@findex sgml-mode
@findex html-mode

  The major modes for SGML and HTML provide indentation support and
commands for operating on tags.

  HTML consists of two modes---one, a basic mode called
@code{html-mode} is a slightly customized variant of SGML mode.  The
other, which is used by default for HTML files, is called
@code{mhtml-mode}, and attempts to properly handle Javascript enclosed
in a @code{<script>} element and CSS embedded in a @code{<style>}
element.

@table @kbd
@item C-c C-n
@kindex C-c C-n @r{(SGML mode)}
@findex sgml-name-char
Interactively specify a special character and insert the SGML
@samp{&}-command for that character (@code{sgml-name-char}).

@item C-c C-t
@kindex C-c C-t @r{(SGML mode)}
@findex sgml-tag
Interactively specify a tag and its attributes (@code{sgml-tag}).
This command asks you for a tag name and for the attribute values,
then inserts both the opening tag and the closing tag, leaving point
between them.

With a prefix argument @var{n}, the command puts the tag around the
@var{n} words already present in the buffer after point.  Whenever a
region is active, it puts the tag around the region (when Transient
Mark mode is off, it does this when a numeric argument of @minus{}1 is
supplied.)

@item C-c C-a
@kindex C-c C-a @r{(SGML mode)}
@findex sgml-attributes
Interactively insert attribute values for the current tag
(@code{sgml-attributes}).

@item C-c C-f
@kindex C-c C-f @r{(SGML mode)}
@findex sgml-skip-tag-forward
Skip across a balanced tag group (which extends from an opening tag
through its corresponding closing tag) (@code{sgml-skip-tag-forward}).
A numeric argument acts as a repeat count.

@item C-c C-b
@kindex C-c C-b @r{(SGML mode)}
@findex sgml-skip-tag-backward
Skip backward across a balanced tag group (which extends from an
opening tag through its corresponding closing tag)
(@code{sgml-skip-tag-backward}).  A numeric argument acts as a repeat
count.

@item C-c C-d
@kindex C-c C-d @r{(SGML mode)}
@findex sgml-delete-tag
Delete the tag at or after point, and delete the matching tag too
(@code{sgml-delete-tag}).  If the tag at or after point is an opening
tag, delete the closing tag too; if it is a closing tag, delete the
opening tag too.

@item C-c ? @var{tag} @key{RET}
@kindex C-c ? @r{(SGML mode)}
@findex sgml-tag-help
Display a description of the meaning of tag @var{tag}
(@code{sgml-tag-help}).  If the argument @var{tag} is empty, describe
the tag at point.

@item C-c /
@kindex C-c / @r{(SGML mode)}
@findex sgml-close-tag
Insert a close tag for the innermost unterminated tag
(@code{sgml-close-tag}).  If called within a tag or a comment,
close it instead of inserting a close tag.

@item C-c 8
@kindex C-c 8 @r{(SGML mode)}
@findex sgml-name-8bit-mode
Toggle a minor mode in which Latin-1 characters insert the
corresponding SGML commands that stand for them, instead of the
characters themselves (@code{sgml-name-8bit-mode}).

@item C-c C-v
@kindex C-c C-v @r{(SGML mode)}
@findex sgml-validate
Run a shell command (which you must specify) to validate the current
buffer as SGML (@code{sgml-validate}).

@item C-c @key{TAB}
@kindex C-c TAB @r{(SGML mode)}
@findex sgml-tags-invisible
Toggle the visibility of existing tags in the buffer.  This can be
used as a cheap preview (@code{sgml-tags-invisible}).
@end table

@cindex nXML mode
@cindex mode, nXML
@findex nxml-mode
@cindex XML schema
  The major mode for editing XML documents is called nXML mode.  This
is a powerful major mode that can recognize many existing XML schema
and use them to provide completion of XML elements via
@kbd{M-@key{TAB}}, as well as on-the-fly XML
validation with error highlighting.  To enable nXML mode in an
existing buffer, type @kbd{M-x nxml-mode}, or, equivalently, @kbd{M-x
xml-mode}.  Emacs uses nXML mode for files which have the extension
@file{.xml}.  For XHTML files, which have the extension @file{.xhtml},
Emacs uses HTML mode by default; you can make it use nXML mode by
customizing the variable @code{auto-mode-alist} (@pxref{Choosing
Modes}).
@ifinfo
nXML mode is described in its own manual: @xref{Top, nXML
Mode,,nxml-mode, nXML Mode}.
@end ifinfo
@ifnotinfo
nXML mode is described in an Info manual, which is distributed with
Emacs.
@end ifnotinfo

@vindex sgml-xml-mode
  You may choose to use the less powerful SGML mode for editing XML,
since XML is a strict subset of SGML@.  To enable SGML mode in an
existing buffer, type @kbd{M-x sgml-mode}.  On enabling SGML mode,
Emacs examines the buffer to determine whether it is XML; if so, it
sets the variable @code{sgml-xml-mode} to a non-@code{nil} value.
This causes SGML mode's tag insertion commands, described above, to
always insert explicit closing tags as well.

@node Nroff Mode
@section Nroff Mode

@cindex nroff
@findex nroff-mode
@vindex nroff-mode-hook
  Nroff mode, a major mode derived from Text mode, is
specialized for editing nroff files (e.g., Unix man pages).  Type
@kbd{M-x nroff-mode} to enter this mode.  Entering Nroff mode runs the
hook @code{text-mode-hook}, then @code{nroff-mode-hook}
(@pxref{Hooks}).

  In Nroff mode, nroff command lines are treated as paragraph
separators, pages are separated by @samp{.bp} commands, and comments
start with backslash-doublequote.  It also defines these commands:

@findex forward-text-line
@findex backward-text-line
@findex count-text-lines
@kindex M-n @r{(Nroff mode)}
@kindex M-p @r{(Nroff mode)}
@kindex M-? @r{(Nroff mode)}
@table @kbd
@item M-n
Move to the beginning of the next line that isn't an nroff command
(@code{forward-text-line}).  An argument is a repeat count.
@item M-p
Like @kbd{M-n} but move up (@code{backward-text-line}).
@item M-?
Displays in the echo area the number of text lines (lines that are not
nroff commands) in the region (@code{count-text-lines}).
@end table

@findex electric-nroff-mode
  Electric Nroff mode is a buffer-local minor mode that can be used
with Nroff mode.  To toggle this minor mode, type @kbd{M-x
electric-nroff-mode} (@pxref{Minor Modes}).  When the mode is on, each
time you type @key{RET} to end a line containing an nroff command that
opens a kind of grouping, the nroff command to close that grouping is
automatically inserted on the following line.

  If you use Outline minor mode with Nroff mode (@pxref{Outline
Mode}), heading lines are lines of the form @samp{.H} followed by a
number (the header level).

@node Enriched Text
@section Enriched Text
@cindex Enriched mode
@cindex mode, Enriched
@cindex enriched text
@cindex WYSIWYG
@cindex word processing
@cindex text/enriched MIME format

  Enriched mode is a minor mode for editing formatted text files in a
WYSIWYG (What You See Is What You Get) fashion.  When Enriched
mode is enabled, you can apply various formatting properties to the
text in the buffer, such as fonts and colors; upon saving the buffer,
those properties are saved together with the text, using the MIME
@samp{text/enriched} file format.

  Enriched mode is typically used with Text mode (@pxref{Text Mode}).
It is @emph{not} compatible with Font Lock mode, which is used by many
major modes, including most programming language modes, for syntax
highlighting (@pxref{Font Lock}).  Unlike Enriched mode, Font Lock
mode assigns text properties automatically, based on the current
buffer contents; those properties are not saved to disk.

  The file @file{enriched.txt} in Emacs's @code{data-directory}
serves as an example of the features of Enriched mode.

@menu
* Enriched Mode::           Entering and exiting Enriched mode.
* Hard and Soft Newlines::  There are two different kinds of newlines.
* Editing Format Info::     How to edit text properties.
* Enriched Faces::          Bold, italic, underline, etc.
* Enriched Indentation::    Changing the left and right margins.
* Enriched Justification::  Centering, setting text flush with the
                              left or right margin, etc.
* Enriched Properties::     The ``special text properties'' submenu.
@end menu

@node Enriched Mode
@subsection Enriched Mode

  Enriched mode is a buffer-local minor mode (@pxref{Minor Modes}).
When you visit a file that has been saved in the @samp{text/enriched}
format, Emacs automatically enables Enriched mode, and applies the
formatting information in the file to the buffer text.  When you save
a buffer with Enriched mode enabled, it is saved using the
@samp{text/enriched} format, including the formatting information.

@findex enriched-mode
  To create a new file of formatted text, visit the nonexistent file
and type @kbd{M-x enriched-mode}.  This command actually toggles
Enriched mode.  With a prefix argument, it enables Enriched mode if
the argument is positive, and disables Enriched mode otherwise.  If
you disable Enriched mode, Emacs no longer saves the buffer using the
@samp{text/enriched} format; any formatting properties that have been
added to the buffer remain in the buffer, but they are not saved to
disk.

@vindex enriched-translations
  Enriched mode does not save all Emacs text properties, only those
specified in the variable @code{enriched-translations}.  These include
properties for fonts, colors, indentation, and justification.

@findex format-decode-buffer
  If you visit a file and Emacs fails to recognize that it is in the
@samp{text/enriched} format, type @kbd{M-x format-decode-buffer}.
This command prompts for a file format, and re-reads the file in that
format.  Specifying the @samp{text/enriched} format automatically
enables Enriched mode.

  To view a @samp{text/enriched} file in raw form (as plain text with
markup tags rather than formatted text), use @kbd{M-x
find-file-literally} (@pxref{Visiting}).

  @xref{Format Conversion,, Format Conversion, elisp, the Emacs Lisp
Reference Manual}, for details of how Emacs recognizes and converts
file formats like @samp{text/enriched}.  @xref{Text Properties,,,
elisp, the Emacs Lisp Reference Manual}, for more information about
text properties.

@node Hard and Soft Newlines
@subsection Hard and Soft Newlines
@cindex hard newline
@cindex soft newline
@cindex newlines, hard and soft

@cindex use-hard-newlines
  In Enriched mode, Emacs distinguishes between two different kinds of
newlines, @dfn{hard} newlines and @dfn{soft} newlines.  You can also
enable or disable this feature in other buffers, by typing @kbd{M-x
use-hard-newlines}.

  Hard newlines are used to separate paragraphs, or anywhere there
needs to be a line break regardless of how the text is filled; soft
newlines are used for filling.  The @key{RET} (@code{newline}) and
@kbd{C-o} (@code{open-line}) commands insert hard newlines.  The fill
commands, including Auto Fill (@pxref{Auto Fill}), insert only soft
newlines and delete only soft newlines, leaving hard newlines alone.

@c FIXME: I don't see 'unfilled' in that node.  --xfq
  Thus, when editing with Enriched mode, you should not use @key{RET}
or @kbd{C-o} to break lines in the middle of filled paragraphs.  Use
Auto Fill mode or explicit fill commands (@pxref{Fill Commands})
instead.  Use @key{RET} or @kbd{C-o} where line breaks should always
remain, such as in tables and lists.  For such lines, you may also
want to set the justification style to @code{unfilled}
(@pxref{Enriched Justification}).

@node Editing Format Info
@subsection Editing Format Information

  The easiest way to alter properties is with the @samp{Text
Properties} menu.  You can get to this menu from the @samp{Edit} menu
in the menu bar (@pxref{Menu Bar}), or with @kbd{C-mouse-2}
(@pxref{Menu Mouse Clicks}).  Some of the commands in the @samp{Text
Properties} menu are listed below (you can also invoke them with
@kbd{M-x}):

@table @code
@findex facemenu-remove-face-props
@item Remove Face Properties
Remove face properties from the region
(@code{facemenu-remove-face-props}).

@findex facemenu-remove-all
@item Remove Text Properties
Remove all text properties from the region, including face properties
(@code{facemenu-remove-all}).

@findex describe-text-properties
@cindex text properties of characters
@cindex overlays at character position
@cindex widgets at buffer position
@cindex buttons at buffer position
@item Describe Properties
List all text properties and other information about the character
following point (@code{describe-text-properties}).

@item Display Faces
Display a list of defined faces (@code{list-faces-display}).
@xref{Faces}.

@item Display Colors
Display a list of defined colors (@code{list-colors-display}).
@xref{Colors}.
@end table

@noindent
The other menu entries are described in the following sections.

@node Enriched Faces
@subsection Faces in Enriched Text

  The following commands can be used to add or remove faces
(@pxref{Faces}).  Each applies to the text in the region if the mark
is active, and to the next self-inserting character if the mark is
inactive.  With a prefix argument, each command applies to the next
self-inserting character even if the region is active.

@table @kbd
@kindex M-o d @r{(Enriched mode)}
@findex facemenu-set-default
@item M-o d
Remove all @code{face} properties (@code{facemenu-set-default}).

@kindex M-o b @r{(Enriched mode)}
@findex facemenu-set-bold
@item M-o b
Apply the @code{bold} face (@code{facemenu-set-bold}).

@kindex M-o i @r{(Enriched mode)}
@findex facemenu-set-italic
@item M-o i
Apply the @code{italic} face (@code{facemenu-set-italic}).

@kindex M-o l @r{(Enriched mode)}
@findex facemenu-set-bold-italic
@item M-o l
Apply the @code{bold-italic} face (@code{facemenu-set-bold-italic}).

@kindex M-o u @r{(Enriched mode)}
@findex facemenu-set-underline
@item M-o u
Apply the @code{underline} face (@code{facemenu-set-underline}).

@kindex M-o o @r{(Enriched mode)}
@findex facemenu-set-face
@item M-o o @var{face} @key{RET}
Apply the face @var{face} (@code{facemenu-set-face}).

@findex facemenu-set-foreground
@item M-x facemenu-set-foreground
Prompt for a color (@pxref{Colors}), and apply it as a foreground
color.

@findex facemenu-set-background
@item M-x facemenu-set-background
Prompt for a color, and apply it as a background color.
@end table

@noindent
These command are also available via the Text Properties menu.

  A self-inserting character normally inherits the face properties
(and most other text properties) from the preceding character in the
buffer.  If you use one of the above commands to specify the face for
the next self-inserting character, that character will not inherit the
faces properties from the preceding character, but it will still
inherit other text properties.

  Enriched mode defines two additional faces: @code{excerpt} and
@code{fixed}.  These correspond to codes used in the text/enriched
file format.  The @code{excerpt} face is intended for quotations; by
default, it appears the same as @code{italic}.  The @code{fixed} face
specifies fixed-width text; by default, it appears the same as
@code{bold}.

@node Enriched Indentation
@subsection Indentation in Enriched Text

  In Enriched mode, you can specify different amounts of indentation
for the right or left margin of a paragraph or a part of a paragraph.
These margins also affect fill commands such as @kbd{M-q}
(@pxref{Filling}).

  The Indentation submenu of Text Properties offers commands
for specifying indentation:

@table @code
@kindex C-x TAB @r{(Enriched mode)}
@findex increase-left-margin
@item Indent More
Indent the region by 4 columns (@code{increase-left-margin}).  In
Enriched mode, this command is also available on @kbd{C-x @key{TAB}}; if
you supply a numeric argument, that says how many columns to add to the
margin (a negative argument reduces the number of columns).

@item Indent Less
Remove 4 columns of indentation from the region.

@item Indent Right More
Make the text narrower by indenting 4 columns at the right margin.

@item Indent Right Less
Remove 4 columns of indentation from the right margin.
@end table

@vindex standard-indent
  The variable @code{standard-indent} specifies how many columns these
commands should add to or subtract from the indentation.  The default
value is 4.  The default right margin for Enriched mode is controlled
by the variable @code{fill-column}, as usual.

@kindex C-c [ @r{(Enriched mode)}
@kindex C-c ] @r{(Enriched mode)}
@findex set-left-margin
@findex set-right-margin
  You can also type @kbd{C-c [} (@code{set-left-margin}) and @kbd{C-c
]} (@code{set-right-margin}) to set the left and right margins.  You
can specify the margin width with a numeric argument; otherwise these
commands prompt for a value via the minibuffer.

  The fill prefix, if any, works in addition to the specified paragraph
indentation: @kbd{C-x .} does not include the specified indentation's
whitespace in the new value for the fill prefix, and the fill commands
look for the fill prefix after the indentation on each line.  @xref{Fill
Prefix}.

@node Enriched Justification
@subsection Justification in Enriched Text
@cindex justification style

  In Enriched mode, you can use the following commands to specify
various @dfn{justification styles} for filling.  These commands apply
to the paragraph containing point, or, if the region is active, to all
paragraphs overlapping the region.

@table @kbd
@kindex M-j l @r{(Enriched mode)}
@findex set-justification-left
@item M-j l
Align lines to the left margin (@code{set-justification-left}).

@kindex M-j r @r{(Enriched mode)}
@findex set-justification-right
@item M-j r
Align lines to the right margin (@code{set-justification-right}).

@kindex M-j b @r{(Enriched mode)}
@findex set-justification-full
@item M-j b
Align lines to both margins, inserting spaces in the middle of the
line to achieve this (@code{set-justification-full}).

@kindex M-j c @r{(Enriched mode)}
@kindex M-S @r{(Enriched mode)}
@findex set-justification-center
@item M-j c
@itemx M-S
Center lines between the margins (@code{set-justification-center}).

@kindex M-j u @r{(Enriched mode)}
@findex set-justification-none
@item M-j u
Turn off filling entirely (@code{set-justification-none}).  The fill
commands do nothing on text with this setting.  You can, however,
still indent the left margin.
@end table

@vindex default-justification
  You can also specify justification styles using the Justification
submenu in the Text Properties menu.  The default justification style
is specified by the per-buffer variable @code{default-justification}.
Its value should be one of the symbols @code{left}, @code{right},
@code{full}, @code{center}, or @code{none}; their meanings correspond
to the commands above.

@node Enriched Properties
@subsection Setting Other Text Properties

  The Special Properties submenu of Text Properties has entries for
adding or removing three other text properties: @code{read-only},
(which disallows alteration of the text), @code{invisible} (which
hides text), and @code{intangible} (which disallows moving point
within the text).  The @samp{Remove Special} menu item removes all of
these special properties from the text in the region.

  The @code{invisible} and @code{intangible} properties are not saved.

@vindex enriched-allow-eval-in-display-props
@cindex security, when displaying enriched text
  Enriched mode also supports saving and restoring @code{display}
properties (@pxref{Display Property,,,elisp, the Emacs Lisp Reference
Manual}), which affect how text is displayed on the screen, and also
allow displaying images and strings that come from sources other than
buffer text.  The @code{display} properties also support execution of
arbitrary Lisp forms as part of processing the property for display,
thus providing a means to dynamically tailor the display to some
conditions that can only be known at display time.  Since execution of
arbitrary Lisp opens Emacs to potential attacks, especially when the
source of enriched text is outside of Emacs or even outside of your
system (e.g., if it was received in an email message), such execution
is by default disabled in Enriched mode.  You can enable it by
customizing the variable @code{enriched-allow-eval-in-display-props}
to a non-@code{nil} value.

@node Text Based Tables
@section Editing Text-based Tables
@cindex table mode
@cindex text-based tables

  The @code{table} package provides commands to easily edit text-based
tables.  Here is an example of what such a table looks like:

@smallexample
@group
+-----------------+--------------------------------+-----------------+
|     Command     |          Description           |   Key Binding   |
+-----------------+--------------------------------+-----------------+
|  forward-char   |Move point right N characters   |       C-f       |
|                 |(left if N is negative).        |                 |
|                 |                                |                 |
+-----------------+--------------------------------+-----------------+
|  backward-char  |Move point left N characters    |       C-b       |
|                 |(right if N is negative).       |                 |
|                 |                                |                 |
+-----------------+--------------------------------+-----------------+
@end group
@end smallexample

  When Emacs recognizes such a stretch of text as a table
(@pxref{Table Recognition}), editing the contents of each table cell
will automatically resize the table, whenever the contents become too
large to fit in the cell.  You can use the commands defined in the
following sections for navigating and editing the table layout.

@findex table-fixed-width-mode
  Type @kbd{M-x table-fixed-width-mode} to toggle the automatic table
resizing feature.

@menu
* Table Definition::          What is a text based table.
* Table Creation::            How to create a table.
* Table Recognition::         How to activate and deactivate tables.
* Cell Commands::             Cell-oriented commands in a table.
* Cell Justification::        Justifying cell contents.
* Table Rows and Columns::    Inserting and deleting rows and columns.
* Table Conversion::          Converting between plain text and tables.
* Table Misc::                Table miscellany.
@end menu

@node Table Definition
@subsection What is a Text-based Table?
@cindex cells, for text-based tables

  A @dfn{table} consists of a rectangular text area which is divided
into @dfn{cells}.  Each cell must be at least one character wide and
one character high, not counting its border lines.  A cell can be
subdivided into more cells, but they cannot overlap.

  Cell border lines are drawn with three special characters, specified
by the following variables:

@table @code
@vindex table-cell-vertical-char
@item table-cell-vertical-char
The character used for vertical lines.  The default is @samp{|}.

@vindex table-cell-horizontal-chars
@item table-cell-horizontal-chars
The characters used for horizontal lines.  The default is @samp{"-="}.

@vindex table-cell-intersection-char
@item table-cell-intersection-char
The character used for the intersection of horizontal and vertical
lines.  The default is @samp{+}.
@end table

@noindent
The following are examples of @emph{invalid} tables:

@example
   +-----+       +--+    +-++--+
   |     |       |  |    | ||  |
   |     |       |  |    | ||  |
   +--+  |    +--+--+    +-++--+
   |  |  |    |  |  |    +-++--+
   |  |  |    |  |  |    | ||  |
   +--+--+    +--+--+    +-++--+
      a          b          c
@end example

@noindent
From left to right:

@enumerate a
@item
Overlapped cells or non-rectangular cells are not allowed.
@item
The border must be rectangular.
@item
Cells must have a minimum width/height of one character.
@end enumerate

@node Table Creation
@subsection Creating a Table
@cindex create a text-based table
@cindex table creation

@findex table-insert
  To create a text-based table from scratch, type @kbd{M-x
table-insert}.  This command prompts for the number of table columns,
the number of table rows, cell width and cell height.  The cell width
and cell height do not include the cell borders; each can be specified
as a single integer (which means each cell is given the same
width/height), or as a sequence of integers separated by spaces or
commas (which specify the width/height of the individual table
columns/rows, counting from left to right for table columns and from
top to bottom for table rows).  The specified table is then inserted
at point.

  The table inserted by @kbd{M-x table-insert} contains special text
properties, which tell Emacs to treat it specially as a text-based
table.  If you save the buffer to a file and visit it again later,
those properties are lost, and the table appears to Emacs as an
ordinary piece of text.  See the next section, for how to convert it
back into a table.

@node Table Recognition
@subsection Table Recognition
@cindex table recognition

@findex table-recognize
@findex table-unrecognize
  Existing text-based tables in a buffer, which lack the special text
properties applied by @kbd{M-x table-insert}, are not treated
specially as tables.  To apply those text properties, type @kbd{M-x
table-recognize}.  This command scans the current buffer,
@dfn{recognizes} valid table cells, and applies the relevant text
properties.  Conversely, type @kbd{M-x table-unrecognize} to
@dfn{unrecognize} all tables in the current buffer, removing the
special text properties and converting tables back to plain text.

  You can also use the following commands to selectively recognize or
unrecognize tables:

@table @kbd
@findex table-recognize-region
@item M-x table-recognize-region
Recognize tables within the current region.

@findex table-unrecognize-region
@item M-x table-unrecognize-region
Unrecognize tables within the current region.

@findex table-recognize-table
@item M-x table-recognize-table
Recognize the table at point and activate it.

@findex table-unrecognize-table
@item M-x table-unrecognize-table
Deactivate the table at point.

@findex table-recognize-cell
@item M-x table-recognize-cell
Recognize the cell at point and activate it.

@findex table-unrecognize-cell
@item M-x table-unrecognize-cell
Deactivate the cell at point.
@end table

  @xref{Table Conversion}, for another way to recognize a table.

@node Cell Commands
@subsection Commands for Table Cells

@findex table-forward-cell
@findex table-backward-cell
  The commands @kbd{M-x table-forward-cell} and @kbd{M-x
table-backward-cell} move point from the current cell to an adjacent
cell.  The order is cyclic: when point is in the last cell of a table,
@kbd{M-x table-forward-cell} moves to the first cell.  Likewise, when
point is on the first cell, @kbd{M-x table-backward-cell} moves to the
last cell.

@findex table-span-cell
  @kbd{M-x table-span-cell} prompts for a direction---right, left,
above, or below---and merges the current cell with the adjacent cell
in that direction.  This command signals an error if the merge would
result in an illegitimate cell layout.

@findex table-split-cell
@findex table-split-cell-vertically
@findex table-split-cell-horizontally
@cindex text-based tables, splitting cells
@cindex splitting table cells
  @kbd{M-x table-split-cell} splits the current cell vertically or
horizontally, prompting for the direction with the minibuffer.  To
split in a specific direction, use @kbd{M-x
table-split-cell-vertically} and @kbd{M-x
table-split-cell-horizontally}.  When splitting vertically, the old
cell contents are automatically split between the two new cells.  When
splitting horizontally, you are prompted for how to divide the cell
contents, if the cell is non-empty; the options are @samp{split}
(divide the contents at point), @samp{left} (put all the contents in
the left cell), and @samp{right} (put all the contents in the right
cell).

  The following commands enlarge or shrink a cell.  By default, they
resize by one row or column; if a numeric argument is supplied, that
specifies the number of rows or columns to resize by.

@table @kbd
@findex table-heighten-cell
@item M-x table-heighten-cell
Enlarge the current cell vertically.

@findex table-shorten-cell
@item M-x table-shorten-cell
Shrink the current cell vertically.

@findex table-widen-cell
@item M-x table-widen-cell
Enlarge the current cell horizontally.

@findex table-narrow-cell
@item M-x table-narrow-cell
Shrink the current cell horizontally.
@end table

@node Cell Justification
@subsection Cell Justification
@cindex justification in text-based tables

  The command @kbd{M-x table-justify} imposes @dfn{justification} on
one or more cells in a text-based table.  Justification determines how
the text in the cell is aligned, relative to the edges of the cell.
Each cell in a table can be separately justified.

@findex table-justify
  @kbd{M-x table-justify} first prompts for what to justify; the
options are @samp{cell} (just the current cell), @samp{column} (all
cells in the current table column) and @samp{row} (all cells in the
current table row).  The command then prompts for the justification
style; the options are @code{left}, @code{center}, @code{right},
@code{top}, @code{middle}, @code{bottom}, or @code{none} (meaning no
vertical justification).

  Horizontal and vertical justification styles are specified
independently, and both types can be in effect simultaneously; for
instance, you can call @kbd{M-x table-justify} twice, once to specify
@code{right} justification and once to specify @code{bottom}
justification, to align the contents of a cell to the bottom right.

@vindex table-detect-cell-alignment
  The justification style is stored in the buffer as a text property,
and is lost when you kill the buffer or exit Emacs.  However, the
table recognition commands, such as @kbd{M-x table-recognize}
(@pxref{Table Recognition}), attempt to determine and re-apply each
cell's justification style, by examining its contents.  To disable
this feature, change the variable @code{table-detect-cell-alignment}
to @code{nil}.

@node Table Rows and Columns
@subsection Table Rows and Columns
@cindex inserting rows and columns in text-based tables

@findex table-insert-row
  @kbd{M-x table-insert-row} inserts a row of cells before the current
table row.  The current row, together with point, is pushed down past
the new row.  To insert a row after the last row at the bottom of a
table, invoke this command with point below the table, just below the
bottom edge.  You can insert more than one row at a time by using a
numeric prefix argument.

@c A numeric prefix argument specifies the number of rows to insert.

@findex table-insert-column
  Similarly, @kbd{M-x table-insert-column} inserts a column of cells
to the left of the current table column.  To insert a column to the
right side of the rightmost column, invoke this command with point to
the right of the rightmost column, outside the table.  A numeric
prefix argument specifies the number of columns to insert.

@cindex deleting rows and column in text-based tables
  @kbd{M-x table-delete-column} deletes the column of cells at point.
Similarly, @kbd{M-x table-delete-row} deletes the row of cells at
point.  A numeric prefix argument to either command specifies the
number of columns or rows to delete.

@node Table Conversion
@subsection Converting Between Plain Text and Tables
@cindex text to table
@cindex table to text

@findex table-capture
  The command @kbd{M-x table-capture} captures plain text in a region
and turns it into a table.  Unlike @kbd{M-x table-recognize}
(@pxref{Table Recognition}), the original text does not need to have a
table appearance; it only needs to have a logical table-like
structure.

  For example, suppose we have the following numbers, which are
divided into three lines and separated horizontally by commas:

@example
1, 2, 3, 4
5, 6, 7, 8
, 9, 10
@end example

@noindent
Invoking @kbd{M-x table-capture} on that text produces this table:

@example
+-----+-----+-----+-----+
|1    |2    |3    |4    |
+-----+-----+-----+-----+
|5    |6    |7    |8    |
+-----+-----+-----+-----+
|     |9    |10   |     |
+-----+-----+-----+-----+
@end example

@findex table-release
  @kbd{M-x table-release} does the opposite: it converts a table back
to plain text, removing its cell borders.

  One application of this pair of commands is to edit a text in
layout.  Look at the following three paragraphs (the latter two are
indented with header lines):

@example
table-capture is a powerful command.
Here are some things it can do:

Parse Cell Items   Using row and column delimiter regexps,
                   it parses the specified text area and
                   extracts cell items into a table.
@end example

@noindent
Applying @code{table-capture} to a region containing the above text,
with empty strings for the column and row delimiter regexps, creates a
table with a single cell like the following one.

@smallexample
@group
+----------------------------------------------------------+
|table-capture is a powerful command.                      |
|Here are some things it can do:                           |
|                                                          |
|Parse Cell Items   Using row and column delimiter regexps,|
|                   it parses the specified text area and  |
|                   extracts cell items into a table.      |
+----------------------------------------------------------+
@end group
@end smallexample

@noindent
We can then use the cell splitting commands (@pxref{Cell Commands}) to
subdivide the table so that each paragraph occupies a cell:

@smallexample
+----------------------------------------------------------+
|table-capture is a powerful command.                      |
|Here are some things it can do:                           |
+-----------------+----------------------------------------+
|Parse Cell Items | Using row and column delimiter regexps,|
|                 | it parses the specified text area and  |
|                 | extracts cell items into a table.      |
+-----------------+----------------------------------------+
@end smallexample

@noindent
Each cell can now be edited independently without affecting the layout
of other cells.  When finished, we can invoke @kbd{M-x table-release}
to convert the table back to plain text.

@node Table Misc
@subsection Table Miscellany

@cindex table dimensions
@findex table-query-dimension
  The command @code{table-query-dimension} reports the layout of the
table and table cell at point.  Here is an example of its output:

@smallexample
Cell: (21w, 6h), Table: (67w, 16h), Dim: (2c, 3r), Total Cells: 5
@end smallexample

@noindent
This indicates that the current cell is 21 characters wide and 6 lines
high, the table is 67 characters wide and 16 lines high with 2 columns
and 3 rows, and a total of 5 cells.

@findex table-insert-sequence
  @kbd{M-x table-insert-sequence} traverses the cells of a table
inserting a sequence of text strings into each cell as it goes.  It
asks for the base string of the sequence, and then produces the
sequence by ``incrementing'' the base string, either numerically (if
the base string ends in numerical characters) or in the
@acronym{ASCII} order.  In addition to the base string, the command
prompts for the number of elements in the sequence, the increment, the
cell interval, and the justification of the text in each cell.

@cindex table for HTML and LaTeX
@findex table-generate-source
  @kbd{M-x table-generate-source} generates a table formatted for a
specific markup language.  It asks for a language (which must be one
of @code{html}, @code{latex}, or @code{cals}), a destination buffer in
which to put the result, and a table caption, and then inserts the
generated table into the specified buffer.  The default destination
buffer is @code{table.@var{lang}}, where @var{lang} is the language
you specified.

@node Two-Column
@section Two-Column Editing
@cindex two-column editing
@cindex splitting columns
@cindex columns, splitting

  Two-column mode lets you conveniently edit two side-by-side columns
of text.  It uses two side-by-side windows, each showing its own
buffer.  There are three ways to enter two-column mode:

@table @asis
@item @kbd{@key{F2} 2} or @kbd{C-x 6 2}
@kindex F2 2
@kindex C-x 6 2
@findex 2C-two-columns
Enter two-column mode with the current buffer on the left, and on the
right, a buffer whose name is based on the current buffer's name
(@code{2C-two-columns}).  If the right-hand buffer doesn't already
exist, it starts out empty; the current buffer's contents are not
changed.

This command is appropriate when the current buffer is empty or contains
just one column and you want to add another column.

@item @kbd{@key{F2} s} or @kbd{C-x 6 s}
@kindex F2 s
@kindex C-x 6 s
@findex 2C-split
Split the current buffer, which contains two-column text, into two
buffers, and display them side by side (@code{2C-split}).  The current
buffer becomes the left-hand buffer, but the text in the right-hand
column is moved into the right-hand buffer.  The current column
specifies the split point.  Splitting starts with the current line and
continues to the end of the buffer.

This command is appropriate when you have a buffer that already contains
two-column text, and you wish to separate the columns temporarily.

@item @kbd{@key{F2} b @var{buffer} @key{RET}}
@itemx @kbd{C-x 6 b @var{buffer} @key{RET}}
@kindex F2 b
@kindex C-x 6 b
@findex 2C-associate-buffer
Enter two-column mode using the current buffer as the left-hand buffer,
and using buffer @var{buffer} as the right-hand buffer
(@code{2C-associate-buffer}).
@end table

  @kbd{@key{F2} s} or @kbd{C-x 6 s} looks for a column separator, which
is a string that appears on each line between the two columns.  You can
specify the width of the separator with a numeric argument to
@kbd{@key{F2} s}; that many characters, before point, constitute the
separator string.  By default, the width is 1, so the column separator
is the character before point.

  When a line has the separator at the proper place, @kbd{@key{F2} s}
puts the text after the separator into the right-hand buffer, and
deletes the separator.  Lines that don't have the column separator at
the proper place remain unsplit; they stay in the left-hand buffer, and
the right-hand buffer gets an empty line to correspond.  (This is the
way to write a line that spans both columns while in two-column
mode: write it in the left-hand buffer, and put an empty line in the
right-hand buffer.)

@kindex F2 RET
@kindex C-x 6 RET
@findex 2C-newline
  The command @kbd{C-x 6 @key{RET}} or @kbd{@key{F2} @key{RET}}
(@code{2C-newline}) inserts a newline in each of the two buffers at
corresponding positions.  This is the easiest way to add a new line to
the two-column text while editing it in split buffers.

@kindex F2 1
@kindex C-x 6 1
@findex 2C-merge
  When you have edited both buffers as you wish, merge them with
@kbd{@key{F2} 1} or @kbd{C-x 6 1} (@code{2C-merge}).  This copies the
text from the right-hand buffer as a second column in the other buffer.
To go back to two-column editing, use @kbd{@key{F2} s}.

@kindex F2 d
@kindex C-x 6 d
@findex 2C-dissociate
  Use @kbd{@key{F2} d} or @kbd{C-x 6 d} to dissociate the two buffers,
leaving each as it stands (@code{2C-dissociate}).  If the other buffer,
the one not current when you type @kbd{@key{F2} d}, is empty,
@kbd{@key{F2} d} kills it.<|MERGE_RESOLUTION|>--- conflicted
+++ resolved
@@ -462,7 +462,6 @@
 @code{nil} for @code{electric-quote-string} and @code{t} for the other
 variables.
 
-<<<<<<< HEAD
 @vindex electric-quote-replace-double
   You can also set the option @code{electric-quote-replace-double} to
 a non-@code{nil} value.  Then, typing @t{"} insert an appropriate
@@ -470,15 +469,10 @@
 the buffer or after a line break, whitespace, opening parenthesis, or
 quote character, and @t{”} otherwise.
 
-  Electric Quote mode is disabled by default.  To toggle it, type
-@kbd{M-x electric-quote-mode}.  To toggle it in a single buffer, use
-@kbd{M-x electric-quote-local-mode}.  To suppress it for a single use,
-=======
   Electric Quote mode is disabled by default.  To toggle it in a
 single buffer, use @kbd{M-x electric-quote-local-mode}.
 To toggle it globally, type
 @kbd{M-x electric-quote-mode}.  To suppress it for a single use,
->>>>>>> fd358049
 type @kbd{C-q `} or @kbd{C-q '} instead of @kbd{`} or @kbd{'}.  To
 insert a curved quote even when Electric Quote is disabled or
 inactive, you can type @kbd{C-x 8 [} for @t{‘}, @kbd{C-x 8 ]} for
