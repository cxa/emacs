--- conflicted
+++ resolved
@@ -1,14 +1,12 @@
-<<<<<<< HEAD
+2013-02-10  Glenn Morris  <rgm@gnu.org>
+
+	* keymaps.texi (Creating Keymaps): Update make-keymap result.
+
 2013-02-09  Eli Zaretskii  <eliz@gnu.org>
 
 	* modes.texi (%-Constructs): Remove the description of %t.
 
 	* nonascii.texi (MS-DOS File Types): Delete node.
-=======
-2013-02-09  Glenn Morris  <rgm@gnu.org>
-
-	* keymaps.texi (Creating Keymaps): Update make-keymap result.
->>>>>>> c4af1efc
 
 2013-02-08  Glenn Morris  <rgm@gnu.org>
 
