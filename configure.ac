--- conflicted
+++ resolved
@@ -3801,15 +3801,6 @@
 
 
 case $opsys in
-<<<<<<< HEAD
-=======
-  hpux* | unixware)
-    dnl Conservative garbage collection has not been tested, so for now
-    dnl play it safe and stick with the old-fashioned way of marking.
-    AC_DEFINE(GC_MARK_STACK, [GC_USE_GCPROS_AS_BEFORE])
-    ;;
-
->>>>>>> 974c7646
   dnl Not all the architectures are tested, but there are Debian packages
   dnl for SCM and/or Guile on them, so the technique must work.  See also
   dnl comments in alloc.c concerning setjmp and gcc.
