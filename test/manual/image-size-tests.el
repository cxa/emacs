;;; image-size-tests.el -- tests for image scaling

;; Copyright (C) 2017-2018 Free Software Foundation, Inc.

;; This file is part of GNU Emacs.

;; This program is free software; you can redistribute it and/or modify
;; it under the terms of the GNU General Public License as published by
;; the Free Software Foundation, either version 3 of the License, or
;; (at your option) any later version.

;; This program is distributed in the hope that it will be useful,
;; but WITHOUT ANY WARRANTY; without even the implied warranty of
;; MERCHANTABILITY or FITNESS FOR A PARTICULAR PURPOSE.  See the
;; GNU General Public License for more details.

;; You should have received a copy of the GNU General Public License
;; along with this program.  If not, see <https://www.gnu.org/licenses/>.

;; To test: Load the file and eval (image-size-tests).
;; A non-erroring result is a success.

;;; Code:

(defmacro im-should (image width height &rest props)
  `(let ((im (im-image ,image ,@props)))
     (unless (im-compare im ,width ,height)
<<<<<<< HEAD
       (error "%s didn't succeed; size is %s"
              ',props (image-size im t)))))
=======
       (error "%s %s didn't succeed; size is %s"
              ',image ',props (image-size im t)))))
>>>>>>> 0e0ad865

(defun im-image (type &rest props)
  (let ((image-scaling-factor 1))
    (apply
     #'create-image
     (expand-file-name
      (if (eq type :w)
          "test/data/image/blank-200x100.png"
          "test/data/image/blank-100x200.png")
      source-directory)
     'imagemagick nil props)))

(defun im-compare (image width height)
  (let ((size (image-size image t)))
    (and (= (car size) width)
         (= (cdr size) height))))

(defun image-size-tests ()
  (unless (imagemagick-types)
    (error "This only makes sense if ImageMagick is installed"))
  ;; Test the image that's wider than it is tall.
  ;; Default sizes.
  (im-should :w 200 100)
  ;; Changing one dimension changes the other.
  (im-should :w 100 50 :width 100)
  (im-should :w 100 50 :height 50)
  ;; The same with :max-width etc.
  (im-should :w 100 50 :max-width 100)
  (im-should :w 100 50 :max-height 50)
  ;; :width wins over :max-width etc
  (im-should :w 300 150 :width 300 :max-width 100)
  (im-should :w 400 200 :height 200 :max-height 100)
  ;; Specifying both width and height is fine.
  (im-should :w 300 50 :width 300 :height 50)
  ;; A too-large :max-width (etc) has no effect.
  (im-should :w 200 100 :max-width 300)
  (im-should :w 200 100 :max-height 300)
  ;; Both max-width/height.
  (im-should :w 100 50 :max-width 100 :max-height 75)
  (im-should :w 50 25 :max-width 100 :max-height 25)
<<<<<<< HEAD
=======
  ;; :width and :max-height (max-height wins).
  (im-should :w 400 200 :width 400 :max-height 200)
  (im-should :w 400 200 :width 500 :max-height 200)
>>>>>>> 0e0ad865

  ;; Test the image that's taller than it is wide.
  (im-should :h 100 200)
  ;; Changing one dimension changes the other.
  (im-should :h 50 100 :width 50)
  (im-should :h 50 100 :height 100)
  ;; The same with :max-width etc.
  (im-should :h 50 100 :max-width 50)
  (im-should :h 50 100 :max-height 100)
  ;; :width wins over :max-width etc
  (im-should :h 300 600 :width 300 :max-width 100)
  (im-should :h 150 300 :height 300 :max-height 100)
  ;; Specifying both width and height is fine.
  (im-should :h 300 50 :width 300 :height 50)
  ;; A too-large :max-width (etc) has no effect.
  (im-should :h 100 200 :max-width 300)
  (im-should :h 100 200 :max-height 300)
  ;; Both max-width/height.
  (im-should :h 50 100 :max-width 75 :max-height 100)
  (im-should :h 25 50 :max-width 25 :max-height 100)
<<<<<<< HEAD
=======
  ;; :height and :max-width (max-width wins).
  (im-should :h 200 400 :height 400 :max-width 200)
  (im-should :h 200 400 :height 500 :max-width 200)
>>>>>>> 0e0ad865
  )

;;; image-size-tests.el ends here<|MERGE_RESOLUTION|>--- conflicted
+++ resolved
@@ -25,13 +25,8 @@
 (defmacro im-should (image width height &rest props)
   `(let ((im (im-image ,image ,@props)))
      (unless (im-compare im ,width ,height)
-<<<<<<< HEAD
-       (error "%s didn't succeed; size is %s"
-              ',props (image-size im t)))))
-=======
        (error "%s %s didn't succeed; size is %s"
               ',image ',props (image-size im t)))))
->>>>>>> 0e0ad865
 
 (defun im-image (type &rest props)
   (let ((image-scaling-factor 1))
@@ -72,12 +67,6 @@
   ;; Both max-width/height.
   (im-should :w 100 50 :max-width 100 :max-height 75)
   (im-should :w 50 25 :max-width 100 :max-height 25)
-<<<<<<< HEAD
-=======
-  ;; :width and :max-height (max-height wins).
-  (im-should :w 400 200 :width 400 :max-height 200)
-  (im-should :w 400 200 :width 500 :max-height 200)
->>>>>>> 0e0ad865
 
   ;; Test the image that's taller than it is wide.
   (im-should :h 100 200)
@@ -98,12 +87,6 @@
   ;; Both max-width/height.
   (im-should :h 50 100 :max-width 75 :max-height 100)
   (im-should :h 25 50 :max-width 25 :max-height 100)
-<<<<<<< HEAD
-=======
-  ;; :height and :max-width (max-width wins).
-  (im-should :h 200 400 :height 400 :max-width 200)
-  (im-should :h 200 400 :height 500 :max-width 200)
->>>>>>> 0e0ad865
   )
 
 ;;; image-size-tests.el ends here