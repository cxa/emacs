#!/usr/bin/perl
# -*- eval: (bug-reference-mode 1) -*-

use v5.14;

my $str= <<END;
Hello
END

my $a = $';

my $b=3;

print $str;
if ($c && /====/){xyz;}

<<<<<<< HEAD
print "a" . <<EOF . s/he"llo/th'ere/;
It's a surprise!
EOF

print <<\EOF1 . s/he"llo/th'ere/;
=======
print << "EOF1" . s/he"llo/th'ere/;
>>>>>>> 96b89471
foo
EOF2
bar
EOF1


print <<"EOF1" . <<\EOF2 . s/he"llo/th'ere/;
foo
EOF2
bar
EOF1
bar
EOF2

print $'; # This should not start a string!

print "hello" for /./;

$fileType_filesButNot           # bug#12373?
    = join( '|', map { quotemeta($_).'$' } @{$fileType->{filesButNot}} );<|MERGE_RESOLUTION|>--- conflicted
+++ resolved
@@ -14,15 +14,11 @@
 print $str;
 if ($c && /====/){xyz;}
 
-<<<<<<< HEAD
 print "a" . <<EOF . s/he"llo/th'ere/;
 It's a surprise!
 EOF
 
 print <<\EOF1 . s/he"llo/th'ere/;
-=======
-print << "EOF1" . s/he"llo/th'ere/;
->>>>>>> 96b89471
 foo
 EOF2
 bar
