/* Extended regular expression matching and search library, version
   0.12.  (Implements POSIX draft P1003.2/D11.2, except for some of the
   internationalization features.)

   Copyright (C) 1993-2016 Free Software Foundation, Inc.

   This program is free software; you can redistribute it and/or modify
   it under the terms of the GNU General Public License as published by
   the Free Software Foundation; either version 3, or (at your option)
   any later version.

   This program is distributed in the hope that it will be useful,
   but WITHOUT ANY WARRANTY; without even the implied warranty of
   MERCHANTABILITY or FITNESS FOR A PARTICULAR PURPOSE.  See the
   GNU General Public License for more details.

   You should have received a copy of the GNU General Public License
   along with this program.  If not, see <http://www.gnu.org/licenses/>.  */

/* TODO:
   - structure the opcode space into opcode+flag.
   - merge with glibc's regex.[ch].
   - replace (succeed_n + jump_n + set_number_at) with something that doesn't
     need to modify the compiled regexp so that re_match can be reentrant.
   - get rid of on_failure_jump_smart by doing the optimization in re_comp
     rather than at run-time, so that re_match can be reentrant.
*/

/* AIX requires this to be the first thing in the file.  */
#if defined _AIX && !defined REGEX_MALLOC
  #pragma alloca
#endif

/* Ignore some GCC warnings for now.  This section should go away
   once the Emacs and Gnulib regex code is merged.  */
#if 4 < __GNUC__ + (5 <= __GNUC_MINOR__) || defined __clang__
# pragma GCC diagnostic ignored "-Wstrict-overflow"
# ifndef emacs
#  pragma GCC diagnostic ignored "-Wunused-function"
#  pragma GCC diagnostic ignored "-Wunused-macros"
#  pragma GCC diagnostic ignored "-Wunused-result"
#  pragma GCC diagnostic ignored "-Wunused-variable"
# endif
#endif

#if 4 < __GNUC__ + (6 <= __GNUC_MINOR__) && ! defined __clang__
# pragma GCC diagnostic ignored "-Wunused-but-set-variable"
#endif

#include <config.h>

#include <stddef.h>
#include <stdlib.h>

#ifdef emacs
/* We need this for `regex.h', and perhaps for the Emacs include files.  */
# include <sys/types.h>
#endif

/* Whether to use ISO C Amendment 1 wide char functions.
   Those should not be used for Emacs since it uses its own.  */
#if defined _LIBC
#define WIDE_CHAR_SUPPORT 1
#else
#define WIDE_CHAR_SUPPORT \
	(HAVE_WCTYPE_H && HAVE_WCHAR_H && HAVE_BTOWC && !emacs)
#endif

/* For platform which support the ISO C amendment 1 functionality we
   support user defined character classes.  */
#if WIDE_CHAR_SUPPORT
/* Solaris 2.5 has a bug: <wchar.h> must be included before <wctype.h>.  */
# include <wchar.h>
# include <wctype.h>
#endif

#ifdef _LIBC
/* We have to keep the namespace clean.  */
# define regfree(preg) __regfree (preg)
# define regexec(pr, st, nm, pm, ef) __regexec (pr, st, nm, pm, ef)
# define regcomp(preg, pattern, cflags) __regcomp (preg, pattern, cflags)
# define regerror(err_code, preg, errbuf, errbuf_size) \
	__regerror (err_code, preg, errbuf, errbuf_size)
# define re_set_registers(bu, re, nu, st, en) \
	__re_set_registers (bu, re, nu, st, en)
# define re_match_2(bufp, string1, size1, string2, size2, pos, regs, stop) \
	__re_match_2 (bufp, string1, size1, string2, size2, pos, regs, stop)
# define re_match(bufp, string, size, pos, regs) \
	__re_match (bufp, string, size, pos, regs)
# define re_search(bufp, string, size, startpos, range, regs) \
	__re_search (bufp, string, size, startpos, range, regs)
# define re_compile_pattern(pattern, length, bufp) \
	__re_compile_pattern (pattern, length, bufp)
# define re_set_syntax(syntax) __re_set_syntax (syntax)
# define re_search_2(bufp, st1, s1, st2, s2, startpos, range, regs, stop) \
	__re_search_2 (bufp, st1, s1, st2, s2, startpos, range, regs, stop)
# define re_compile_fastmap(bufp) __re_compile_fastmap (bufp)

/* Make sure we call libc's function even if the user overrides them.  */
# define btowc __btowc
# define iswctype __iswctype
# define wctype __wctype

# define WEAK_ALIAS(a,b) weak_alias (a, b)

/* We are also using some library internals.  */
# include <locale/localeinfo.h>
# include <locale/elem-hash.h>
# include <langinfo.h>
#else
# define WEAK_ALIAS(a,b)
#endif

/* This is for other GNU distributions with internationalized messages.  */
#if HAVE_LIBINTL_H || defined _LIBC
# include <libintl.h>
#else
# define gettext(msgid) (msgid)
#endif

#ifndef gettext_noop
/* This define is so xgettext can find the internationalizable
   strings.  */
# define gettext_noop(String) String
#endif

/* The `emacs' switch turns on certain matching commands
   that make sense only in Emacs. */
#ifdef emacs

# include "lisp.h"
# include "character.h"
# include "buffer.h"

# include "syntax.h"
# include "category.h"

/* Make syntax table lookup grant data in gl_state.  */
# define SYNTAX(c) syntax_property (c, 1)

# ifdef malloc
#  undef malloc
# endif
# define malloc xmalloc
# ifdef realloc
#  undef realloc
# endif
# define realloc xrealloc
# ifdef free
#  undef free
# endif
# define free xfree

/* Converts the pointer to the char to BEG-based offset from the start.  */
# define PTR_TO_OFFSET(d) POS_AS_IN_BUFFER (POINTER_TO_OFFSET (d))
/* Strings are 0-indexed, buffers are 1-indexed; we pun on the boolean
   result to get the right base index.  */
# define POS_AS_IN_BUFFER(p) ((p) + (NILP (re_match_object) || BUFFERP (re_match_object)))

# define RE_MULTIBYTE_P(bufp) ((bufp)->multibyte)
# define RE_TARGET_MULTIBYTE_P(bufp) ((bufp)->target_multibyte)
# define RE_STRING_CHAR(p, multibyte) \
  (multibyte ? (STRING_CHAR (p)) : (*(p)))
# define RE_STRING_CHAR_AND_LENGTH(p, len, multibyte) \
  (multibyte ? (STRING_CHAR_AND_LENGTH (p, len)) : ((len) = 1, *(p)))

# define RE_CHAR_TO_MULTIBYTE(c) UNIBYTE_TO_CHAR (c)

# define RE_CHAR_TO_UNIBYTE(c) CHAR_TO_BYTE_SAFE (c)

/* Set C a (possibly converted to multibyte) character before P.  P
   points into a string which is the virtual concatenation of STR1
   (which ends at END1) or STR2 (which ends at END2).  */
# define GET_CHAR_BEFORE_2(c, p, str1, end1, str2, end2)		     \
  do {									     \
    if (target_multibyte)						     \
      {									     \
	re_char *dtemp = (p) == (str2) ? (end1) : (p);			     \
	re_char *dlimit = ((p) > (str2) && (p) <= (end2)) ? (str2) : (str1); \
	while (dtemp-- > dlimit && !CHAR_HEAD_P (*dtemp));		     \
	c = STRING_CHAR (dtemp);					     \
      }									     \
    else								     \
      {									     \
	(c = ((p) == (str2) ? (end1) : (p))[-1]);			     \
	(c) = RE_CHAR_TO_MULTIBYTE (c);					     \
      }									     \
  } while (0)

/* Set C a (possibly converted to multibyte) character at P, and set
   LEN to the byte length of that character.  */
# define GET_CHAR_AFTER(c, p, len)		\
  do {						\
    if (target_multibyte)			\
      (c) = STRING_CHAR_AND_LENGTH (p, len);	\
    else					\
      {						\
	(c) = *p;				\
	len = 1;				\
	(c) = RE_CHAR_TO_MULTIBYTE (c);		\
      }						\
   } while (0)

#else  /* not emacs */

/* If we are not linking with Emacs proper,
   we can't use the relocating allocator
   even if config.h says that we can.  */
# undef REL_ALLOC

# include <unistd.h>

/* When used in Emacs's lib-src, we need xmalloc and xrealloc. */

static void *
xmalloc (size_t size)
{
  void *val = malloc (size);
  if (!val && size)
    {
      write (STDERR_FILENO, "virtual memory exhausted\n", 25);
      exit (1);
    }
  return val;
}

static void *
xrealloc (void *block, size_t size)
{
  void *val;
  /* We must call malloc explicitly when BLOCK is 0, since some
     reallocs don't do this.  */
  if (! block)
    val = malloc (size);
  else
    val = realloc (block, size);
  if (!val && size)
    {
      write (STDERR_FILENO, "virtual memory exhausted\n", 25);
      exit (1);
    }
  return val;
}

# ifdef malloc
#  undef malloc
# endif
# define malloc xmalloc
# ifdef realloc
#  undef realloc
# endif
# define realloc xrealloc

# include <stdbool.h>
# include <string.h>

/* Define the syntax stuff for \<, \>, etc.  */

/* Sword must be nonzero for the wordchar pattern commands in re_match_2.  */
enum syntaxcode { Swhitespace = 0, Sword = 1, Ssymbol = 2 };

/* Dummy macros for non-Emacs environments.  */
# define MAX_MULTIBYTE_LENGTH 1
# define RE_MULTIBYTE_P(x) 0
# define RE_TARGET_MULTIBYTE_P(x) 0
# define WORD_BOUNDARY_P(c1, c2) (0)
# define BYTES_BY_CHAR_HEAD(p) (1)
# define PREV_CHAR_BOUNDARY(p, limit) ((p)--)
# define STRING_CHAR(p) (*(p))
# define RE_STRING_CHAR(p, multibyte) STRING_CHAR (p)
# define CHAR_STRING(c, s) (*(s) = (c), 1)
# define STRING_CHAR_AND_LENGTH(p, actual_len) ((actual_len) = 1, *(p))
# define RE_STRING_CHAR_AND_LENGTH(p, len, multibyte) STRING_CHAR_AND_LENGTH (p, len)
# define RE_CHAR_TO_MULTIBYTE(c) (c)
# define RE_CHAR_TO_UNIBYTE(c) (c)
# define GET_CHAR_BEFORE_2(c, p, str1, end1, str2, end2) \
  (c = ((p) == (str2) ? *((end1) - 1) : *((p) - 1)))
# define GET_CHAR_AFTER(c, p, len)	\
  (c = *p, len = 1)
# define CHAR_BYTE8_P(c) (0)
# define CHAR_LEADING_CODE(c) (c)

#endif /* not emacs */

#ifndef RE_TRANSLATE
# define RE_TRANSLATE(TBL, C) ((unsigned char)(TBL)[C])
# define RE_TRANSLATE_P(TBL) (TBL)
#endif

/* Get the interface, including the syntax bits.  */
#include "regex.h"

/* isalpha etc. are used for the character classes.  */
#include <ctype.h>

#ifdef emacs

/* 1 if C is an ASCII character.  */
# define IS_REAL_ASCII(c) ((c) < 0200)

/* 1 if C is a unibyte character.  */
# define ISUNIBYTE(c) (SINGLE_BYTE_CHAR_P ((c)))

/* The Emacs definitions should not be directly affected by locales.  */

/* In Emacs, these are only used for single-byte characters.  */
# define ISDIGIT(c) ((c) >= '0' && (c) <= '9')
# define ISCNTRL(c) ((c) < ' ')
# define ISXDIGIT(c) (((c) >= '0' && (c) <= '9')		\
		     || ((c) >= 'a' && (c) <= 'f')	\
		     || ((c) >= 'A' && (c) <= 'F'))

/* This is only used for single-byte characters.  */
# define ISBLANK(c) ((c) == ' ' || (c) == '\t')

/* The rest must handle multibyte characters.  */

# define ISGRAPH(c) (SINGLE_BYTE_CHAR_P (c)				\
		     ? (c) > ' ' && !((c) >= 0177 && (c) <= 0240)	\
		     : graphicp (c))

# define ISPRINT(c) (SINGLE_BYTE_CHAR_P (c)				\
		    ? (c) >= ' ' && !((c) >= 0177 && (c) <= 0237)	\
		     : printablep (c))

# define ISALNUM(c) (IS_REAL_ASCII (c)			\
		    ? (((c) >= 'a' && (c) <= 'z')	\
		       || ((c) >= 'A' && (c) <= 'Z')	\
		       || ((c) >= '0' && (c) <= '9'))	\
		    : alphanumericp (c))

# define ISALPHA(c) (IS_REAL_ASCII (c)			\
		    ? (((c) >= 'a' && (c) <= 'z')	\
		       || ((c) >= 'A' && (c) <= 'Z'))	\
		    : alphabeticp (c))

# define ISLOWER(c) lowercasep (c)

# define ISPUNCT(c) (IS_REAL_ASCII (c)				\
		    ? ((c) > ' ' && (c) < 0177			\
		       && !(((c) >= 'a' && (c) <= 'z')		\
		            || ((c) >= 'A' && (c) <= 'Z')	\
		            || ((c) >= '0' && (c) <= '9')))	\
		    : SYNTAX (c) != Sword)

# define ISSPACE(c) (SYNTAX (c) == Swhitespace)

# define ISUPPER(c) uppercasep (c)

# define ISWORD(c) (SYNTAX (c) == Sword)

#else /* not emacs */

/* 1 if C is an ASCII character.  */
# define IS_REAL_ASCII(c) ((c) < 0200)

/* This distinction is not meaningful, except in Emacs.  */
# define ISUNIBYTE(c) 1

# ifdef isblank
#  define ISBLANK(c) isblank (c)
# else
#  define ISBLANK(c) ((c) == ' ' || (c) == '\t')
# endif
# ifdef isgraph
#  define ISGRAPH(c) isgraph (c)
# else
#  define ISGRAPH(c) (isprint (c) && !isspace (c))
# endif

/* Solaris defines ISPRINT so we must undefine it first.  */
# undef ISPRINT
# define ISPRINT(c) isprint (c)
# define ISDIGIT(c) isdigit (c)
# define ISALNUM(c) isalnum (c)
# define ISALPHA(c) isalpha (c)
# define ISCNTRL(c) iscntrl (c)
# define ISLOWER(c) islower (c)
# define ISPUNCT(c) ispunct (c)
# define ISSPACE(c) isspace (c)
# define ISUPPER(c) isupper (c)
# define ISXDIGIT(c) isxdigit (c)

# define ISWORD(c) ISALPHA (c)

# ifdef _tolower
#  define TOLOWER(c) _tolower (c)
# else
#  define TOLOWER(c) tolower (c)
# endif

/* How many characters in the character set.  */
# define CHAR_SET_SIZE 256

# ifdef SYNTAX_TABLE

extern char *re_syntax_table;

# else /* not SYNTAX_TABLE */

static char re_syntax_table[CHAR_SET_SIZE];

static void
init_syntax_once (void)
{
   register int c;
   static int done = 0;

   if (done)
     return;

   memset (re_syntax_table, 0, sizeof re_syntax_table);

   for (c = 0; c < CHAR_SET_SIZE; ++c)
     if (ISALNUM (c))
	re_syntax_table[c] = Sword;

   re_syntax_table['_'] = Ssymbol;

   done = 1;
}

# endif /* not SYNTAX_TABLE */

# define SYNTAX(c) re_syntax_table[(c)]

#endif /* not emacs */

#define SIGN_EXTEND_CHAR(c) ((signed char) (c))

/* Should we use malloc or alloca?  If REGEX_MALLOC is not defined, we
   use `alloca' instead of `malloc'.  This is because using malloc in
   re_search* or re_match* could cause memory leaks when C-g is used in
   Emacs; also, malloc is slower and causes storage fragmentation.  On
   the other hand, malloc is more portable, and easier to debug.

   Because we sometimes use alloca, some routines have to be macros,
   not functions -- `alloca'-allocated space disappears at the end of the
   function it is called in.  */

#ifdef REGEX_MALLOC

# define REGEX_ALLOCATE malloc
# define REGEX_REALLOCATE(source, osize, nsize) realloc (source, nsize)
# define REGEX_FREE free

#else /* not REGEX_MALLOC  */

# ifdef emacs
#  define REGEX_USE_SAFE_ALLOCA USE_SAFE_ALLOCA
#  define REGEX_SAFE_FREE() SAFE_FREE ()
#  define REGEX_ALLOCATE SAFE_ALLOCA
# else
#  include <alloca.h>
#  define REGEX_ALLOCATE alloca
# endif

/* Assumes a `char *destination' variable.  */
# define REGEX_REALLOCATE(source, osize, nsize)				\
  (destination = REGEX_ALLOCATE (nsize),				\
   memcpy (destination, source, osize))

/* No need to do anything to free, after alloca.  */
# define REGEX_FREE(arg) ((void)0) /* Do nothing!  But inhibit gcc warning.  */

#endif /* not REGEX_MALLOC */

#ifndef REGEX_USE_SAFE_ALLOCA
# define REGEX_USE_SAFE_ALLOCA ((void) 0)
# define REGEX_SAFE_FREE() ((void) 0)
#endif

/* Define how to allocate the failure stack.  */

#if defined REL_ALLOC && defined REGEX_MALLOC

# define REGEX_ALLOCATE_STACK(size)				\
  r_alloc (&failure_stack_ptr, (size))
# define REGEX_REALLOCATE_STACK(source, osize, nsize)		\
  r_re_alloc (&failure_stack_ptr, (nsize))
# define REGEX_FREE_STACK(ptr)					\
  r_alloc_free (&failure_stack_ptr)

#else /* not using relocating allocator */

# define REGEX_ALLOCATE_STACK(size) REGEX_ALLOCATE (size)
# define REGEX_REALLOCATE_STACK(source, o, n) REGEX_REALLOCATE (source, o, n)
# define REGEX_FREE_STACK(ptr) REGEX_FREE (ptr)

#endif /* not using relocating allocator */


/* True if `size1' is non-NULL and PTR is pointing anywhere inside
   `string1' or just past its end.  This works if PTR is NULL, which is
   a good thing.  */
#define FIRST_STRING_P(ptr)					\
  (size1 && string1 <= (ptr) && (ptr) <= string1 + size1)

/* (Re)Allocate N items of type T using malloc, or fail.  */
#define TALLOC(n, t) ((t *) malloc ((n) * sizeof (t)))
#define RETALLOC(addr, n, t) ((addr) = (t *) realloc (addr, (n) * sizeof (t)))
#define REGEX_TALLOC(n, t) ((t *) REGEX_ALLOCATE ((n) * sizeof (t)))

#define BYTEWIDTH 8 /* In bits.  */

#ifndef emacs
# undef max
# undef min
# define max(a, b) ((a) > (b) ? (a) : (b))
# define min(a, b) ((a) < (b) ? (a) : (b))
#endif

/* Type of source-pattern and string chars.  */
#ifdef _MSC_VER
typedef unsigned char re_char;
typedef const re_char const_re_char;
#else
typedef const unsigned char re_char;
typedef re_char const_re_char;
#endif

typedef char boolean;

static regoff_t re_match_2_internal (struct re_pattern_buffer *bufp,
				     re_char *string1, size_t size1,
				     re_char *string2, size_t size2,
				     ssize_t pos,
				     struct re_registers *regs,
				     ssize_t stop);

/* These are the command codes that appear in compiled regular
   expressions.  Some opcodes are followed by argument bytes.  A
   command code can specify any interpretation whatsoever for its
   arguments.  Zero bytes may appear in the compiled regular expression.  */

typedef enum
{
  no_op = 0,

  /* Succeed right away--no more backtracking.  */
  succeed,

	/* Followed by one byte giving n, then by n literal bytes.  */
  exactn,

	/* Matches any (more or less) character.  */
  anychar,

	/* Matches any one char belonging to specified set.  First
	   following byte is number of bitmap bytes.  Then come bytes
	   for a bitmap saying which chars are in.  Bits in each byte
	   are ordered low-bit-first.  A character is in the set if its
	   bit is 1.  A character too large to have a bit in the map is
	   automatically not in the set.

	   If the length byte has the 0x80 bit set, then that stuff
	   is followed by a range table:
	       2 bytes of flags for character sets (low 8 bits, high 8 bits)
		   See RANGE_TABLE_WORK_BITS below.
	       2 bytes, the number of pairs that follow (upto 32767)
	       pairs, each 2 multibyte characters,
		   each multibyte character represented as 3 bytes.  */
  charset,

	/* Same parameters as charset, but match any character that is
	   not one of those specified.  */
  charset_not,

	/* Start remembering the text that is matched, for storing in a
	   register.  Followed by one byte with the register number, in
	   the range 0 to one less than the pattern buffer's re_nsub
	   field.  */
  start_memory,

	/* Stop remembering the text that is matched and store it in a
	   memory register.  Followed by one byte with the register
	   number, in the range 0 to one less than `re_nsub' in the
	   pattern buffer.  */
  stop_memory,

	/* Match a duplicate of something remembered. Followed by one
	   byte containing the register number.  */
  duplicate,

	/* Fail unless at beginning of line.  */
  begline,

	/* Fail unless at end of line.  */
  endline,

	/* Succeeds if at beginning of buffer (if emacs) or at beginning
	   of string to be matched (if not).  */
  begbuf,

	/* Analogously, for end of buffer/string.  */
  endbuf,

	/* Followed by two byte relative address to which to jump.  */
  jump,

	/* Followed by two-byte relative address of place to resume at
	   in case of failure.  */
  on_failure_jump,

	/* Like on_failure_jump, but pushes a placeholder instead of the
	   current string position when executed.  */
  on_failure_keep_string_jump,

	/* Just like `on_failure_jump', except that it checks that we
	   don't get stuck in an infinite loop (matching an empty string
	   indefinitely).  */
  on_failure_jump_loop,

	/* Just like `on_failure_jump_loop', except that it checks for
	   a different kind of loop (the kind that shows up with non-greedy
	   operators).  This operation has to be immediately preceded
	   by a `no_op'.  */
  on_failure_jump_nastyloop,

	/* A smart `on_failure_jump' used for greedy * and + operators.
	   It analyzes the loop before which it is put and if the
	   loop does not require backtracking, it changes itself to
	   `on_failure_keep_string_jump' and short-circuits the loop,
	   else it just defaults to changing itself into `on_failure_jump'.
	   It assumes that it is pointing to just past a `jump'.  */
  on_failure_jump_smart,

	/* Followed by two-byte relative address and two-byte number n.
	   After matching N times, jump to the address upon failure.
	   Does not work if N starts at 0: use on_failure_jump_loop
	   instead.  */
  succeed_n,

	/* Followed by two-byte relative address, and two-byte number n.
	   Jump to the address N times, then fail.  */
  jump_n,

	/* Set the following two-byte relative address to the
	   subsequent two-byte number.  The address *includes* the two
	   bytes of number.  */
  set_number_at,

  wordbeg,	/* Succeeds if at word beginning.  */
  wordend,	/* Succeeds if at word end.  */

  wordbound,	/* Succeeds if at a word boundary.  */
  notwordbound,	/* Succeeds if not at a word boundary.  */

  symbeg,       /* Succeeds if at symbol beginning.  */
  symend,       /* Succeeds if at symbol end.  */

	/* Matches any character whose syntax is specified.  Followed by
	   a byte which contains a syntax code, e.g., Sword.  */
  syntaxspec,

	/* Matches any character whose syntax is not that specified.  */
  notsyntaxspec

#ifdef emacs
  , at_dot,	/* Succeeds if at point.  */

  /* Matches any character whose category-set contains the specified
     category.  The operator is followed by a byte which contains a
     category code (mnemonic ASCII character).  */
  categoryspec,

  /* Matches any character whose category-set does not contain the
     specified category.  The operator is followed by a byte which
     contains the category code (mnemonic ASCII character).  */
  notcategoryspec
#endif /* emacs */
} re_opcode_t;

/* Common operations on the compiled pattern.  */

/* Store NUMBER in two contiguous bytes starting at DESTINATION.  */

#define STORE_NUMBER(destination, number)				\
  do {									\
    (destination)[0] = (number) & 0377;					\
    (destination)[1] = (number) >> 8;					\
  } while (0)

/* Same as STORE_NUMBER, except increment DESTINATION to
   the byte after where the number is stored.  Therefore, DESTINATION
   must be an lvalue.  */

#define STORE_NUMBER_AND_INCR(destination, number)			\
  do {									\
    STORE_NUMBER (destination, number);					\
    (destination) += 2;							\
  } while (0)

/* Put into DESTINATION a number stored in two contiguous bytes starting
   at SOURCE.  */

#define EXTRACT_NUMBER(destination, source)				\
  ((destination) = extract_number (source))

static int
extract_number (re_char *source)
{
  unsigned leading_byte = SIGN_EXTEND_CHAR (source[1]);
  return (leading_byte << 8) + source[0];
}

/* Same as EXTRACT_NUMBER, except increment SOURCE to after the number.
   SOURCE must be an lvalue.  */

#define EXTRACT_NUMBER_AND_INCR(destination, source)			\
  ((destination) = extract_number_and_incr (&source))

static int
extract_number_and_incr (re_char **source)
{
  int num = extract_number (*source);
  *source += 2;
  return num;
}

/* Store a multibyte character in three contiguous bytes starting
   DESTINATION, and increment DESTINATION to the byte after where the
   character is stored.  Therefore, DESTINATION must be an lvalue.  */

#define STORE_CHARACTER_AND_INCR(destination, character)	\
  do {								\
    (destination)[0] = (character) & 0377;			\
    (destination)[1] = ((character) >> 8) & 0377;		\
    (destination)[2] = (character) >> 16;			\
    (destination) += 3;						\
  } while (0)

/* Put into DESTINATION a character stored in three contiguous bytes
   starting at SOURCE.  */

#define EXTRACT_CHARACTER(destination, source)	\
  do {						\
    (destination) = ((source)[0]		\
		     | ((source)[1] << 8)	\
		     | ((source)[2] << 16));	\
  } while (0)


/* Macros for charset. */

/* Size of bitmap of charset P in bytes.  P is a start of charset,
   i.e. *P is (re_opcode_t) charset or (re_opcode_t) charset_not.  */
#define CHARSET_BITMAP_SIZE(p) ((p)[1] & 0x7F)

/* Nonzero if charset P has range table.  */
#define CHARSET_RANGE_TABLE_EXISTS_P(p)	 ((p)[1] & 0x80)

/* Return the address of range table of charset P.  But not the start
   of table itself, but the before where the number of ranges is
   stored.  `2 +' means to skip re_opcode_t and size of bitmap,
   and the 2 bytes of flags at the start of the range table.  */
#define CHARSET_RANGE_TABLE(p) (&(p)[4 + CHARSET_BITMAP_SIZE (p)])

#ifdef emacs
/* Extract the bit flags that start a range table.  */
#define CHARSET_RANGE_TABLE_BITS(p)		\
  ((p)[2 + CHARSET_BITMAP_SIZE (p)]		\
   + (p)[3 + CHARSET_BITMAP_SIZE (p)] * 0x100)
#endif

/* Return the address of end of RANGE_TABLE.  COUNT is number of
   ranges (which is a pair of (start, end)) in the RANGE_TABLE.  `* 2'
   is start of range and end of range.  `* 3' is size of each start
   and end.  */
#define CHARSET_RANGE_TABLE_END(range_table, count)	\
  ((range_table) + (count) * 2 * 3)

/* If DEBUG is defined, Regex prints many voluminous messages about what
   it is doing (if the variable `debug' is nonzero).  If linked with the
   main program in `iregex.c', you can enter patterns and strings
   interactively.  And if linked with the main program in `main.c' and
   the other test files, you can run the already-written tests.  */

#ifdef DEBUG

/* We use standard I/O for debugging.  */
# include <stdio.h>

/* It is useful to test things that ``must'' be true when debugging.  */
# include <assert.h>

static int debug = -100000;

# define DEBUG_STATEMENT(e) e
# define DEBUG_PRINT(...) if (debug > 0) printf (__VA_ARGS__)
# define DEBUG_COMPILES_ARGUMENTS
# define DEBUG_PRINT_COMPILED_PATTERN(p, s, e)				\
  if (debug > 0) print_partial_compiled_pattern (s, e)
# define DEBUG_PRINT_DOUBLE_STRING(w, s1, sz1, s2, sz2)			\
  if (debug > 0) print_double_string (w, s1, sz1, s2, sz2)


/* Print the fastmap in human-readable form.  */

static void
print_fastmap (char *fastmap)
{
  unsigned was_a_range = 0;
  unsigned i = 0;

  while (i < (1 << BYTEWIDTH))
    {
      if (fastmap[i++])
	{
	  was_a_range = 0;
	  putchar (i - 1);
	  while (i < (1 << BYTEWIDTH)  &&  fastmap[i])
	    {
	      was_a_range = 1;
	      i++;
	    }
	  if (was_a_range)
	    {
	      printf ("-");
	      putchar (i - 1);
	    }
	}
    }
  putchar ('\n');
}


/* Print a compiled pattern string in human-readable form, starting at
   the START pointer into it and ending just before the pointer END.  */

static void
print_partial_compiled_pattern (re_char *start, re_char *end)
{
  int mcnt, mcnt2;
  re_char *p = start;
  re_char *pend = end;

  if (start == NULL)
    {
      fprintf (stderr, "(null)\n");
      return;
    }

  /* Loop over pattern commands.  */
  while (p < pend)
    {
      fprintf (stderr, "%td:\t", p - start);

      switch ((re_opcode_t) *p++)
	{
	case no_op:
	  fprintf (stderr, "/no_op");
	  break;

	case succeed:
	  fprintf (stderr, "/succeed");
	  break;

	case exactn:
	  mcnt = *p++;
	  fprintf (stderr, "/exactn/%d", mcnt);
	  do
	    {
	      fprintf (stderr, "/%c", *p++);
	    }
	  while (--mcnt);
	  break;

	case start_memory:
	  fprintf (stderr, "/start_memory/%d", *p++);
	  break;

	case stop_memory:
	  fprintf (stderr, "/stop_memory/%d", *p++);
	  break;

	case duplicate:
	  fprintf (stderr, "/duplicate/%d", *p++);
	  break;

	case anychar:
	  fprintf (stderr, "/anychar");
	  break;

	case charset:
	case charset_not:
	  {
	    register int c, last = -100;
	    register int in_range = 0;
	    int length = CHARSET_BITMAP_SIZE (p - 1);
	    int has_range_table = CHARSET_RANGE_TABLE_EXISTS_P (p - 1);

	    fprintf (stderr, "/charset [%s",
		     (re_opcode_t) *(p - 1) == charset_not ? "^" : "");

	    if (p + *p >= pend)
	      fprintf (stderr, " !extends past end of pattern! ");

	    for (c = 0; c < 256; c++)
	      if (c / 8 < length
		  && (p[1 + (c/8)] & (1 << (c % 8))))
		{
		  /* Are we starting a range?  */
		  if (last + 1 == c && ! in_range)
		    {
		      fprintf (stderr, "-");
		      in_range = 1;
		    }
		  /* Have we broken a range?  */
		  else if (last + 1 != c && in_range)
		    {
		      fprintf (stderr, "%c", last);
		      in_range = 0;
		    }

		  if (! in_range)
		    fprintf (stderr, "%c", c);

		  last = c;
	      }

	    if (in_range)
	      fprintf (stderr, "%c", last);

	    fprintf (stderr, "]");

	    p += 1 + length;

	    if (has_range_table)
	      {
		int count;
		fprintf (stderr, "has-range-table");

		/* ??? Should print the range table; for now, just skip it.  */
		p += 2;		/* skip range table bits */
		EXTRACT_NUMBER_AND_INCR (count, p);
		p = CHARSET_RANGE_TABLE_END (p, count);
	      }
	  }
	  break;

	case begline:
	  fprintf (stderr, "/begline");
	  break;

	case endline:
	  fprintf (stderr, "/endline");
	  break;

	case on_failure_jump:
	  EXTRACT_NUMBER_AND_INCR (mcnt, p);
	  fprintf (stderr, "/on_failure_jump to %td", p + mcnt - start);
	  break;

	case on_failure_keep_string_jump:
	  EXTRACT_NUMBER_AND_INCR (mcnt, p);
	  fprintf (stderr, "/on_failure_keep_string_jump to %td",
		   p + mcnt - start);
	  break;

	case on_failure_jump_nastyloop:
	  EXTRACT_NUMBER_AND_INCR (mcnt, p);
	  fprintf (stderr, "/on_failure_jump_nastyloop to %td",
		   p + mcnt - start);
	  break;

	case on_failure_jump_loop:
	  EXTRACT_NUMBER_AND_INCR (mcnt, p);
	  fprintf (stderr, "/on_failure_jump_loop to %td",
		   p + mcnt - start);
	  break;

	case on_failure_jump_smart:
	  EXTRACT_NUMBER_AND_INCR (mcnt, p);
	  fprintf (stderr, "/on_failure_jump_smart to %td",
		   p + mcnt - start);
	  break;

	case jump:
	  EXTRACT_NUMBER_AND_INCR (mcnt, p);
	  fprintf (stderr, "/jump to %td", p + mcnt - start);
	  break;

	case succeed_n:
	  EXTRACT_NUMBER_AND_INCR (mcnt, p);
	  EXTRACT_NUMBER_AND_INCR (mcnt2, p);
	  fprintf (stderr, "/succeed_n to %td, %d times",
		   p - 2 + mcnt - start, mcnt2);
	  break;

	case jump_n:
	  EXTRACT_NUMBER_AND_INCR (mcnt, p);
	  EXTRACT_NUMBER_AND_INCR (mcnt2, p);
	  fprintf (stderr, "/jump_n to %td, %d times",
		   p - 2 + mcnt - start, mcnt2);
	  break;

	case set_number_at:
	  EXTRACT_NUMBER_AND_INCR (mcnt, p);
	  EXTRACT_NUMBER_AND_INCR (mcnt2, p);
	  fprintf (stderr, "/set_number_at location %td to %d",
		   p - 2 + mcnt - start, mcnt2);
	  break;

	case wordbound:
	  fprintf (stderr, "/wordbound");
	  break;

	case notwordbound:
	  fprintf (stderr, "/notwordbound");
	  break;

	case wordbeg:
	  fprintf (stderr, "/wordbeg");
	  break;

	case wordend:
	  fprintf (stderr, "/wordend");
	  break;

	case symbeg:
	  fprintf (stderr, "/symbeg");
	  break;

	case symend:
	  fprintf (stderr, "/symend");
	  break;

	case syntaxspec:
	  fprintf (stderr, "/syntaxspec");
	  mcnt = *p++;
	  fprintf (stderr, "/%d", mcnt);
	  break;

	case notsyntaxspec:
	  fprintf (stderr, "/notsyntaxspec");
	  mcnt = *p++;
	  fprintf (stderr, "/%d", mcnt);
	  break;

# ifdef emacs
	case at_dot:
	  fprintf (stderr, "/at_dot");
	  break;

	case categoryspec:
	  fprintf (stderr, "/categoryspec");
	  mcnt = *p++;
	  fprintf (stderr, "/%d", mcnt);
	  break;

	case notcategoryspec:
	  fprintf (stderr, "/notcategoryspec");
	  mcnt = *p++;
	  fprintf (stderr, "/%d", mcnt);
	  break;
# endif /* emacs */

	case begbuf:
	  fprintf (stderr, "/begbuf");
	  break;

	case endbuf:
	  fprintf (stderr, "/endbuf");
	  break;

	default:
	  fprintf (stderr, "?%d", *(p-1));
	}

      fprintf (stderr, "\n");
    }

  fprintf (stderr, "%td:\tend of pattern.\n", p - start);
}


static void
print_compiled_pattern (struct re_pattern_buffer *bufp)
{
  re_char *buffer = bufp->buffer;

  print_partial_compiled_pattern (buffer, buffer + bufp->used);
  printf ("%ld bytes used/%ld bytes allocated.\n",
	  bufp->used, bufp->allocated);

  if (bufp->fastmap_accurate && bufp->fastmap)
    {
      printf ("fastmap: ");
      print_fastmap (bufp->fastmap);
    }

  printf ("re_nsub: %zu\t", bufp->re_nsub);
  printf ("regs_alloc: %d\t", bufp->regs_allocated);
  printf ("can_be_null: %d\t", bufp->can_be_null);
  printf ("no_sub: %d\t", bufp->no_sub);
  printf ("not_bol: %d\t", bufp->not_bol);
  printf ("not_eol: %d\t", bufp->not_eol);
#ifndef emacs
  printf ("syntax: %lx\n", bufp->syntax);
#endif
  fflush (stdout);
  /* Perhaps we should print the translate table?  */
}


static void
print_double_string (re_char *where, re_char *string1, ssize_t size1,
		     re_char *string2, ssize_t size2)
{
  ssize_t this_char;

  if (where == NULL)
    printf ("(null)");
  else
    {
      if (FIRST_STRING_P (where))
	{
	  for (this_char = where - string1; this_char < size1; this_char++)
	    putchar (string1[this_char]);

	  where = string2;
	}

      for (this_char = where - string2; this_char < size2; this_char++)
	putchar (string2[this_char]);
    }
}

#else /* not DEBUG */

# undef assert
# define assert(e)

# define DEBUG_STATEMENT(e)
# define DEBUG_PRINT(...)
# define DEBUG_PRINT_COMPILED_PATTERN(p, s, e)
# define DEBUG_PRINT_DOUBLE_STRING(w, s1, sz1, s2, sz2)

#endif /* not DEBUG */

#ifndef emacs

/* Set by `re_set_syntax' to the current regexp syntax to recognize.  Can
   also be assigned to arbitrarily: each pattern buffer stores its own
   syntax, so it can be changed between regex compilations.  */
/* This has no initializer because initialized variables in Emacs
   become read-only after dumping.  */
reg_syntax_t re_syntax_options;


/* Specify the precise syntax of regexps for compilation.  This provides
   for compatibility for various utilities which historically have
   different, incompatible syntaxes.

   The argument SYNTAX is a bit mask comprised of the various bits
   defined in regex.h.  We return the old syntax.  */

reg_syntax_t
re_set_syntax (reg_syntax_t syntax)
{
  reg_syntax_t ret = re_syntax_options;

  re_syntax_options = syntax;
  return ret;
}
WEAK_ALIAS (__re_set_syntax, re_set_syntax)

#endif

/* This table gives an error message for each of the error codes listed
   in regex.h.  Obviously the order here has to be same as there.
   POSIX doesn't require that we do anything for REG_NOERROR,
   but why not be nice?  */

static const char *re_error_msgid[] =
  {
    gettext_noop ("Success"),	/* REG_NOERROR */
    gettext_noop ("No match"),	/* REG_NOMATCH */
    gettext_noop ("Invalid regular expression"), /* REG_BADPAT */
    gettext_noop ("Invalid collation character"), /* REG_ECOLLATE */
    gettext_noop ("Invalid character class name"), /* REG_ECTYPE */
    gettext_noop ("Trailing backslash"), /* REG_EESCAPE */
    gettext_noop ("Invalid back reference"), /* REG_ESUBREG */
    gettext_noop ("Unmatched [ or [^"),	/* REG_EBRACK */
    gettext_noop ("Unmatched ( or \\("), /* REG_EPAREN */
    gettext_noop ("Unmatched \\{"), /* REG_EBRACE */
    gettext_noop ("Invalid content of \\{\\}"), /* REG_BADBR */
    gettext_noop ("Invalid range end"),	/* REG_ERANGE */
    gettext_noop ("Memory exhausted"), /* REG_ESPACE */
    gettext_noop ("Invalid preceding regular expression"), /* REG_BADRPT */
    gettext_noop ("Premature end of regular expression"), /* REG_EEND */
    gettext_noop ("Regular expression too big"), /* REG_ESIZE */
    gettext_noop ("Unmatched ) or \\)"), /* REG_ERPAREN */
    gettext_noop ("Range striding over charsets") /* REG_ERANGEX  */
  };

/* Avoiding alloca during matching, to placate r_alloc.  */

/* Define MATCH_MAY_ALLOCATE unless we need to make sure that the
   searching and matching functions should not call alloca.  On some
   systems, alloca is implemented in terms of malloc, and if we're
   using the relocating allocator routines, then malloc could cause a
   relocation, which might (if the strings being searched are in the
   ralloc heap) shift the data out from underneath the regexp
   routines.

   Here's another reason to avoid allocation: Emacs
   processes input from X in a signal handler; processing X input may
   call malloc; if input arrives while a matching routine is calling
   malloc, then we're scrod.  But Emacs can't just block input while
   calling matching routines; then we don't notice interrupts when
   they come in.  So, Emacs blocks input around all regexp calls
   except the matching calls, which it leaves unprotected, in the
   faith that they will not malloc.  */

/* Normally, this is fine.  */
#define MATCH_MAY_ALLOCATE

/* The match routines may not allocate if (1) they would do it with malloc
   and (2) it's not safe for them to use malloc.
   Note that if REL_ALLOC is defined, matching would not use malloc for the
   failure stack, but we would still use it for the register vectors;
   so REL_ALLOC should not affect this.  */
#if defined REGEX_MALLOC && defined emacs
# undef MATCH_MAY_ALLOCATE
#endif


/* Failure stack declarations and macros; both re_compile_fastmap and
   re_match_2 use a failure stack.  These have to be macros because of
   REGEX_ALLOCATE_STACK.  */


/* Approximate number of failure points for which to initially allocate space
   when matching.  If this number is exceeded, we allocate more
   space, so it is not a hard limit.  */
#ifndef INIT_FAILURE_ALLOC
# define INIT_FAILURE_ALLOC 20
#endif

/* Roughly the maximum number of failure points on the stack.  Would be
   exactly that if always used TYPICAL_FAILURE_SIZE items each time we failed.
   This is a variable only so users of regex can assign to it; we never
   change it ourselves.  We always multiply it by TYPICAL_FAILURE_SIZE
   before using it, so it should probably be a byte-count instead.  */
# if defined MATCH_MAY_ALLOCATE
/* Note that 4400 was enough to cause a crash on Alpha OSF/1,
   whose default stack limit is 2mb.  In order for a larger
   value to work reliably, you have to try to make it accord
   with the process stack limit.  */
size_t re_max_failures = 40000;
# else
size_t re_max_failures = 4000;
# endif

union fail_stack_elt
{
  re_char *pointer;
  /* This should be the biggest `int' that's no bigger than a pointer.  */
  long integer;
};

typedef union fail_stack_elt fail_stack_elt_t;

typedef struct
{
  fail_stack_elt_t *stack;
  size_t size;
  size_t avail;	/* Offset of next open position.  */
  size_t frame;	/* Offset of the cur constructed frame.  */
} fail_stack_type;

#define FAIL_STACK_EMPTY()     (fail_stack.frame == 0)


/* Define macros to initialize and free the failure stack.
   Do `return -2' if the alloc fails.  */

#ifdef MATCH_MAY_ALLOCATE
# define INIT_FAIL_STACK()						\
  do {									\
    fail_stack.stack =							\
      REGEX_ALLOCATE_STACK (INIT_FAILURE_ALLOC * TYPICAL_FAILURE_SIZE	\
			    * sizeof (fail_stack_elt_t));		\
									\
    if (fail_stack.stack == NULL)					\
      return -2;							\
									\
    fail_stack.size = INIT_FAILURE_ALLOC;				\
    fail_stack.avail = 0;						\
    fail_stack.frame = 0;						\
  } while (0)
#else
# define INIT_FAIL_STACK()						\
  do {									\
    fail_stack.avail = 0;						\
    fail_stack.frame = 0;						\
  } while (0)

# define RETALLOC_IF(addr, n, t) \
  if (addr) RETALLOC((addr), (n), t); else (addr) = TALLOC ((n), t)
#endif


/* Double the size of FAIL_STACK, up to a limit
   which allows approximately `re_max_failures' items.

   Return 1 if succeeds, and 0 if either ran out of memory
   allocating space for it or it was already too large.

   REGEX_REALLOCATE_STACK requires `destination' be declared.   */

/* Factor to increase the failure stack size by
   when we increase it.
   This used to be 2, but 2 was too wasteful
   because the old discarded stacks added up to as much space
   were as ultimate, maximum-size stack.  */
#define FAIL_STACK_GROWTH_FACTOR 4

#define GROW_FAIL_STACK(fail_stack)					\
  (((fail_stack).size * sizeof (fail_stack_elt_t)			\
    >= re_max_failures * TYPICAL_FAILURE_SIZE)				\
   ? 0									\
   : ((fail_stack).stack						\
      = REGEX_REALLOCATE_STACK ((fail_stack).stack,			\
	  (fail_stack).size * sizeof (fail_stack_elt_t),		\
	  min (re_max_failures * TYPICAL_FAILURE_SIZE,			\
	       ((fail_stack).size * sizeof (fail_stack_elt_t)		\
		* FAIL_STACK_GROWTH_FACTOR))),				\
									\
      (fail_stack).stack == NULL					\
      ? 0								\
      : ((fail_stack).size						\
	 = (min (re_max_failures * TYPICAL_FAILURE_SIZE,		\
		 ((fail_stack).size * sizeof (fail_stack_elt_t)		\
		  * FAIL_STACK_GROWTH_FACTOR))				\
	    / sizeof (fail_stack_elt_t)),				\
	 1)))


/* Push a pointer value onto the failure stack.
   Assumes the variable `fail_stack'.  Probably should only
   be called from within `PUSH_FAILURE_POINT'.  */
#define PUSH_FAILURE_POINTER(item)					\
  fail_stack.stack[fail_stack.avail++].pointer = (item)

/* This pushes an integer-valued item onto the failure stack.
   Assumes the variable `fail_stack'.  Probably should only
   be called from within `PUSH_FAILURE_POINT'.  */
#define PUSH_FAILURE_INT(item)					\
  fail_stack.stack[fail_stack.avail++].integer = (item)

/* These POP... operations complement the PUSH... operations.
   All assume that `fail_stack' is nonempty.  */
#define POP_FAILURE_POINTER() fail_stack.stack[--fail_stack.avail].pointer
#define POP_FAILURE_INT() fail_stack.stack[--fail_stack.avail].integer

/* Individual items aside from the registers.  */
#define NUM_NONREG_ITEMS 3

/* Used to examine the stack (to detect infinite loops).  */
#define FAILURE_PAT(h) fail_stack.stack[(h) - 1].pointer
#define FAILURE_STR(h) (fail_stack.stack[(h) - 2].pointer)
#define NEXT_FAILURE_HANDLE(h) fail_stack.stack[(h) - 3].integer
#define TOP_FAILURE_HANDLE() fail_stack.frame


#define ENSURE_FAIL_STACK(space)					\
while (REMAINING_AVAIL_SLOTS <= space) {				\
  if (!GROW_FAIL_STACK (fail_stack))					\
    return -2;								\
  DEBUG_PRINT ("\n  Doubled stack; size now: %zd\n", (fail_stack).size);\
  DEBUG_PRINT ("	 slots available: %zd\n", REMAINING_AVAIL_SLOTS);\
}

/* Push register NUM onto the stack.  */
#define PUSH_FAILURE_REG(num)						\
do {									\
  char *destination;							\
  long n = num;								\
  ENSURE_FAIL_STACK(3);							\
  DEBUG_PRINT ("    Push reg %ld (spanning %p -> %p)\n",		\
	       n, regstart[n], regend[n]);				\
  PUSH_FAILURE_POINTER (regstart[n]);					\
  PUSH_FAILURE_POINTER (regend[n]);					\
  PUSH_FAILURE_INT (n);							\
} while (0)

/* Change the counter's value to VAL, but make sure that it will
   be reset when backtracking.  */
#define PUSH_NUMBER(ptr,val)						\
do {									\
  char *destination;							\
  int c;								\
  ENSURE_FAIL_STACK(3);							\
  EXTRACT_NUMBER (c, ptr);						\
  DEBUG_PRINT ("    Push number %p = %d -> %d\n", ptr, c, val);		\
  PUSH_FAILURE_INT (c);							\
  PUSH_FAILURE_POINTER (ptr);						\
  PUSH_FAILURE_INT (-1);						\
  STORE_NUMBER (ptr, val);						\
} while (0)

/* Pop a saved register off the stack.  */
#define POP_FAILURE_REG_OR_COUNT()					\
do {									\
  long pfreg = POP_FAILURE_INT ();					\
  if (pfreg == -1)							\
    {									\
      /* It's a counter.  */						\
      /* Here, we discard `const', making re_match non-reentrant.  */	\
      unsigned char *ptr = (unsigned char*) POP_FAILURE_POINTER ();	\
      pfreg = POP_FAILURE_INT ();					\
      STORE_NUMBER (ptr, pfreg);					\
      DEBUG_PRINT ("     Pop counter %p = %ld\n", ptr, pfreg);		\
    }									\
  else									\
    {									\
      regend[pfreg] = POP_FAILURE_POINTER ();				\
      regstart[pfreg] = POP_FAILURE_POINTER ();				\
      DEBUG_PRINT ("     Pop reg %ld (spanning %p -> %p)\n",		\
		   pfreg, regstart[pfreg], regend[pfreg]);		\
    }									\
} while (0)

/* Check that we are not stuck in an infinite loop.  */
#define CHECK_INFINITE_LOOP(pat_cur, string_place)			\
do {									\
  ssize_t failure = TOP_FAILURE_HANDLE ();				\
  /* Check for infinite matching loops */				\
  while (failure > 0							\
	 && (FAILURE_STR (failure) == string_place			\
	     || FAILURE_STR (failure) == NULL))				\
    {									\
      assert (FAILURE_PAT (failure) >= bufp->buffer			\
	      && FAILURE_PAT (failure) <= bufp->buffer + bufp->used);	\
      if (FAILURE_PAT (failure) == pat_cur)				\
	{								\
	  cycle = 1;							\
	  break;							\
	}								\
      DEBUG_PRINT ("  Other pattern: %p\n", FAILURE_PAT (failure));	\
      failure = NEXT_FAILURE_HANDLE(failure);				\
    }									\
  DEBUG_PRINT ("  Other string: %p\n", FAILURE_STR (failure));		\
} while (0)

/* Push the information about the state we will need
   if we ever fail back to it.

   Requires variables fail_stack, regstart, regend and
   num_regs be declared.  GROW_FAIL_STACK requires `destination' be
   declared.

   Does `return FAILURE_CODE' if runs out of memory.  */

#define PUSH_FAILURE_POINT(pattern, string_place)			\
do {									\
  char *destination;							\
  /* Must be int, so when we don't save any registers, the arithmetic	\
     of 0 + -1 isn't done as unsigned.  */				\
  									\
  DEBUG_STATEMENT (nfailure_points_pushed++);				\
  DEBUG_PRINT ("\nPUSH_FAILURE_POINT:\n");				\
  DEBUG_PRINT ("  Before push, next avail: %zd\n", (fail_stack).avail);	\
  DEBUG_PRINT ("			size: %zd\n", (fail_stack).size);\
  									\
  ENSURE_FAIL_STACK (NUM_NONREG_ITEMS);					\
  									\
  DEBUG_PRINT ("\n");							\
  									\
  DEBUG_PRINT ("  Push frame index: %zd\n", fail_stack.frame);		\
  PUSH_FAILURE_INT (fail_stack.frame);					\
  									\
  DEBUG_PRINT ("  Push string %p: \"", string_place);			\
  DEBUG_PRINT_DOUBLE_STRING (string_place, string1, size1, string2, size2);\
  DEBUG_PRINT ("\"\n");							\
  PUSH_FAILURE_POINTER (string_place);					\
  									\
  DEBUG_PRINT ("  Push pattern %p: ", pattern);				\
  DEBUG_PRINT_COMPILED_PATTERN (bufp, pattern, pend);			\
  PUSH_FAILURE_POINTER (pattern);					\
  									\
  /* Close the frame by moving the frame pointer past it.  */		\
  fail_stack.frame = fail_stack.avail;					\
} while (0)

/* Estimate the size of data pushed by a typical failure stack entry.
   An estimate is all we need, because all we use this for
   is to choose a limit for how big to make the failure stack.  */
/* BEWARE, the value `20' is hard-coded in emacs.c:main().  */
#define TYPICAL_FAILURE_SIZE 20

/* How many items can still be added to the stack without overflowing it.  */
#define REMAINING_AVAIL_SLOTS ((fail_stack).size - (fail_stack).avail)


/* Pops what PUSH_FAIL_STACK pushes.

   We restore into the parameters, all of which should be lvalues:
     STR -- the saved data position.
     PAT -- the saved pattern position.
     REGSTART, REGEND -- arrays of string positions.

   Also assumes the variables `fail_stack' and (if debugging), `bufp',
   `pend', `string1', `size1', `string2', and `size2'.  */

#define POP_FAILURE_POINT(str, pat)                                     \
do {									\
  assert (!FAIL_STACK_EMPTY ());					\
									\
  /* Remove failure points and point to how many regs pushed.  */	\
  DEBUG_PRINT ("POP_FAILURE_POINT:\n");					\
  DEBUG_PRINT ("  Before pop, next avail: %zd\n", fail_stack.avail);	\
  DEBUG_PRINT ("		     size: %zd\n", fail_stack.size);	\
									\
  /* Pop the saved registers.  */					\
  while (fail_stack.frame < fail_stack.avail)				\
    POP_FAILURE_REG_OR_COUNT ();					\
									\
  pat = POP_FAILURE_POINTER ();						\
  DEBUG_PRINT ("  Popping pattern %p: ", pat);				\
  DEBUG_PRINT_COMPILED_PATTERN (bufp, pat, pend);			\
									\
  /* If the saved string location is NULL, it came from an		\
     on_failure_keep_string_jump opcode, and we want to throw away the	\
     saved NULL, thus retaining our current position in the string.  */	\
  str = POP_FAILURE_POINTER ();						\
  DEBUG_PRINT ("  Popping string %p: \"", str);				\
  DEBUG_PRINT_DOUBLE_STRING (str, string1, size1, string2, size2);	\
  DEBUG_PRINT ("\"\n");							\
									\
  fail_stack.frame = POP_FAILURE_INT ();				\
  DEBUG_PRINT ("  Popping  frame index: %zd\n", fail_stack.frame);	\
									\
  assert (fail_stack.avail >= 0);					\
  assert (fail_stack.frame <= fail_stack.avail);			\
									\
  DEBUG_STATEMENT (nfailure_points_popped++);				\
} while (0) /* POP_FAILURE_POINT */



/* Registers are set to a sentinel when they haven't yet matched.  */
#define REG_UNSET(e) ((e) == NULL)

/* Subroutine declarations and macros for regex_compile.  */

static reg_errcode_t regex_compile (re_char *pattern, size_t size,
#ifdef emacs
				    bool posix_backtracking,
				    const char *whitespace_regexp,
#else
				    reg_syntax_t syntax,
#endif
				    struct re_pattern_buffer *bufp);
static void store_op1 (re_opcode_t op, unsigned char *loc, int arg);
static void store_op2 (re_opcode_t op, unsigned char *loc, int arg1, int arg2);
static void insert_op1 (re_opcode_t op, unsigned char *loc,
			int arg, unsigned char *end);
static void insert_op2 (re_opcode_t op, unsigned char *loc,
			int arg1, int arg2, unsigned char *end);
static boolean at_begline_loc_p (re_char *pattern, re_char *p,
				 reg_syntax_t syntax);
static boolean at_endline_loc_p (re_char *p, re_char *pend,
				 reg_syntax_t syntax);
static re_char *skip_one_char (re_char *p);
static int analyze_first (re_char *p, re_char *pend,
			  char *fastmap, const int multibyte);

/* Fetch the next character in the uncompiled pattern, with no
   translation.  */
#define PATFETCH(c)							\
  do {									\
    int len;								\
    if (p == pend) return REG_EEND;					\
    c = RE_STRING_CHAR_AND_LENGTH (p, len, multibyte);			\
    p += len;								\
  } while (0)


/* If `translate' is non-null, return translate[D], else just D.  We
   cast the subscript to translate because some data is declared as
   `char *', to avoid warnings when a string constant is passed.  But
   when we use a character as a subscript we must make it unsigned.  */
#ifndef TRANSLATE
# define TRANSLATE(d) \
  (RE_TRANSLATE_P (translate) ? RE_TRANSLATE (translate, (d)) : (d))
#endif


/* Macros for outputting the compiled pattern into `buffer'.  */

/* If the buffer isn't allocated when it comes in, use this.  */
#define INIT_BUF_SIZE  32

/* Make sure we have at least N more bytes of space in buffer.  */
#define GET_BUFFER_SPACE(n)						\
    while ((size_t) (b - bufp->buffer + (n)) > bufp->allocated)		\
      EXTEND_BUFFER ()

/* Make sure we have one more byte of buffer space and then add C to it.  */
#define BUF_PUSH(c)							\
  do {									\
    GET_BUFFER_SPACE (1);						\
    *b++ = (unsigned char) (c);						\
  } while (0)


/* Ensure we have two more bytes of buffer space and then append C1 and C2.  */
#define BUF_PUSH_2(c1, c2)						\
  do {									\
    GET_BUFFER_SPACE (2);						\
    *b++ = (unsigned char) (c1);					\
    *b++ = (unsigned char) (c2);					\
  } while (0)


/* Store a jump with opcode OP at LOC to location TO.  We store a
   relative address offset by the three bytes the jump itself occupies.  */
#define STORE_JUMP(op, loc, to) \
  store_op1 (op, loc, (to) - (loc) - 3)

/* Likewise, for a two-argument jump.  */
#define STORE_JUMP2(op, loc, to, arg) \
  store_op2 (op, loc, (to) - (loc) - 3, arg)

/* Like `STORE_JUMP', but for inserting.  Assume `b' is the buffer end.  */
#define INSERT_JUMP(op, loc, to) \
  insert_op1 (op, loc, (to) - (loc) - 3, b)

/* Like `STORE_JUMP2', but for inserting.  Assume `b' is the buffer end.  */
#define INSERT_JUMP2(op, loc, to, arg) \
  insert_op2 (op, loc, (to) - (loc) - 3, arg, b)


/* This is not an arbitrary limit: the arguments which represent offsets
   into the pattern are two bytes long.  So if 2^15 bytes turns out to
   be too small, many things would have to change.  */
# define MAX_BUF_SIZE (1L << 15)

/* Extend the buffer by twice its current size via realloc and
   reset the pointers that pointed into the old block to point to the
   correct places in the new one.  If extending the buffer results in it
   being larger than MAX_BUF_SIZE, then flag memory exhausted.  */
#if __BOUNDED_POINTERS__
# define SET_HIGH_BOUND(P) (__ptrhigh (P) = __ptrlow (P) + bufp->allocated)
# define MOVE_BUFFER_POINTER(P)					\
  (__ptrlow (P) = new_buffer + (__ptrlow (P) - old_buffer),	\
   SET_HIGH_BOUND (P),						\
   __ptrvalue (P) = new_buffer + (__ptrvalue (P) - old_buffer))
# define ELSE_EXTEND_BUFFER_HIGH_BOUND		\
  else						\
    {						\
      SET_HIGH_BOUND (b);			\
      SET_HIGH_BOUND (begalt);			\
      if (fixup_alt_jump)			\
	SET_HIGH_BOUND (fixup_alt_jump);	\
      if (laststart)				\
	SET_HIGH_BOUND (laststart);		\
      if (pending_exact)			\
	SET_HIGH_BOUND (pending_exact);		\
    }
#else
# define MOVE_BUFFER_POINTER(P) ((P) = new_buffer + ((P) - old_buffer))
# define ELSE_EXTEND_BUFFER_HIGH_BOUND
#endif
#define EXTEND_BUFFER()							\
  do {									\
    unsigned char *old_buffer = bufp->buffer;				\
    if (bufp->allocated == MAX_BUF_SIZE)				\
      return REG_ESIZE;							\
    bufp->allocated <<= 1;						\
    if (bufp->allocated > MAX_BUF_SIZE)					\
      bufp->allocated = MAX_BUF_SIZE;					\
    RETALLOC (bufp->buffer, bufp->allocated, unsigned char);		\
    if (bufp->buffer == NULL)						\
      return REG_ESPACE;						\
    /* If the buffer moved, move all the pointers into it.  */		\
    if (old_buffer != bufp->buffer)					\
      {									\
	unsigned char *new_buffer = bufp->buffer;			\
	MOVE_BUFFER_POINTER (b);					\
	MOVE_BUFFER_POINTER (begalt);					\
	if (fixup_alt_jump)						\
	  MOVE_BUFFER_POINTER (fixup_alt_jump);				\
	if (laststart)							\
	  MOVE_BUFFER_POINTER (laststart);				\
	if (pending_exact)						\
	  MOVE_BUFFER_POINTER (pending_exact);				\
      }									\
    ELSE_EXTEND_BUFFER_HIGH_BOUND					\
  } while (0)


/* Since we have one byte reserved for the register number argument to
   {start,stop}_memory, the maximum number of groups we can report
   things about is what fits in that byte.  */
#define MAX_REGNUM 255

/* But patterns can have more than `MAX_REGNUM' registers.  We just
   ignore the excess.  */
typedef int regnum_t;


/* Macros for the compile stack.  */

/* Since offsets can go either forwards or backwards, this type needs to
   be able to hold values from -(MAX_BUF_SIZE - 1) to MAX_BUF_SIZE - 1.  */
/* int may be not enough when sizeof(int) == 2.  */
typedef long pattern_offset_t;

typedef struct
{
  pattern_offset_t begalt_offset;
  pattern_offset_t fixup_alt_jump;
  pattern_offset_t laststart_offset;
  regnum_t regnum;
} compile_stack_elt_t;


typedef struct
{
  compile_stack_elt_t *stack;
  size_t size;
  size_t avail;			/* Offset of next open position.  */
} compile_stack_type;


#define INIT_COMPILE_STACK_SIZE 32

#define COMPILE_STACK_EMPTY  (compile_stack.avail == 0)
#define COMPILE_STACK_FULL  (compile_stack.avail == compile_stack.size)

/* The next available element.  */
#define COMPILE_STACK_TOP (compile_stack.stack[compile_stack.avail])

/* Explicit quit checking is needed for Emacs, which uses polling to
   process input events.  */
#ifdef emacs
# define IMMEDIATE_QUIT_CHECK			\
    do {					\
      if (immediate_quit) QUIT;			\
    } while (0)
#else
# define IMMEDIATE_QUIT_CHECK    ((void)0)
#endif

/* Structure to manage work area for range table.  */
struct range_table_work_area
{
  int *table;			/* actual work area.  */
  int allocated;		/* allocated size for work area in bytes.  */
  int used;			/* actually used size in words.  */
  int bits;			/* flag to record character classes */
};

#ifdef emacs

/* Make sure that WORK_AREA can hold more N multibyte characters.
   This is used only in set_image_of_range and set_image_of_range_1.
   It expects WORK_AREA to be a pointer.
   If it can't get the space, it returns from the surrounding function.  */

#define EXTEND_RANGE_TABLE(work_area, n)				\
  do {									\
    if (((work_area).used + (n)) * sizeof (int) > (work_area).allocated) \
      {									\
        extend_range_table_work_area (&work_area);			\
        if ((work_area).table == 0)					\
          return (REG_ESPACE);						\
      }									\
  } while (0)

#define SET_RANGE_TABLE_WORK_AREA_BIT(work_area, bit)		\
  (work_area).bits |= (bit)

/* Set a range (RANGE_START, RANGE_END) to WORK_AREA.  */
#define SET_RANGE_TABLE_WORK_AREA(work_area, range_start, range_end)	\
  do {									\
    EXTEND_RANGE_TABLE ((work_area), 2);				\
    (work_area).table[(work_area).used++] = (range_start);		\
    (work_area).table[(work_area).used++] = (range_end);		\
  } while (0)

#endif /* emacs */

/* Free allocated memory for WORK_AREA.  */
#define FREE_RANGE_TABLE_WORK_AREA(work_area)	\
  do {						\
    if ((work_area).table)			\
      free ((work_area).table);			\
  } while (0)

#define CLEAR_RANGE_TABLE_WORK_USED(work_area) ((work_area).used = 0, (work_area).bits = 0)
#define RANGE_TABLE_WORK_USED(work_area) ((work_area).used)
#define RANGE_TABLE_WORK_BITS(work_area) ((work_area).bits)
#define RANGE_TABLE_WORK_ELT(work_area, i) ((work_area).table[i])

/* Bits used to implement the multibyte-part of the various character classes
   such as [:alnum:] in a charset's range table.  The code currently assumes
   that only the low 16 bits are used.  */
#define BIT_WORD	0x1
#define BIT_LOWER	0x2
#define BIT_PUNCT	0x4
#define BIT_SPACE	0x8
#define BIT_UPPER	0x10
#define BIT_MULTIBYTE	0x20
#define BIT_ALPHA	0x40
#define BIT_ALNUM	0x80
#define BIT_GRAPH	0x100
#define BIT_PRINT	0x200


/* Set the bit for character C in a list.  */
#define SET_LIST_BIT(c) (b[((c)) / BYTEWIDTH] |= 1 << ((c) % BYTEWIDTH))


#ifdef emacs

/* Store characters in the range FROM to TO in the bitmap at B (for
   ASCII and unibyte characters) and WORK_AREA (for multibyte
   characters) while translating them and paying attention to the
   continuity of translated characters.

   Implementation note: It is better to implement these fairly big
   macros by a function, but it's not that easy because macros called
   in this macro assume various local variables already declared.  */

/* Both FROM and TO are ASCII characters.  */

#define SETUP_ASCII_RANGE(work_area, FROM, TO)			\
  do {								\
    int C0, C1;							\
    								\
    for (C0 = (FROM); C0 <= (TO); C0++)				\
      {								\
	C1 = TRANSLATE (C0);					\
	if (! ASCII_CHAR_P (C1))				\
	  {							\
	    SET_RANGE_TABLE_WORK_AREA ((work_area), C1, C1);	\
	    if ((C1 = RE_CHAR_TO_UNIBYTE (C1)) < 0)		\
	      C1 = C0;						\
	  }							\
	SET_LIST_BIT (C1);					\
      }								\
  } while (0)


/* Both FROM and TO are unibyte characters (0x80..0xFF).  */

#define SETUP_UNIBYTE_RANGE(work_area, FROM, TO)			       \
  do {									       \
    int C0, C1, C2, I;							       \
    int USED = RANGE_TABLE_WORK_USED (work_area);			       \
    									       \
    for (C0 = (FROM); C0 <= (TO); C0++)					       \
      {									       \
	C1 = RE_CHAR_TO_MULTIBYTE (C0);					       \
	if (CHAR_BYTE8_P (C1))						       \
	  SET_LIST_BIT (C0);						       \
	else								       \
	  {								       \
	    C2 = TRANSLATE (C1);					       \
	    if (C2 == C1						       \
		|| (C1 = RE_CHAR_TO_UNIBYTE (C2)) < 0)			       \
	      C1 = C0;							       \
	    SET_LIST_BIT (C1);						       \
	    for (I = RANGE_TABLE_WORK_USED (work_area) - 2; I >= USED; I -= 2) \
	      {								       \
		int from = RANGE_TABLE_WORK_ELT (work_area, I);		       \
		int to = RANGE_TABLE_WORK_ELT (work_area, I + 1);	       \
									       \
		if (C2 >= from - 1 && C2 <= to + 1)			       \
		  {							       \
		    if (C2 == from - 1)					       \
		      RANGE_TABLE_WORK_ELT (work_area, I)--;		       \
		    else if (C2 == to + 1)				       \
		      RANGE_TABLE_WORK_ELT (work_area, I + 1)++;	       \
		    break;						       \
		  }							       \
	      }								       \
	    if (I < USED)						       \
	      SET_RANGE_TABLE_WORK_AREA ((work_area), C2, C2);		       \
	  }								       \
      }									       \
  } while (0)


/* Both FROM and TO are multibyte characters.  */

#define SETUP_MULTIBYTE_RANGE(work_area, FROM, TO)			   \
  do {									   \
    int C0, C1, C2, I, USED = RANGE_TABLE_WORK_USED (work_area);	   \
    									   \
    SET_RANGE_TABLE_WORK_AREA ((work_area), (FROM), (TO));		   \
    for (C0 = (FROM); C0 <= (TO); C0++)					   \
      {									   \
	C1 = TRANSLATE (C0);						   \
	if ((C2 = RE_CHAR_TO_UNIBYTE (C1)) >= 0				   \
	    || (C1 != C0 && (C2 = RE_CHAR_TO_UNIBYTE (C0)) >= 0))	   \
	  SET_LIST_BIT (C2);						   \
	if (C1 >= (FROM) && C1 <= (TO))					   \
	  continue;							   \
	for (I = RANGE_TABLE_WORK_USED (work_area) - 2; I >= USED; I -= 2) \
	  {								   \
	    int from = RANGE_TABLE_WORK_ELT (work_area, I);		   \
	    int to = RANGE_TABLE_WORK_ELT (work_area, I + 1);		   \
	    								   \
	    if (C1 >= from - 1 && C1 <= to + 1)				   \
	      {								   \
		if (C1 == from - 1)					   \
		  RANGE_TABLE_WORK_ELT (work_area, I)--;		   \
		else if (C1 == to + 1)					   \
		  RANGE_TABLE_WORK_ELT (work_area, I + 1)++;		   \
		break;							   \
	      }								   \
	  }								   \
	if (I < USED)							   \
	  SET_RANGE_TABLE_WORK_AREA ((work_area), C1, C1);		   \
      }									   \
  } while (0)

#endif /* emacs */

/* Get the next unsigned number in the uncompiled pattern.  */
#define GET_INTERVAL_COUNT(num)					\
  do {									\
    if (p == pend)							\
      FREE_STACK_RETURN (REG_EBRACE);					\
    else								\
      {									\
	PATFETCH (c);							\
	while ('0' <= c && c <= '9')					\
	  {								\
	    if (num < 0)						\
	      num = 0;							\
	    if (RE_DUP_MAX / 10 - (RE_DUP_MAX % 10 < c - '0') < num)	\
	      FREE_STACK_RETURN (REG_BADBR);				\
	    num = num * 10 + c - '0';					\
	    if (p == pend)						\
	      FREE_STACK_RETURN (REG_EBRACE);				\
	    PATFETCH (c);						\
	  }								\
      }									\
  } while (0)

#if ! WIDE_CHAR_SUPPORT

/* Parse a character class, i.e. string such as "[:name:]".  *strp
   points to the string to be parsed and limit is length, in bytes, of
   that string.

   If *strp point to a string that begins with "[:name:]", where name is
   a non-empty sequence of lower case letters, *strp will be advanced past the
   closing square bracket and RECC_* constant which maps to the name will be
   returned.  If name is not a valid character class name zero, or RECC_ERROR,
   is returned.

   Otherwise, if *strp doesn’t begin with "[:name:]", -1 is returned.

   The function can be used on ASCII and multibyte (UTF-8-encoded) strings.
 */
re_wctype_t
re_wctype_parse (const unsigned char **strp, unsigned limit)
{
  const char *beg = (const char *)*strp, *it;

  if (limit < 4 || beg[0] != '[' || beg[1] != ':')
    return -1;

  beg += 2;  /* skip opening ‘[:’ */
  limit -= 3;  /* opening ‘[:’ and half of closing ‘:]’; --limit handles rest */
  for (it = beg; it[0] != ':' || it[1] != ']'; ++it)
    if (!--limit)
      return -1;

  *strp = (const unsigned char *)(it + 2);

  /* Sort tests in the length=five case by frequency the classes to minimize
     number of times we fail the comparison.  The frequencies of character class
     names used in Emacs sources as of 2016-07-27:

     $ find \( -name \*.c -o -name \*.el \) -exec grep -h '\[:[a-z]*:]' {} + |
           sed 's/]/]\n/g' |grep -o '\[:[a-z]*:]' |sort |uniq -c |sort -nr
         213 [:alnum:]
         104 [:alpha:]
          62 [:space:]
          39 [:digit:]
          36 [:blank:]
          26 [:word:]
          26 [:upper:]
          21 [:lower:]
          10 [:xdigit:]
          10 [:punct:]
          10 [:ascii:]
           4 [:nonascii:]
           4 [:graph:]
           2 [:print:]
           2 [:cntrl:]
           1 [:ff:]

     If you update this list, consider also updating chain of or’ed conditions
     in execute_charset function.
   */

  switch (it - beg) {
  case 4:
    if (!memcmp (beg, "word", 4))      return RECC_WORD;
    break;
  case 5:
    if (!memcmp (beg, "alnum", 5))     return RECC_ALNUM;
    if (!memcmp (beg, "alpha", 5))     return RECC_ALPHA;
    if (!memcmp (beg, "space", 5))     return RECC_SPACE;
    if (!memcmp (beg, "digit", 5))     return RECC_DIGIT;
    if (!memcmp (beg, "blank", 5))     return RECC_BLANK;
    if (!memcmp (beg, "upper", 5))     return RECC_UPPER;
    if (!memcmp (beg, "lower", 5))     return RECC_LOWER;
    if (!memcmp (beg, "punct", 5))     return RECC_PUNCT;
    if (!memcmp (beg, "ascii", 5))     return RECC_ASCII;
    if (!memcmp (beg, "graph", 5))     return RECC_GRAPH;
    if (!memcmp (beg, "print", 5))     return RECC_PRINT;
    if (!memcmp (beg, "cntrl", 5))     return RECC_CNTRL;
    break;
  case 6:
    if (!memcmp (beg, "xdigit", 6))    return RECC_XDIGIT;
    break;
  case 7:
    if (!memcmp (beg, "unibyte", 7))   return RECC_UNIBYTE;
    break;
  case 8:
    if (!memcmp (beg, "nonascii", 8))  return RECC_NONASCII;
    break;
  case 9:
    if (!memcmp (beg, "multibyte", 9)) return RECC_MULTIBYTE;
    break;
  }

  return RECC_ERROR;
}

/* True if CH is in the char class CC.  */
boolean
re_iswctype (int ch, re_wctype_t cc)
{
  switch (cc)
    {
    case RECC_ALNUM: return ISALNUM (ch) != 0;
    case RECC_ALPHA: return ISALPHA (ch) != 0;
    case RECC_BLANK: return ISBLANK (ch) != 0;
    case RECC_CNTRL: return ISCNTRL (ch) != 0;
    case RECC_DIGIT: return ISDIGIT (ch) != 0;
    case RECC_GRAPH: return ISGRAPH (ch) != 0;
    case RECC_LOWER: return ISLOWER (ch) != 0;
    case RECC_PRINT: return ISPRINT (ch) != 0;
    case RECC_PUNCT: return ISPUNCT (ch) != 0;
    case RECC_SPACE: return ISSPACE (ch) != 0;
    case RECC_UPPER: return ISUPPER (ch) != 0;
    case RECC_XDIGIT: return ISXDIGIT (ch) != 0;
    case RECC_ASCII: return IS_REAL_ASCII (ch) != 0;
    case RECC_NONASCII: return !IS_REAL_ASCII (ch);
    case RECC_UNIBYTE: return ISUNIBYTE (ch) != 0;
    case RECC_MULTIBYTE: return !ISUNIBYTE (ch);
    case RECC_WORD: return ISWORD (ch) != 0;
    case RECC_ERROR: return false;
    default:
      abort ();
    }
}

/* Return a bit-pattern to use in the range-table bits to match multibyte
   chars of class CC.  */
static int
re_wctype_to_bit (re_wctype_t cc)
{
  switch (cc)
    {
    case RECC_NONASCII:
    case RECC_MULTIBYTE: return BIT_MULTIBYTE;
    case RECC_ALPHA: return BIT_ALPHA;
    case RECC_ALNUM: return BIT_ALNUM;
    case RECC_WORD: return BIT_WORD;
    case RECC_LOWER: return BIT_LOWER;
    case RECC_UPPER: return BIT_UPPER;
    case RECC_PUNCT: return BIT_PUNCT;
    case RECC_SPACE: return BIT_SPACE;
    case RECC_GRAPH: return BIT_GRAPH;
    case RECC_PRINT: return BIT_PRINT;
    case RECC_ASCII: case RECC_DIGIT: case RECC_XDIGIT: case RECC_CNTRL:
    case RECC_BLANK: case RECC_UNIBYTE: case RECC_ERROR: return 0;
    default:
      abort ();
    }
}
#endif

/* Filling in the work area of a range.  */

/* Actually extend the space in WORK_AREA.  */

static void
extend_range_table_work_area (struct range_table_work_area *work_area)
{
  work_area->allocated += 16 * sizeof (int);
  work_area->table = realloc (work_area->table, work_area->allocated);
}

#if 0
#ifdef emacs

/* Carefully find the ranges of codes that are equivalent
   under case conversion to the range start..end when passed through
   TRANSLATE.  Handle the case where non-letters can come in between
   two upper-case letters (which happens in Latin-1).
   Also handle the case of groups of more than 2 case-equivalent chars.

   The basic method is to look at consecutive characters and see
   if they can form a run that can be handled as one.

   Returns -1 if successful, REG_ESPACE if ran out of space.  */

static int
set_image_of_range_1 (struct range_table_work_area *work_area,
		      re_wchar_t start, re_wchar_t end,
		      RE_TRANSLATE_TYPE translate)
{
  /* `one_case' indicates a character, or a run of characters,
     each of which is an isolate (no case-equivalents).
     This includes all ASCII non-letters.

     `two_case' indicates a character, or a run of characters,
     each of which has two case-equivalent forms.
     This includes all ASCII letters.

     `strange' indicates a character that has more than one
     case-equivalent.  */

  enum case_type {one_case, two_case, strange};

  /* Describe the run that is in progress,
     which the next character can try to extend.
     If run_type is strange, that means there really is no run.
     If run_type is one_case, then run_start...run_end is the run.
     If run_type is two_case, then the run is run_start...run_end,
     and the case-equivalents end at run_eqv_end.  */

  enum case_type run_type = strange;
  int run_start, run_end, run_eqv_end;

  Lisp_Object eqv_table;

  if (!RE_TRANSLATE_P (translate))
    {
      EXTEND_RANGE_TABLE (work_area, 2);
      work_area->table[work_area->used++] = (start);
      work_area->table[work_area->used++] = (end);
      return -1;
    }

  eqv_table = XCHAR_TABLE (translate)->extras[2];

  for (; start <= end; start++)
    {
      enum case_type this_type;
      int eqv = RE_TRANSLATE (eqv_table, start);
      int minchar, maxchar;

      /* Classify this character */
      if (eqv == start)
	this_type = one_case;
      else if (RE_TRANSLATE (eqv_table, eqv) == start)
	this_type = two_case;
      else
	this_type = strange;

      if (start < eqv)
	minchar = start, maxchar = eqv;
      else
	minchar = eqv, maxchar = start;

      /* Can this character extend the run in progress?  */
      if (this_type == strange || this_type != run_type
	  || !(minchar == run_end + 1
	       && (run_type == two_case
		   ? maxchar == run_eqv_end + 1 : 1)))
	{
	  /* No, end the run.
	     Record each of its equivalent ranges.  */
	  if (run_type == one_case)
	    {
	      EXTEND_RANGE_TABLE (work_area, 2);
	      work_area->table[work_area->used++] = run_start;
	      work_area->table[work_area->used++] = run_end;
	    }
	  else if (run_type == two_case)
	    {
	      EXTEND_RANGE_TABLE (work_area, 4);
	      work_area->table[work_area->used++] = run_start;
	      work_area->table[work_area->used++] = run_end;
	      work_area->table[work_area->used++]
		= RE_TRANSLATE (eqv_table, run_start);
	      work_area->table[work_area->used++]
		= RE_TRANSLATE (eqv_table, run_end);
	    }
	  run_type = strange;
	}

      if (this_type == strange)
	{
	  /* For a strange character, add each of its equivalents, one
	     by one.  Don't start a range.  */
	  do
	    {
	      EXTEND_RANGE_TABLE (work_area, 2);
	      work_area->table[work_area->used++] = eqv;
	      work_area->table[work_area->used++] = eqv;
	      eqv = RE_TRANSLATE (eqv_table, eqv);
	    }
	  while (eqv != start);
	}

      /* Add this char to the run, or start a new run.  */
      else if (run_type == strange)
	{
	  /* Initialize a new range.  */
	  run_type = this_type;
	  run_start = start;
	  run_end = start;
	  run_eqv_end = RE_TRANSLATE (eqv_table, run_end);
	}
      else
	{
	  /* Extend a running range.  */
	  run_end = minchar;
	  run_eqv_end = RE_TRANSLATE (eqv_table, run_end);
	}
    }

  /* If a run is still in progress at the end, finish it now
     by recording its equivalent ranges.  */
  if (run_type == one_case)
    {
      EXTEND_RANGE_TABLE (work_area, 2);
      work_area->table[work_area->used++] = run_start;
      work_area->table[work_area->used++] = run_end;
    }
  else if (run_type == two_case)
    {
      EXTEND_RANGE_TABLE (work_area, 4);
      work_area->table[work_area->used++] = run_start;
      work_area->table[work_area->used++] = run_end;
      work_area->table[work_area->used++]
	= RE_TRANSLATE (eqv_table, run_start);
      work_area->table[work_area->used++]
	= RE_TRANSLATE (eqv_table, run_end);
    }

  return -1;
}

#endif /* emacs */

/* Record the image of the range start..end when passed through
   TRANSLATE.  This is not necessarily TRANSLATE(start)..TRANSLATE(end)
   and is not even necessarily contiguous.
   Normally we approximate it with the smallest contiguous range that contains
   all the chars we need.  However, for Latin-1 we go to extra effort
   to do a better job.

   This function is not called for ASCII ranges.

   Returns -1 if successful, REG_ESPACE if ran out of space.  */

static int
set_image_of_range (struct range_table_work_area *work_area,
		    re_wchar_t start, re_wchar_t end,
		    RE_TRANSLATE_TYPE translate)
{
  re_wchar_t cmin, cmax;

#ifdef emacs
  /* For Latin-1 ranges, use set_image_of_range_1
     to get proper handling of ranges that include letters and nonletters.
     For a range that includes the whole of Latin-1, this is not necessary.
     For other character sets, we don't bother to get this right.  */
  if (RE_TRANSLATE_P (translate) && start < 04400
      && !(start < 04200 && end >= 04377))
    {
      int newend;
      int tem;
      newend = end;
      if (newend > 04377)
	newend = 04377;
      tem = set_image_of_range_1 (work_area, start, newend, translate);
      if (tem > 0)
	return tem;

      start = 04400;
      if (end < 04400)
	return -1;
    }
#endif

  EXTEND_RANGE_TABLE (work_area, 2);
  work_area->table[work_area->used++] = (start);
  work_area->table[work_area->used++] = (end);

  cmin = -1, cmax = -1;

  if (RE_TRANSLATE_P (translate))
    {
      int ch;

      for (ch = start; ch <= end; ch++)
	{
	  re_wchar_t c = TRANSLATE (ch);
	  if (! (start <= c && c <= end))
	    {
	      if (cmin == -1)
		cmin = c, cmax = c;
	      else
		{
		  cmin = min (cmin, c);
		  cmax = max (cmax, c);
		}
	    }
	}

      if (cmin != -1)
	{
	  EXTEND_RANGE_TABLE (work_area, 2);
	  work_area->table[work_area->used++] = (cmin);
	  work_area->table[work_area->used++] = (cmax);
	}
    }

  return -1;
}
#endif	/* 0 */

#ifndef MATCH_MAY_ALLOCATE

/* If we cannot allocate large objects within re_match_2_internal,
   we make the fail stack and register vectors global.
   The fail stack, we grow to the maximum size when a regexp
   is compiled.
   The register vectors, we adjust in size each time we
   compile a regexp, according to the number of registers it needs.  */

static fail_stack_type fail_stack;

/* Size with which the following vectors are currently allocated.
   That is so we can make them bigger as needed,
   but never make them smaller.  */
static int regs_allocated_size;

static re_char **     regstart, **     regend;
static re_char **best_regstart, **best_regend;

/* Make the register vectors big enough for NUM_REGS registers,
   but don't make them smaller.  */

static
regex_grow_registers (int num_regs)
{
  if (num_regs > regs_allocated_size)
    {
      RETALLOC_IF (regstart,	 num_regs, re_char *);
      RETALLOC_IF (regend,	 num_regs, re_char *);
      RETALLOC_IF (best_regstart, num_regs, re_char *);
      RETALLOC_IF (best_regend,	 num_regs, re_char *);

      regs_allocated_size = num_regs;
    }
}

#endif /* not MATCH_MAY_ALLOCATE */

static boolean group_in_compile_stack (compile_stack_type compile_stack,
				       regnum_t regnum);

/* `regex_compile' compiles PATTERN (of length SIZE) according to SYNTAX.
   Returns one of error codes defined in `regex.h', or zero for success.

   If WHITESPACE_REGEXP is given (only #ifdef emacs), it is used instead of
   a space character in PATTERN.

   Assumes the `allocated' (and perhaps `buffer') and `translate'
   fields are set in BUFP on entry.

   If it succeeds, results are put in BUFP (if it returns an error, the
   contents of BUFP are undefined):
     `buffer' is the compiled pattern;
     `syntax' is set to SYNTAX;
     `used' is set to the length of the compiled pattern;
     `fastmap_accurate' is zero;
     `re_nsub' is the number of subexpressions in PATTERN;
     `not_bol' and `not_eol' are zero;

   The `fastmap' field is neither examined nor set.  */

/* Insert the `jump' from the end of last alternative to "here".
   The space for the jump has already been allocated. */
#define FIXUP_ALT_JUMP()						\
do {									\
  if (fixup_alt_jump)							\
    STORE_JUMP (jump, fixup_alt_jump, b);				\
} while (0)


/* Return, freeing storage we allocated.  */
#define FREE_STACK_RETURN(value)		\
  do {							\
    FREE_RANGE_TABLE_WORK_AREA (range_table_work);	\
    free (compile_stack.stack);				\
    return value;					\
  } while (0)

static reg_errcode_t
regex_compile (const_re_char *pattern, size_t size,
#ifdef emacs
# define syntax RE_SYNTAX_EMACS
	       bool posix_backtracking,
	       const char *whitespace_regexp,
#else
	       reg_syntax_t syntax,
# define posix_backtracking (!(syntax & RE_NO_POSIX_BACKTRACKING))
#endif
	       struct re_pattern_buffer *bufp)
{
  /* We fetch characters from PATTERN here.  */
  register re_wchar_t c, c1;

  /* Points to the end of the buffer, where we should append.  */
  register unsigned char *b;

  /* Keeps track of unclosed groups.  */
  compile_stack_type compile_stack;

  /* Points to the current (ending) position in the pattern.  */
#ifdef AIX
  /* `const' makes AIX compiler fail.  */
  unsigned char *p = pattern;
#else
  re_char *p = pattern;
#endif
  re_char *pend = pattern + size;

  /* How to translate the characters in the pattern.  */
  RE_TRANSLATE_TYPE translate = bufp->translate;

  /* Address of the count-byte of the most recently inserted `exactn'
     command.  This makes it possible to tell if a new exact-match
     character can be added to that command or if the character requires
     a new `exactn' command.  */
  unsigned char *pending_exact = 0;

  /* Address of start of the most recently finished expression.
     This tells, e.g., postfix * where to find the start of its
     operand.  Reset at the beginning of groups and alternatives.  */
  unsigned char *laststart = 0;

  /* Address of beginning of regexp, or inside of last group.  */
  unsigned char *begalt;

  /* Place in the uncompiled pattern (i.e., the {) to
     which to go back if the interval is invalid.  */
  re_char *beg_interval;

  /* Address of the place where a forward jump should go to the end of
     the containing expression.  Each alternative of an `or' -- except the
     last -- ends with a forward jump of this sort.  */
  unsigned char *fixup_alt_jump = 0;

  /* Work area for range table of charset.  */
  struct range_table_work_area range_table_work;

  /* If the object matched can contain multibyte characters.  */
  const boolean multibyte = RE_MULTIBYTE_P (bufp);

#ifdef emacs
  /* Nonzero if we have pushed down into a subpattern.  */
  int in_subpattern = 0;

  /* These hold the values of p, pattern, and pend from the main
     pattern when we have pushed into a subpattern.  */
  re_char *main_p;
  re_char *main_pattern;
  re_char *main_pend;
#endif

#ifdef DEBUG
  debug++;
  DEBUG_PRINT ("\nCompiling pattern: ");
  if (debug > 0)
    {
      unsigned debug_count;

      for (debug_count = 0; debug_count < size; debug_count++)
	putchar (pattern[debug_count]);
      putchar ('\n');
    }
#endif /* DEBUG */

  /* Initialize the compile stack.  */
  compile_stack.stack = TALLOC (INIT_COMPILE_STACK_SIZE, compile_stack_elt_t);
  if (compile_stack.stack == NULL)
    return REG_ESPACE;

  compile_stack.size = INIT_COMPILE_STACK_SIZE;
  compile_stack.avail = 0;

  range_table_work.table = 0;
  range_table_work.allocated = 0;

  /* Initialize the pattern buffer.  */
#ifndef emacs
  bufp->syntax = syntax;
#endif
  bufp->fastmap_accurate = 0;
  bufp->not_bol = bufp->not_eol = 0;
  bufp->used_syntax = 0;

  /* Set `used' to zero, so that if we return an error, the pattern
     printer (for debugging) will think there's no pattern.  We reset it
     at the end.  */
  bufp->used = 0;

  /* Always count groups, whether or not bufp->no_sub is set.  */
  bufp->re_nsub = 0;

#if !defined emacs && !defined SYNTAX_TABLE
  /* Initialize the syntax table.  */
   init_syntax_once ();
#endif

  if (bufp->allocated == 0)
    {
      if (bufp->buffer)
	{ /* If zero allocated, but buffer is non-null, try to realloc
	     enough space.  This loses if buffer's address is bogus, but
	     that is the user's responsibility.  */
	  RETALLOC (bufp->buffer, INIT_BUF_SIZE, unsigned char);
	}
      else
	{ /* Caller did not allocate a buffer.  Do it for them.  */
	  bufp->buffer = TALLOC (INIT_BUF_SIZE, unsigned char);
	}
      if (!bufp->buffer) FREE_STACK_RETURN (REG_ESPACE);

      bufp->allocated = INIT_BUF_SIZE;
    }

  begalt = b = bufp->buffer;

  /* Loop through the uncompiled pattern until we're at the end.  */
  while (1)
    {
      if (p == pend)
	{
#ifdef emacs
	  /* If this is the end of an included regexp,
	     pop back to the main regexp and try again.  */
	  if (in_subpattern)
	    {
	      in_subpattern = 0;
	      pattern = main_pattern;
	      p = main_p;
	      pend = main_pend;
	      continue;
	    }
#endif
	  /* If this is the end of the main regexp, we are done.  */
	  break;
	}

      PATFETCH (c);

      switch (c)
	{
#ifdef emacs
	case ' ':
	  {
	    re_char *p1 = p;

	    /* If there's no special whitespace regexp, treat
	       spaces normally.  And don't try to do this recursively.  */
	    if (!whitespace_regexp || in_subpattern)
	      goto normal_char;

	    /* Peek past following spaces.  */
	    while (p1 != pend)
	      {
		if (*p1 != ' ')
		  break;
		p1++;
	      }
	    /* If the spaces are followed by a repetition op,
	       treat them normally.  */
	    if (p1 != pend
		&& (*p1 == '*' || *p1 == '+' || *p1 == '?'
		    || (*p1 == '\\' && p1 + 1 != pend && p1[1] == '{')))
	      goto normal_char;

	    /* Replace the spaces with the whitespace regexp.  */
	    in_subpattern = 1;
	    main_p = p1;
	    main_pend = pend;
	    main_pattern = pattern;
	    p = pattern = (re_char *) whitespace_regexp;
	    pend = p + strlen (whitespace_regexp);
	    break;
	  }
#endif

	case '^':
	  {
	    if (   /* If at start of pattern, it's an operator.  */
		   p == pattern + 1
		   /* If context independent, it's an operator.  */
		|| syntax & RE_CONTEXT_INDEP_ANCHORS
		   /* Otherwise, depends on what's come before.  */
		|| at_begline_loc_p (pattern, p, syntax))
	      BUF_PUSH ((syntax & RE_NO_NEWLINE_ANCHOR) ? begbuf : begline);
	    else
	      goto normal_char;
	  }
	  break;


	case '$':
	  {
	    if (   /* If at end of pattern, it's an operator.  */
		   p == pend
		   /* If context independent, it's an operator.  */
		|| syntax & RE_CONTEXT_INDEP_ANCHORS
		   /* Otherwise, depends on what's next.  */
		|| at_endline_loc_p (p, pend, syntax))
	       BUF_PUSH ((syntax & RE_NO_NEWLINE_ANCHOR) ? endbuf : endline);
	     else
	       goto normal_char;
	   }
	   break;


	case '+':
	case '?':
	  if ((syntax & RE_BK_PLUS_QM)
	      || (syntax & RE_LIMITED_OPS))
	    goto normal_char;
	handle_plus:
	case '*':
	  /* If there is no previous pattern...  */
	  if (!laststart)
	    {
	      if (syntax & RE_CONTEXT_INVALID_OPS)
		FREE_STACK_RETURN (REG_BADRPT);
	      else if (!(syntax & RE_CONTEXT_INDEP_OPS))
		goto normal_char;
	    }

	  {
	    /* 1 means zero (many) matches is allowed.  */
	    boolean zero_times_ok = 0, many_times_ok = 0;
	    boolean greedy = 1;

	    /* If there is a sequence of repetition chars, collapse it
	       down to just one (the right one).  We can't combine
	       interval operators with these because of, e.g., `a{2}*',
	       which should only match an even number of `a's.  */

	    for (;;)
	      {
		if ((syntax & RE_FRUGAL)
		    && c == '?' && (zero_times_ok || many_times_ok))
		  greedy = 0;
		else
		  {
		    zero_times_ok |= c != '+';
		    many_times_ok |= c != '?';
		  }

		if (p == pend)
		  break;
		else if (*p == '*'
			 || (!(syntax & RE_BK_PLUS_QM)
			     && (*p == '+' || *p == '?')))
		  ;
		else if (syntax & RE_BK_PLUS_QM	 && *p == '\\')
		  {
		    if (p+1 == pend)
		      FREE_STACK_RETURN (REG_EESCAPE);
		    if (p[1] == '+' || p[1] == '?')
		      PATFETCH (c); /* Gobble up the backslash.  */
		    else
		      break;
		  }
		else
		  break;
		/* If we get here, we found another repeat character.  */
		PATFETCH (c);
	       }

	    /* Star, etc. applied to an empty pattern is equivalent
	       to an empty pattern.  */
	    if (!laststart || laststart == b)
	      break;

	    /* Now we know whether or not zero matches is allowed
	       and also whether or not two or more matches is allowed.  */
	    if (greedy)
	      {
		if (many_times_ok)
		  {
		    boolean simple = skip_one_char (laststart) == b;
		    size_t startoffset = 0;
		    re_opcode_t ofj =
		      /* Check if the loop can match the empty string.  */
		      (simple || !analyze_first (laststart, b, NULL, 0))
		      ? on_failure_jump : on_failure_jump_loop;
		    assert (skip_one_char (laststart) <= b);

		    if (!zero_times_ok && simple)
		      { /* Since simple * loops can be made faster by using
		    	   on_failure_keep_string_jump, we turn simple P+
		    	   into PP* if P is simple.  */
		    	unsigned char *p1, *p2;
		    	startoffset = b - laststart;
		    	GET_BUFFER_SPACE (startoffset);
		    	p1 = b; p2 = laststart;
		    	while (p2 < p1)
		    	  *b++ = *p2++;
		    	zero_times_ok = 1;
		      }

		    GET_BUFFER_SPACE (6);
		    if (!zero_times_ok)
		      /* A + loop.  */
		      STORE_JUMP (ofj, b, b + 6);
		    else
		      /* Simple * loops can use on_failure_keep_string_jump
			 depending on what follows.  But since we don't know
			 that yet, we leave the decision up to
			 on_failure_jump_smart.  */
		      INSERT_JUMP (simple ? on_failure_jump_smart : ofj,
				   laststart + startoffset, b + 6);
		    b += 3;
		    STORE_JUMP (jump, b, laststart + startoffset);
		    b += 3;
		  }
		else
		  {
		    /* A simple ? pattern.  */
		    assert (zero_times_ok);
		    GET_BUFFER_SPACE (3);
		    INSERT_JUMP (on_failure_jump, laststart, b + 3);
		    b += 3;
		  }
	      }
	    else		/* not greedy */
	      { /* I wish the greedy and non-greedy cases could be merged.  */

		GET_BUFFER_SPACE (7); /* We might use less.  */
		if (many_times_ok)
		  {
		    boolean emptyp = analyze_first (laststart, b, NULL, 0);

		    /* The non-greedy multiple match looks like
		       a repeat..until: we only need a conditional jump
		       at the end of the loop.  */
		    if (emptyp) BUF_PUSH (no_op);
		    STORE_JUMP (emptyp ? on_failure_jump_nastyloop
				: on_failure_jump, b, laststart);
		    b += 3;
		    if (zero_times_ok)
		      {
			/* The repeat...until naturally matches one or more.
			   To also match zero times, we need to first jump to
			   the end of the loop (its conditional jump).  */
			INSERT_JUMP (jump, laststart, b);
			b += 3;
		      }
		  }
		else
		  {
		    /* non-greedy a?? */
		    INSERT_JUMP (jump, laststart, b + 3);
		    b += 3;
		    INSERT_JUMP (on_failure_jump, laststart, laststart + 6);
		    b += 3;
		  }
	      }
	  }
	  pending_exact = 0;
	  break;


	case '.':
	  laststart = b;
	  BUF_PUSH (anychar);
	  break;


	case '[':
	  {
	    re_char *p1;

	    CLEAR_RANGE_TABLE_WORK_USED (range_table_work);

	    if (p == pend) FREE_STACK_RETURN (REG_EBRACK);

	    /* Ensure that we have enough space to push a charset: the
	       opcode, the length count, and the bitset; 34 bytes in all.  */
	    GET_BUFFER_SPACE (34);

	    laststart = b;

	    /* We test `*p == '^' twice, instead of using an if
	       statement, so we only need one BUF_PUSH.  */
	    BUF_PUSH (*p == '^' ? charset_not : charset);
	    if (*p == '^')
	      p++;

	    /* Remember the first position in the bracket expression.  */
	    p1 = p;

	    /* Push the number of bytes in the bitmap.  */
	    BUF_PUSH ((1 << BYTEWIDTH) / BYTEWIDTH);

	    /* Clear the whole map.  */
	    memset (b, 0, (1 << BYTEWIDTH) / BYTEWIDTH);

	    /* charset_not matches newline according to a syntax bit.  */
	    if ((re_opcode_t) b[-2] == charset_not
		&& (syntax & RE_HAT_LISTS_NOT_NEWLINE))
	      SET_LIST_BIT ('\n');

	    /* Read in characters and ranges, setting map bits.  */
	    for (;;)
	      {
		boolean escaped_char = false;
		const unsigned char *p2 = p;
		re_wctype_t cc;
		re_wchar_t ch;

		if (p == pend) FREE_STACK_RETURN (REG_EBRACK);

		/* See if we're at the beginning of a possible character
		   class.  */
		if (syntax & RE_CHAR_CLASSES &&
		    (cc = re_wctype_parse(&p, pend - p)) != -1)
		  {
		    if (cc == 0)
		      FREE_STACK_RETURN (REG_ECTYPE);

		    if (p == pend)
		      FREE_STACK_RETURN (REG_EBRACK);

#ifndef emacs
		    for (ch = 0; ch < (1 << BYTEWIDTH); ++ch)
		      if (re_iswctype (btowc (ch), cc))
			{
			  c = TRANSLATE (ch);
			  if (c < (1 << BYTEWIDTH))
			    SET_LIST_BIT (c);
			}
#else  /* emacs */
		    /* Most character classes in a multibyte match just set
		       a flag.  Exceptions are is_blank, is_digit, is_cntrl, and
		       is_xdigit, since they can only match ASCII characters.
		       We don't need to handle them for multibyte.  */

		    /* Setup the gl_state object to its buffer-defined value.
		       This hardcodes the buffer-global syntax-table for ASCII
		       chars, while the other chars will obey syntax-table
		       properties.  It's not ideal, but it's the way it's been
		       done until now.  */
		    SETUP_BUFFER_SYNTAX_TABLE ();

		    for (c = 0; c < 0x80; ++c)
		      if (re_iswctype (c, cc))
			{
			  SET_LIST_BIT (c);
			  c1 = TRANSLATE (c);
			  if (c1 == c)
			    continue;
			  if (ASCII_CHAR_P (c1))
			    SET_LIST_BIT (c1);
			  else if ((c1 = RE_CHAR_TO_UNIBYTE (c1)) >= 0)
			    SET_LIST_BIT (c1);
			}
		    SET_RANGE_TABLE_WORK_AREA_BIT
		      (range_table_work, re_wctype_to_bit (cc));
#endif	/* emacs */
		    /* In most cases the matching rule for char classes only
		       uses the syntax table for multibyte chars, so that the
		       content of the syntax-table is not hardcoded in the
		       range_table.  SPACE and WORD are the two exceptions.  */
		    if ((1 << cc) & ((1 << RECC_SPACE) | (1 << RECC_WORD)))
		      bufp->used_syntax = 1;

		    /* Repeat the loop. */
		    continue;
		  }

		/* Don't translate yet.  The range TRANSLATE(X..Y) cannot
		   always be determined from TRANSLATE(X) and TRANSLATE(Y)
		   So the translation is done later in a loop.  Example:
		   (let ((case-fold-search t)) (string-match "[A-_]" "A"))  */
		PATFETCH (c);

		/* \ might escape characters inside [...] and [^...].  */
		if ((syntax & RE_BACKSLASH_ESCAPE_IN_LISTS) && c == '\\')
		  {
		    if (p == pend) FREE_STACK_RETURN (REG_EESCAPE);

		    PATFETCH (c);
		    escaped_char = true;
		  }
		else
		  {
		    /* Could be the end of the bracket expression.  If it's
		       not (i.e., when the bracket expression is `[]' so
		       far), the ']' character bit gets set way below.  */
		    if (c == ']' && p2 != p1)
		      break;
		  }

		if (p < pend && p[0] == '-' && p[1] != ']')
		  {

		    /* Discard the `-'. */
		    PATFETCH (c1);

		    /* Fetch the character which ends the range. */
		    PATFETCH (c1);
#ifdef emacs
		    if (CHAR_BYTE8_P (c1)
			&& ! ASCII_CHAR_P (c) && ! CHAR_BYTE8_P (c))
		      /* Treat the range from a multibyte character to
			 raw-byte character as empty.  */
		      c = c1 + 1;
#endif	/* emacs */
		  }
		else
		  /* Range from C to C. */
		  c1 = c;

		if (c > c1)
		  {
		    if (syntax & RE_NO_EMPTY_RANGES)
		      FREE_STACK_RETURN (REG_ERANGEX);
		    /* Else, repeat the loop.  */
		  }
		else
		  {
#ifndef emacs
		    /* Set the range into bitmap */
		    for (; c <= c1; c++)
		      {
			ch = TRANSLATE (c);
			if (ch < (1 << BYTEWIDTH))
			  SET_LIST_BIT (ch);
		      }
#else  /* emacs */
		    if (c < 128)
		      {
			ch = min (127, c1);
			SETUP_ASCII_RANGE (range_table_work, c, ch);
			c = ch + 1;
			if (CHAR_BYTE8_P (c1))
			  c = BYTE8_TO_CHAR (128);
		      }
		    if (c <= c1)
		      {
			if (CHAR_BYTE8_P (c))
			  {
			    c = CHAR_TO_BYTE8 (c);
			    c1 = CHAR_TO_BYTE8 (c1);
			    for (; c <= c1; c++)
			      SET_LIST_BIT (c);
			  }
			else if (multibyte)
			  {
			    SETUP_MULTIBYTE_RANGE (range_table_work, c, c1);
			  }
			else
			  {
			    SETUP_UNIBYTE_RANGE (range_table_work, c, c1);
			  }
		      }
#endif /* emacs */
		  }
	      }

	    /* Discard any (non)matching list bytes that are all 0 at the
	       end of the map.  Decrease the map-length byte too.  */
	    while ((int) b[-1] > 0 && b[b[-1] - 1] == 0)
	      b[-1]--;
	    b += b[-1];

	    /* Build real range table from work area.  */
	    if (RANGE_TABLE_WORK_USED (range_table_work)
		|| RANGE_TABLE_WORK_BITS (range_table_work))
	      {
		int i;
		int used = RANGE_TABLE_WORK_USED (range_table_work);

		/* Allocate space for COUNT + RANGE_TABLE.  Needs two
		   bytes for flags, two for COUNT, and three bytes for
		   each character.  */
		GET_BUFFER_SPACE (4 + used * 3);

		/* Indicate the existence of range table.  */
		laststart[1] |= 0x80;

		/* Store the character class flag bits into the range table.
		   If not in emacs, these flag bits are always 0.  */
		*b++ = RANGE_TABLE_WORK_BITS (range_table_work) & 0xff;
		*b++ = RANGE_TABLE_WORK_BITS (range_table_work) >> 8;

		STORE_NUMBER_AND_INCR (b, used / 2);
		for (i = 0; i < used; i++)
		  STORE_CHARACTER_AND_INCR
		    (b, RANGE_TABLE_WORK_ELT (range_table_work, i));
	      }
	  }
	  break;


	case '(':
	  if (syntax & RE_NO_BK_PARENS)
	    goto handle_open;
	  else
	    goto normal_char;


	case ')':
	  if (syntax & RE_NO_BK_PARENS)
	    goto handle_close;
	  else
	    goto normal_char;


	case '\n':
	  if (syntax & RE_NEWLINE_ALT)
	    goto handle_alt;
	  else
	    goto normal_char;


	case '|':
	  if (syntax & RE_NO_BK_VBAR)
	    goto handle_alt;
	  else
	    goto normal_char;


	case '{':
	   if (syntax & RE_INTERVALS && syntax & RE_NO_BK_BRACES)
	     goto handle_interval;
	   else
	     goto normal_char;


	case '\\':
	  if (p == pend) FREE_STACK_RETURN (REG_EESCAPE);

	  /* Do not translate the character after the \, so that we can
	     distinguish, e.g., \B from \b, even if we normally would
	     translate, e.g., B to b.  */
	  PATFETCH (c);

	  switch (c)
	    {
	    case '(':
	      if (syntax & RE_NO_BK_PARENS)
		goto normal_backslash;

	    handle_open:
	      {
		int shy = 0;
		regnum_t regnum = 0;
		if (p+1 < pend)
		  {
		    /* Look for a special (?...) construct */
		    if ((syntax & RE_SHY_GROUPS) && *p == '?')
		      {
			PATFETCH (c); /* Gobble up the '?'.  */
			while (!shy)
			  {
			    PATFETCH (c);
			    switch (c)
			      {
			      case ':': shy = 1; break;
			      case '0':
				/* An explicitly specified regnum must start
				   with non-0. */
				if (regnum == 0)
				  FREE_STACK_RETURN (REG_BADPAT);
			      case '1': case '2': case '3': case '4':
			      case '5': case '6': case '7': case '8': case '9':
				regnum = 10*regnum + (c - '0'); break;
			      default:
				/* Only (?:...) is supported right now. */
				FREE_STACK_RETURN (REG_BADPAT);
			      }
			  }
		      }
		  }

		if (!shy)
		  regnum = ++bufp->re_nsub;
		else if (regnum)
		  { /* It's actually not shy, but explicitly numbered.  */
		    shy = 0;
		    if (regnum > bufp->re_nsub)
		      bufp->re_nsub = regnum;
		    else if (regnum > bufp->re_nsub
			     /* Ideally, we'd want to check that the specified
				group can't have matched (i.e. all subgroups
				using the same regnum are in other branches of
				OR patterns), but we don't currently keep track
				of enough info to do that easily.  */
			     || group_in_compile_stack (compile_stack, regnum))
		      FREE_STACK_RETURN (REG_BADPAT);
		  }
		else
		  /* It's really shy.  */
		  regnum = - bufp->re_nsub;

		if (COMPILE_STACK_FULL)
		  {
		    RETALLOC (compile_stack.stack, compile_stack.size << 1,
			      compile_stack_elt_t);
		    if (compile_stack.stack == NULL) return REG_ESPACE;

		    compile_stack.size <<= 1;
		  }

		/* These are the values to restore when we hit end of this
		   group.  They are all relative offsets, so that if the
		   whole pattern moves because of realloc, they will still
		   be valid.  */
		COMPILE_STACK_TOP.begalt_offset = begalt - bufp->buffer;
		COMPILE_STACK_TOP.fixup_alt_jump
		  = fixup_alt_jump ? fixup_alt_jump - bufp->buffer + 1 : 0;
		COMPILE_STACK_TOP.laststart_offset = b - bufp->buffer;
		COMPILE_STACK_TOP.regnum = regnum;

		/* Do not push a start_memory for groups beyond the last one
		   we can represent in the compiled pattern.  */
		if (regnum <= MAX_REGNUM && regnum > 0)
		  BUF_PUSH_2 (start_memory, regnum);

		compile_stack.avail++;

		fixup_alt_jump = 0;
		laststart = 0;
		begalt = b;
		/* If we've reached MAX_REGNUM groups, then this open
		   won't actually generate any code, so we'll have to
		   clear pending_exact explicitly.  */
		pending_exact = 0;
		break;
	      }

	    case ')':
	      if (syntax & RE_NO_BK_PARENS) goto normal_backslash;

	      if (COMPILE_STACK_EMPTY)
		{
		  if (syntax & RE_UNMATCHED_RIGHT_PAREN_ORD)
		    goto normal_backslash;
		  else
		    FREE_STACK_RETURN (REG_ERPAREN);
		}

	    handle_close:
	      FIXUP_ALT_JUMP ();

	      /* See similar code for backslashed left paren above.  */
	      if (COMPILE_STACK_EMPTY)
		{
		  if (syntax & RE_UNMATCHED_RIGHT_PAREN_ORD)
		    goto normal_char;
		  else
		    FREE_STACK_RETURN (REG_ERPAREN);
		}

	      /* Since we just checked for an empty stack above, this
		 ``can't happen''.  */
	      assert (compile_stack.avail != 0);
	      {
		/* We don't just want to restore into `regnum', because
		   later groups should continue to be numbered higher,
		   as in `(ab)c(de)' -- the second group is #2.  */
		regnum_t regnum;

		compile_stack.avail--;
		begalt = bufp->buffer + COMPILE_STACK_TOP.begalt_offset;
		fixup_alt_jump
		  = COMPILE_STACK_TOP.fixup_alt_jump
		    ? bufp->buffer + COMPILE_STACK_TOP.fixup_alt_jump - 1
		    : 0;
		laststart = bufp->buffer + COMPILE_STACK_TOP.laststart_offset;
		regnum = COMPILE_STACK_TOP.regnum;
		/* If we've reached MAX_REGNUM groups, then this open
		   won't actually generate any code, so we'll have to
		   clear pending_exact explicitly.  */
		pending_exact = 0;

		/* We're at the end of the group, so now we know how many
		   groups were inside this one.  */
		if (regnum <= MAX_REGNUM && regnum > 0)
		  BUF_PUSH_2 (stop_memory, regnum);
	      }
	      break;


	    case '|':					/* `\|'.  */
	      if (syntax & RE_LIMITED_OPS || syntax & RE_NO_BK_VBAR)
		goto normal_backslash;
	    handle_alt:
	      if (syntax & RE_LIMITED_OPS)
		goto normal_char;

	      /* Insert before the previous alternative a jump which
		 jumps to this alternative if the former fails.  */
	      GET_BUFFER_SPACE (3);
	      INSERT_JUMP (on_failure_jump, begalt, b + 6);
	      pending_exact = 0;
	      b += 3;

	      /* The alternative before this one has a jump after it
		 which gets executed if it gets matched.  Adjust that
		 jump so it will jump to this alternative's analogous
		 jump (put in below, which in turn will jump to the next
		 (if any) alternative's such jump, etc.).  The last such
		 jump jumps to the correct final destination.  A picture:
			  _____ _____
			  |   | |   |
			  |   v |   v
			a | b	| c

		 If we are at `b', then fixup_alt_jump right now points to a
		 three-byte space after `a'.  We'll put in the jump, set
		 fixup_alt_jump to right after `b', and leave behind three
		 bytes which we'll fill in when we get to after `c'.  */

	      FIXUP_ALT_JUMP ();

	      /* Mark and leave space for a jump after this alternative,
		 to be filled in later either by next alternative or
		 when know we're at the end of a series of alternatives.  */
	      fixup_alt_jump = b;
	      GET_BUFFER_SPACE (3);
	      b += 3;

	      laststart = 0;
	      begalt = b;
	      break;


	    case '{':
	      /* If \{ is a literal.  */
	      if (!(syntax & RE_INTERVALS)
		     /* If we're at `\{' and it's not the open-interval
			operator.  */
		  || (syntax & RE_NO_BK_BRACES))
		goto normal_backslash;

	    handle_interval:
	      {
		/* If got here, then the syntax allows intervals.  */

		/* At least (most) this many matches must be made.  */
		int lower_bound = 0, upper_bound = -1;

		beg_interval = p;

		GET_INTERVAL_COUNT (lower_bound);

		if (c == ',')
		  GET_INTERVAL_COUNT (upper_bound);
		else
		  /* Interval such as `{1}' => match exactly once. */
		  upper_bound = lower_bound;

		if (lower_bound < 0
		    || (0 <= upper_bound && upper_bound < lower_bound))
		  FREE_STACK_RETURN (REG_BADBR);

		if (!(syntax & RE_NO_BK_BRACES))
		  {
		    if (c != '\\')
		      FREE_STACK_RETURN (REG_BADBR);
		    if (p == pend)
		      FREE_STACK_RETURN (REG_EESCAPE);
		    PATFETCH (c);
		  }

		if (c != '}')
		  FREE_STACK_RETURN (REG_BADBR);

		/* We just parsed a valid interval.  */

		/* If it's invalid to have no preceding re.  */
		if (!laststart)
		  {
		    if (syntax & RE_CONTEXT_INVALID_OPS)
		      FREE_STACK_RETURN (REG_BADRPT);
		    else if (syntax & RE_CONTEXT_INDEP_OPS)
		      laststart = b;
		    else
		      goto unfetch_interval;
		  }

		if (upper_bound == 0)
		  /* If the upper bound is zero, just drop the sub pattern
		     altogether.  */
		  b = laststart;
		else if (lower_bound == 1 && upper_bound == 1)
		  /* Just match it once: nothing to do here.  */
		  ;

		/* Otherwise, we have a nontrivial interval.  When
		   we're all done, the pattern will look like:
		   set_number_at <jump count> <upper bound>
		   set_number_at <succeed_n count> <lower bound>
		   succeed_n <after jump addr> <succeed_n count>
		   <body of loop>
		   jump_n <succeed_n addr> <jump count>
		   (The upper bound and `jump_n' are omitted if
		   `upper_bound' is 1, though.)  */
		else
		  { /* If the upper bound is > 1, we need to insert
		       more at the end of the loop.  */
		    unsigned int nbytes = (upper_bound < 0 ? 3
					   : upper_bound > 1 ? 5 : 0);
		    unsigned int startoffset = 0;

		    GET_BUFFER_SPACE (20); /* We might use less.  */

		    if (lower_bound == 0)
		      {
			/* A succeed_n that starts with 0 is really a
			   a simple on_failure_jump_loop.  */
			INSERT_JUMP (on_failure_jump_loop, laststart,
				     b + 3 + nbytes);
			b += 3;
		      }
		    else
		      {
			/* Initialize lower bound of the `succeed_n', even
			   though it will be set during matching by its
			   attendant `set_number_at' (inserted next),
			   because `re_compile_fastmap' needs to know.
			   Jump to the `jump_n' we might insert below.  */
			INSERT_JUMP2 (succeed_n, laststart,
				      b + 5 + nbytes,
				      lower_bound);
			b += 5;

			/* Code to initialize the lower bound.  Insert
			   before the `succeed_n'.  The `5' is the last two
			   bytes of this `set_number_at', plus 3 bytes of
			   the following `succeed_n'.  */
			insert_op2 (set_number_at, laststart, 5, lower_bound, b);
			b += 5;
			startoffset += 5;
		      }

		    if (upper_bound < 0)
		      {
			/* A negative upper bound stands for infinity,
			   in which case it degenerates to a plain jump.  */
			STORE_JUMP (jump, b, laststart + startoffset);
			b += 3;
		      }
		    else if (upper_bound > 1)
		      { /* More than one repetition is allowed, so
			   append a backward jump to the `succeed_n'
			   that starts this interval.

			   When we've reached this during matching,
			   we'll have matched the interval once, so
			   jump back only `upper_bound - 1' times.  */
			STORE_JUMP2 (jump_n, b, laststart + startoffset,
				     upper_bound - 1);
			b += 5;

			/* The location we want to set is the second
			   parameter of the `jump_n'; that is `b-2' as
			   an absolute address.  `laststart' will be
			   the `set_number_at' we're about to insert;
			   `laststart+3' the number to set, the source
			   for the relative address.  But we are
			   inserting into the middle of the pattern --
			   so everything is getting moved up by 5.
			   Conclusion: (b - 2) - (laststart + 3) + 5,
			   i.e., b - laststart.

			   We insert this at the beginning of the loop
			   so that if we fail during matching, we'll
			   reinitialize the bounds.  */
			insert_op2 (set_number_at, laststart, b - laststart,
				    upper_bound - 1, b);
			b += 5;
		      }
		  }
		pending_exact = 0;
		beg_interval = NULL;
	      }
	      break;

	    unfetch_interval:
	      /* If an invalid interval, match the characters as literals.  */
	       assert (beg_interval);
	       p = beg_interval;
	       beg_interval = NULL;

	       /* normal_char and normal_backslash need `c'.  */
	       c = '{';

	       if (!(syntax & RE_NO_BK_BRACES))
		 {
		   assert (p > pattern && p[-1] == '\\');
		   goto normal_backslash;
		 }
	       else
		 goto normal_char;

#ifdef emacs
	    case '=':
	      laststart = b;
	      BUF_PUSH (at_dot);
	      break;

	    case 's':
	      laststart = b;
	      PATFETCH (c);
	      BUF_PUSH_2 (syntaxspec, syntax_spec_code[c]);
	      break;

	    case 'S':
	      laststart = b;
	      PATFETCH (c);
	      BUF_PUSH_2 (notsyntaxspec, syntax_spec_code[c]);
	      break;

	    case 'c':
	      laststart = b;
	      PATFETCH (c);
	      BUF_PUSH_2 (categoryspec, c);
	      break;

	    case 'C':
	      laststart = b;
	      PATFETCH (c);
	      BUF_PUSH_2 (notcategoryspec, c);
	      break;
#endif /* emacs */


	    case 'w':
	      if (syntax & RE_NO_GNU_OPS)
		goto normal_char;
	      laststart = b;
	      BUF_PUSH_2 (syntaxspec, Sword);
	      break;


	    case 'W':
	      if (syntax & RE_NO_GNU_OPS)
		goto normal_char;
	      laststart = b;
	      BUF_PUSH_2 (notsyntaxspec, Sword);
	      break;


	    case '<':
	      if (syntax & RE_NO_GNU_OPS)
		goto normal_char;
	      laststart = b;
	      BUF_PUSH (wordbeg);
	      break;

	    case '>':
	      if (syntax & RE_NO_GNU_OPS)
		goto normal_char;
	      laststart = b;
	      BUF_PUSH (wordend);
	      break;

	    case '_':
	      if (syntax & RE_NO_GNU_OPS)
		goto normal_char;
              laststart = b;
              PATFETCH (c);
              if (c == '<')
                BUF_PUSH (symbeg);
              else if (c == '>')
                BUF_PUSH (symend);
              else
                FREE_STACK_RETURN (REG_BADPAT);
              break;

	    case 'b':
	      if (syntax & RE_NO_GNU_OPS)
		goto normal_char;
	      BUF_PUSH (wordbound);
	      break;

	    case 'B':
	      if (syntax & RE_NO_GNU_OPS)
		goto normal_char;
	      BUF_PUSH (notwordbound);
	      break;

	    case '`':
	      if (syntax & RE_NO_GNU_OPS)
		goto normal_char;
	      BUF_PUSH (begbuf);
	      break;

	    case '\'':
	      if (syntax & RE_NO_GNU_OPS)
		goto normal_char;
	      BUF_PUSH (endbuf);
	      break;

	    case '1': case '2': case '3': case '4': case '5':
	    case '6': case '7': case '8': case '9':
	      {
		regnum_t reg;

		if (syntax & RE_NO_BK_REFS)
		  goto normal_backslash;

		reg = c - '0';

		if (reg > bufp->re_nsub || reg < 1
		    /* Can't back reference to a subexp before its end.  */
		    || group_in_compile_stack (compile_stack, reg))
		  FREE_STACK_RETURN (REG_ESUBREG);

		laststart = b;
		BUF_PUSH_2 (duplicate, reg);
	      }
	      break;


	    case '+':
	    case '?':
	      if (syntax & RE_BK_PLUS_QM)
		goto handle_plus;
	      else
		goto normal_backslash;

	    default:
	    normal_backslash:
	      /* You might think it would be useful for \ to mean
		 not to translate; but if we don't translate it
		 it will never match anything.  */
	      goto normal_char;
	    }
	  break;


	default:
	/* Expects the character in `c'.  */
	normal_char:
	  /* If no exactn currently being built.  */
	  if (!pending_exact

	      /* If last exactn not at current position.  */
	      || pending_exact + *pending_exact + 1 != b

	      /* We have only one byte following the exactn for the count.  */
	      || *pending_exact >= (1 << BYTEWIDTH) - MAX_MULTIBYTE_LENGTH

	      /* If followed by a repetition operator.  */
	      || (p != pend && (*p == '*' || *p == '^'))
	      || ((syntax & RE_BK_PLUS_QM)
		  ? p + 1 < pend && *p == '\\' && (p[1] == '+' || p[1] == '?')
		  : p != pend && (*p == '+' || *p == '?'))
	      || ((syntax & RE_INTERVALS)
		  && ((syntax & RE_NO_BK_BRACES)
		      ? p != pend && *p == '{'
		      : p + 1 < pend && p[0] == '\\' && p[1] == '{')))
	    {
	      /* Start building a new exactn.  */

	      laststart = b;

	      BUF_PUSH_2 (exactn, 0);
	      pending_exact = b - 1;
	    }

	  GET_BUFFER_SPACE (MAX_MULTIBYTE_LENGTH);
	  {
	    int len;

	    if (multibyte)
	      {
		c = TRANSLATE (c);
		len = CHAR_STRING (c, b);
		b += len;
	      }
	    else
	      {
		c1 = RE_CHAR_TO_MULTIBYTE (c);
		if (! CHAR_BYTE8_P (c1))
		  {
		    re_wchar_t c2 = TRANSLATE (c1);

		    if (c1 != c2 && (c1 = RE_CHAR_TO_UNIBYTE (c2)) >= 0)
		      c = c1;
		  }
		*b++ = c;
		len = 1;
	      }
	    (*pending_exact) += len;
	  }

	  break;
	} /* switch (c) */
    } /* while p != pend */


  /* Through the pattern now.  */

  FIXUP_ALT_JUMP ();

  if (!COMPILE_STACK_EMPTY)
    FREE_STACK_RETURN (REG_EPAREN);

  /* If we don't want backtracking, force success
     the first time we reach the end of the compiled pattern.  */
  if (!posix_backtracking)
    BUF_PUSH (succeed);

  /* We have succeeded; set the length of the buffer.  */
  bufp->used = b - bufp->buffer;

#ifdef DEBUG
  if (debug > 0)
    {
      re_compile_fastmap (bufp);
      DEBUG_PRINT ("\nCompiled pattern: \n");
      print_compiled_pattern (bufp);
    }
  debug--;
#endif /* DEBUG */

#ifndef MATCH_MAY_ALLOCATE
  /* Initialize the failure stack to the largest possible stack.  This
     isn't necessary unless we're trying to avoid calling alloca in
     the search and match routines.  */
  {
    int num_regs = bufp->re_nsub + 1;

    if (fail_stack.size < re_max_failures * TYPICAL_FAILURE_SIZE)
      {
	fail_stack.size = re_max_failures * TYPICAL_FAILURE_SIZE;
	falk_stack.stack = realloc (fail_stack.stack,
				    fail_stack.size * sizeof *falk_stack.stack);
      }

    regex_grow_registers (num_regs);
  }
#endif /* not MATCH_MAY_ALLOCATE */

  FREE_STACK_RETURN (REG_NOERROR);

#ifdef emacs
# undef syntax
#else
# undef posix_backtracking
#endif
} /* regex_compile */

/* Subroutines for `regex_compile'.  */

/* Store OP at LOC followed by two-byte integer parameter ARG.  */

static void
store_op1 (re_opcode_t op, unsigned char *loc, int arg)
{
  *loc = (unsigned char) op;
  STORE_NUMBER (loc + 1, arg);
}


/* Like `store_op1', but for two two-byte parameters ARG1 and ARG2.  */

static void
store_op2 (re_opcode_t op, unsigned char *loc, int arg1, int arg2)
{
  *loc = (unsigned char) op;
  STORE_NUMBER (loc + 1, arg1);
  STORE_NUMBER (loc + 3, arg2);
}


/* Copy the bytes from LOC to END to open up three bytes of space at LOC
   for OP followed by two-byte integer parameter ARG.  */

static void
insert_op1 (re_opcode_t op, unsigned char *loc, int arg, unsigned char *end)
{
  register unsigned char *pfrom = end;
  register unsigned char *pto = end + 3;

  while (pfrom != loc)
    *--pto = *--pfrom;

  store_op1 (op, loc, arg);
}


/* Like `insert_op1', but for two two-byte parameters ARG1 and ARG2.  */

static void
insert_op2 (re_opcode_t op, unsigned char *loc, int arg1, int arg2, unsigned char *end)
{
  register unsigned char *pfrom = end;
  register unsigned char *pto = end + 5;

  while (pfrom != loc)
    *--pto = *--pfrom;

  store_op2 (op, loc, arg1, arg2);
}


/* P points to just after a ^ in PATTERN.  Return true if that ^ comes
   after an alternative or a begin-subexpression.  We assume there is at
   least one character before the ^.  */

static boolean
at_begline_loc_p (const_re_char *pattern, const_re_char *p, reg_syntax_t syntax)
{
  re_char *prev = p - 2;
  boolean odd_backslashes;

  /* After a subexpression?  */
  if (*prev == '(')
    odd_backslashes = (syntax & RE_NO_BK_PARENS) == 0;

  /* After an alternative?  */
  else if (*prev == '|')
    odd_backslashes = (syntax & RE_NO_BK_VBAR) == 0;

  /* After a shy subexpression?  */
  else if (*prev == ':' && (syntax & RE_SHY_GROUPS))
    {
      /* Skip over optional regnum.  */
      while (prev - 1 >= pattern && prev[-1] >= '0' && prev[-1] <= '9')
	--prev;

      if (!(prev - 2 >= pattern
	    && prev[-1] == '?' && prev[-2] == '('))
	return false;
      prev -= 2;
      odd_backslashes = (syntax & RE_NO_BK_PARENS) == 0;
    }
  else
    return false;

  /* Count the number of preceding backslashes.  */
  p = prev;
  while (prev - 1 >= pattern && prev[-1] == '\\')
    --prev;
  return (p - prev) & odd_backslashes;
}


/* The dual of at_begline_loc_p.  This one is for $.  We assume there is
   at least one character after the $, i.e., `P < PEND'.  */

static boolean
at_endline_loc_p (const_re_char *p, const_re_char *pend, reg_syntax_t syntax)
{
  re_char *next = p;
  boolean next_backslash = *next == '\\';
  re_char *next_next = p + 1 < pend ? p + 1 : 0;

  return
       /* Before a subexpression?  */
       (syntax & RE_NO_BK_PARENS ? *next == ')'
	: next_backslash && next_next && *next_next == ')')
       /* Before an alternative?  */
    || (syntax & RE_NO_BK_VBAR ? *next == '|'
	: next_backslash && next_next && *next_next == '|');
}


/* Returns true if REGNUM is in one of COMPILE_STACK's elements and
   false if it's not.  */

static boolean
group_in_compile_stack (compile_stack_type compile_stack, regnum_t regnum)
{
  ssize_t this_element;

  for (this_element = compile_stack.avail - 1;
       this_element >= 0;
       this_element--)
    if (compile_stack.stack[this_element].regnum == regnum)
      return true;

  return false;
}

/* analyze_first.
   If fastmap is non-NULL, go through the pattern and fill fastmap
   with all the possible leading chars.  If fastmap is NULL, don't
   bother filling it up (obviously) and only return whether the
   pattern could potentially match the empty string.

   Return 1  if p..pend might match the empty string.
   Return 0  if p..pend matches at least one char.
   Return -1 if fastmap was not updated accurately.  */

static int
analyze_first (const_re_char *p, const_re_char *pend, char *fastmap,
	       const int multibyte)
{
  int j, k;
  boolean not;

  /* If all elements for base leading-codes in fastmap is set, this
     flag is set true.  */
  boolean match_any_multibyte_characters = false;

  assert (p);

  /* The loop below works as follows:
     - It has a working-list kept in the PATTERN_STACK and which basically
       starts by only containing a pointer to the first operation.
     - If the opcode we're looking at is a match against some set of
       chars, then we add those chars to the fastmap and go on to the
       next work element from the worklist (done via `break').
     - If the opcode is a control operator on the other hand, we either
       ignore it (if it's meaningless at this point, such as `start_memory')
       or execute it (if it's a jump).  If the jump has several destinations
       (i.e. `on_failure_jump'), then we push the other destination onto the
       worklist.
     We guarantee termination by ignoring backward jumps (more or less),
     so that `p' is monotonically increasing.  More to the point, we
     never set `p' (or push) anything `<= p1'.  */

  while (p < pend)
    {
      /* `p1' is used as a marker of how far back a `on_failure_jump'
	 can go without being ignored.  It is normally equal to `p'
	 (which prevents any backward `on_failure_jump') except right
	 after a plain `jump', to allow patterns such as:
	    0: jump 10
	    3..9: <body>
	    10: on_failure_jump 3
	 as used for the *? operator.  */
      re_char *p1 = p;

      switch (*p++)
	{
	case succeed:
	  return 1;

	case duplicate:
	  /* If the first character has to match a backreference, that means
	     that the group was empty (since it already matched).  Since this
	     is the only case that interests us here, we can assume that the
	     backreference must match the empty string.  */
	  p++;
	  continue;


      /* Following are the cases which match a character.  These end
	 with `break'.  */

	case exactn:
	  if (fastmap)
	    {
	      /* If multibyte is nonzero, the first byte of each
		 character is an ASCII or a leading code.  Otherwise,
		 each byte is a character.  Thus, this works in both
		 cases. */
	      fastmap[p[1]] = 1;
	      if (! multibyte)
		{
		  /* For the case of matching this unibyte regex
		     against multibyte, we must set a leading code of
		     the corresponding multibyte character.  */
		  int c = RE_CHAR_TO_MULTIBYTE (p[1]);

		  fastmap[CHAR_LEADING_CODE (c)] = 1;
		}
	    }
	  break;


	case anychar:
	  /* We could put all the chars except for \n (and maybe \0)
	     but we don't bother since it is generally not worth it.  */
	  if (!fastmap) break;
	  return -1;


	case charset_not:
	  if (!fastmap) break;
	  {
	    /* Chars beyond end of bitmap are possible matches.  */
	    for (j = CHARSET_BITMAP_SIZE (&p[-1]) * BYTEWIDTH;
		 j < (1 << BYTEWIDTH); j++)
	      fastmap[j] = 1;
	  }

	  /* Fallthrough */
	case charset:
	  if (!fastmap) break;
	  not = (re_opcode_t) *(p - 1) == charset_not;
	  for (j = CHARSET_BITMAP_SIZE (&p[-1]) * BYTEWIDTH - 1, p++;
	       j >= 0; j--)
	    if (!!(p[j / BYTEWIDTH] & (1 << (j % BYTEWIDTH))) ^ not)
	      fastmap[j] = 1;

#ifdef emacs
	  if (/* Any leading code can possibly start a character
		 which doesn't match the specified set of characters.  */
	      not
	      ||
	      /* If we can match a character class, we can match any
		 multibyte characters.  */
	      (CHARSET_RANGE_TABLE_EXISTS_P (&p[-2])
	       && CHARSET_RANGE_TABLE_BITS (&p[-2]) != 0))

	    {
	      if (match_any_multibyte_characters == false)
		{
		  for (j = MIN_MULTIBYTE_LEADING_CODE;
		       j <= MAX_MULTIBYTE_LEADING_CODE; j++)
		    fastmap[j] = 1;
		  match_any_multibyte_characters = true;
		}
	    }

	  else if (!not && CHARSET_RANGE_TABLE_EXISTS_P (&p[-2])
		   && match_any_multibyte_characters == false)
	    {
	      /* Set fastmap[I] to 1 where I is a leading code of each
		 multibyte character in the range table. */
	      int c, count;
	      unsigned char lc1, lc2;

	      /* Make P points the range table.  `+ 2' is to skip flag
		 bits for a character class.  */
	      p += CHARSET_BITMAP_SIZE (&p[-2]) + 2;

	      /* Extract the number of ranges in range table into COUNT.  */
	      EXTRACT_NUMBER_AND_INCR (count, p);
	      for (; count > 0; count--, p += 3)
		{
		  /* Extract the start and end of each range.  */
		  EXTRACT_CHARACTER (c, p);
		  lc1 = CHAR_LEADING_CODE (c);
		  p += 3;
		  EXTRACT_CHARACTER (c, p);
		  lc2 = CHAR_LEADING_CODE (c);
		  for (j = lc1; j <= lc2; j++)
		    fastmap[j] = 1;
		}
	    }
#endif
	  break;

	case syntaxspec:
	case notsyntaxspec:
	  if (!fastmap) break;
#ifndef emacs
	  not = (re_opcode_t)p[-1] == notsyntaxspec;
	  k = *p++;
	  for (j = 0; j < (1 << BYTEWIDTH); j++)
	    if ((SYNTAX (j) == (enum syntaxcode) k) ^ not)
	      fastmap[j] = 1;
	  break;
#else  /* emacs */
	  /* This match depends on text properties.  These end with
	     aborting optimizations.  */
	  return -1;

	case categoryspec:
	case notcategoryspec:
	  if (!fastmap) break;
	  not = (re_opcode_t)p[-1] == notcategoryspec;
	  k = *p++;
	  for (j = (1 << BYTEWIDTH); j >= 0; j--)
	    if ((CHAR_HAS_CATEGORY (j, k)) ^ not)
	      fastmap[j] = 1;

	  /* Any leading code can possibly start a character which
	     has or doesn't has the specified category.  */
	  if (match_any_multibyte_characters == false)
	    {
	      for (j = MIN_MULTIBYTE_LEADING_CODE;
		   j <= MAX_MULTIBYTE_LEADING_CODE; j++)
		fastmap[j] = 1;
	      match_any_multibyte_characters = true;
	    }
	  break;

      /* All cases after this match the empty string.  These end with
	 `continue'.  */

	case at_dot:
#endif /* !emacs */
	case no_op:
	case begline:
	case endline:
	case begbuf:
	case endbuf:
	case wordbound:
	case notwordbound:
	case wordbeg:
	case wordend:
	case symbeg:
	case symend:
	  continue;


	case jump:
	  EXTRACT_NUMBER_AND_INCR (j, p);
	  if (j < 0)
	    /* Backward jumps can only go back to code that we've already
	       visited.  `re_compile' should make sure this is true.  */
	    break;
	  p += j;
	  switch (*p)
	    {
	    case on_failure_jump:
	    case on_failure_keep_string_jump:
	    case on_failure_jump_loop:
	    case on_failure_jump_nastyloop:
	    case on_failure_jump_smart:
	      p++;
	      break;
	    default:
	      continue;
	    };
	  /* Keep `p1' to allow the `on_failure_jump' we are jumping to
	     to jump back to "just after here".  */
	  /* Fallthrough */

	case on_failure_jump:
	case on_failure_keep_string_jump:
	case on_failure_jump_nastyloop:
	case on_failure_jump_loop:
	case on_failure_jump_smart:
	  EXTRACT_NUMBER_AND_INCR (j, p);
	  if (p + j <= p1)
	    ; /* Backward jump to be ignored.  */
	  else
	    { /* We have to look down both arms.
		 We first go down the "straight" path so as to minimize
		 stack usage when going through alternatives.  */
	      int r = analyze_first (p, pend, fastmap, multibyte);
	      if (r) return r;
	      p += j;
	    }
	  continue;


	case jump_n:
	  /* This code simply does not properly handle forward jump_n.  */
	  DEBUG_STATEMENT (EXTRACT_NUMBER (j, p); assert (j < 0));
	  p += 4;
	  /* jump_n can either jump or fall through.  The (backward) jump
	     case has already been handled, so we only need to look at the
	     fallthrough case.  */
	  continue;

	case succeed_n:
	  /* If N == 0, it should be an on_failure_jump_loop instead.  */
	  DEBUG_STATEMENT (EXTRACT_NUMBER (j, p + 2); assert (j > 0));
	  p += 4;
	  /* We only care about one iteration of the loop, so we don't
	     need to consider the case where this behaves like an
	     on_failure_jump.  */
	  continue;


	case set_number_at:
	  p += 4;
	  continue;


	case start_memory:
	case stop_memory:
	  p += 1;
	  continue;


	default:
	  abort (); /* We have listed all the cases.  */
	} /* switch *p++ */

      /* Getting here means we have found the possible starting
	 characters for one path of the pattern -- and that the empty
	 string does not match.  We need not follow this path further.  */
      return 0;
    } /* while p */

  /* We reached the end without matching anything.  */
  return 1;

} /* analyze_first */

/* re_compile_fastmap computes a ``fastmap'' for the compiled pattern in
   BUFP.  A fastmap records which of the (1 << BYTEWIDTH) possible
   characters can start a string that matches the pattern.  This fastmap
   is used by re_search to skip quickly over impossible starting points.

   Character codes above (1 << BYTEWIDTH) are not represented in the
   fastmap, but the leading codes are represented.  Thus, the fastmap
   indicates which character sets could start a match.

   The caller must supply the address of a (1 << BYTEWIDTH)-byte data
   area as BUFP->fastmap.

   We set the `fastmap', `fastmap_accurate', and `can_be_null' fields in
   the pattern buffer.

   Returns 0 if we succeed, -2 if an internal error.   */

int
re_compile_fastmap (struct re_pattern_buffer *bufp)
{
  char *fastmap = bufp->fastmap;
  int analysis;

  assert (fastmap && bufp->buffer);

  memset (fastmap, 0, 1 << BYTEWIDTH);  /* Assume nothing's valid.  */
  bufp->fastmap_accurate = 1;	    /* It will be when we're done.  */

  analysis = analyze_first (bufp->buffer, bufp->buffer + bufp->used,
			    fastmap, RE_MULTIBYTE_P (bufp));
  bufp->can_be_null = (analysis != 0);
  return 0;
} /* re_compile_fastmap */

/* Set REGS to hold NUM_REGS registers, storing them in STARTS and
   ENDS.  Subsequent matches using PATTERN_BUFFER and REGS will use
   this memory for recording register information.  STARTS and ENDS
   must be allocated using the malloc library routine, and must each
   be at least NUM_REGS * sizeof (regoff_t) bytes long.

   If NUM_REGS == 0, then subsequent matches should allocate their own
   register data.

   Unless this function is called, the first search or match using
   PATTERN_BUFFER will allocate its own register data, without
   freeing the old data.  */

void
re_set_registers (struct re_pattern_buffer *bufp, struct re_registers *regs, unsigned int num_regs, regoff_t *starts, regoff_t *ends)
{
  if (num_regs)
    {
      bufp->regs_allocated = REGS_REALLOCATE;
      regs->num_regs = num_regs;
      regs->start = starts;
      regs->end = ends;
    }
  else
    {
      bufp->regs_allocated = REGS_UNALLOCATED;
      regs->num_regs = 0;
      regs->start = regs->end = 0;
    }
}
WEAK_ALIAS (__re_set_registers, re_set_registers)

/* Searching routines.  */

/* Like re_search_2, below, but only one string is specified, and
   doesn't let you say where to stop matching. */

regoff_t
re_search (struct re_pattern_buffer *bufp, const char *string, size_t size,
	   ssize_t startpos, ssize_t range, struct re_registers *regs)
{
  return re_search_2 (bufp, NULL, 0, string, size, startpos, range,
		      regs, size);
}
WEAK_ALIAS (__re_search, re_search)

/* Head address of virtual concatenation of string.  */
#define HEAD_ADDR_VSTRING(P)		\
  (((P) >= size1 ? string2 : string1))

/* Address of POS in the concatenation of virtual string. */
#define POS_ADDR_VSTRING(POS)					\
  (((POS) >= size1 ? string2 - size1 : string1) + (POS))

/* Using the compiled pattern in BUFP->buffer, first tries to match the
   virtual concatenation of STRING1 and STRING2, starting first at index
   STARTPOS, then at STARTPOS + 1, and so on.

   STRING1 and STRING2 have length SIZE1 and SIZE2, respectively.

   RANGE is how far to scan while trying to match.  RANGE = 0 means try
   only at STARTPOS; in general, the last start tried is STARTPOS +
   RANGE.

   In REGS, return the indices of the virtual concatenation of STRING1
   and STRING2 that matched the entire BUFP->buffer and its contained
   subexpressions.

   Do not consider matching one past the index STOP in the virtual
   concatenation of STRING1 and STRING2.

   We return either the position in the strings at which the match was
   found, -1 if no match, or -2 if error (such as failure
   stack overflow).  */

regoff_t
re_search_2 (struct re_pattern_buffer *bufp, const char *str1, size_t size1,
	     const char *str2, size_t size2, ssize_t startpos, ssize_t range,
	     struct re_registers *regs, ssize_t stop)
{
  regoff_t val;
  re_char *string1 = (re_char*) str1;
  re_char *string2 = (re_char*) str2;
  register char *fastmap = bufp->fastmap;
  register RE_TRANSLATE_TYPE translate = bufp->translate;
  size_t total_size = size1 + size2;
  ssize_t endpos = startpos + range;
  boolean anchored_start;
  /* Nonzero if we are searching multibyte string.  */
  const boolean multibyte = RE_TARGET_MULTIBYTE_P (bufp);

  /* Check for out-of-range STARTPOS.  */
  if (startpos < 0 || startpos > total_size)
    return -1;

  /* Fix up RANGE if it might eventually take us outside
     the virtual concatenation of STRING1 and STRING2.
     Make sure we won't move STARTPOS below 0 or above TOTAL_SIZE.  */
  if (endpos < 0)
    range = 0 - startpos;
  else if (endpos > total_size)
    range = total_size - startpos;

  /* If the search isn't to be a backwards one, don't waste time in a
     search for a pattern anchored at beginning of buffer.  */
  if (bufp->used > 0 && (re_opcode_t) bufp->buffer[0] == begbuf && range > 0)
    {
      if (startpos > 0)
	return -1;
      else
	range = 0;
    }

#ifdef emacs
  /* In a forward search for something that starts with \=.
     don't keep searching past point.  */
  if (bufp->used > 0 && (re_opcode_t) bufp->buffer[0] == at_dot && range > 0)
    {
      range = PT_BYTE - BEGV_BYTE - startpos;
      if (range < 0)
	return -1;
    }
#endif /* emacs */

  /* Update the fastmap now if not correct already.  */
  if (fastmap && !bufp->fastmap_accurate)
    re_compile_fastmap (bufp);

  /* See whether the pattern is anchored.  */
  anchored_start = (bufp->buffer[0] == begline);

#ifdef emacs
  gl_state.object = re_match_object; /* Used by SYNTAX_TABLE_BYTE_TO_CHAR. */
  {
    ssize_t charpos = SYNTAX_TABLE_BYTE_TO_CHAR (POS_AS_IN_BUFFER (startpos));

    SETUP_SYNTAX_TABLE_FOR_OBJECT (re_match_object, charpos, 1);
  }
#endif

  /* Loop through the string, looking for a place to start matching.  */
  for (;;)
    {
<<<<<<< HEAD
      ptrdiff_t offset1;
      ptrdiff_t offset2 UNINIT; /* The UNINIT works around GCC bug 78081.  */
      re_char *orig_base;
      bool might_relocate;

=======
>>>>>>> dbb34102
      /* If the pattern is anchored,
	 skip quickly past places we cannot match.
	 We don't bother to treat startpos == 0 specially
	 because that case doesn't repeat.  */
      if (anchored_start && startpos > 0)
	{
	  if (! ((startpos <= size1 ? string1[startpos - 1]
		  : string2[startpos - size1 - 1])
		 == '\n'))
	    goto advance;
	}

      /* If a fastmap is supplied, skip quickly over characters that
	 cannot be the start of a match.  If the pattern can match the
	 null string, however, we don't need to skip characters; we want
	 the first null string.  */
      if (fastmap && startpos < total_size && !bufp->can_be_null)
	{
	  register re_char *d;
	  register re_wchar_t buf_ch;

	  d = POS_ADDR_VSTRING (startpos);

	  if (range > 0)	/* Searching forwards.  */
	    {
	      ssize_t irange = range, lim = 0;

	      if (startpos < size1 && startpos + range >= size1)
		lim = range - (size1 - startpos);

	      /* Written out as an if-else to avoid testing `translate'
		 inside the loop.  */
	      if (RE_TRANSLATE_P (translate))
		{
		  if (multibyte)
		    while (range > lim)
		      {
			int buf_charlen;

			buf_ch = STRING_CHAR_AND_LENGTH (d, buf_charlen);
			buf_ch = RE_TRANSLATE (translate, buf_ch);
			if (fastmap[CHAR_LEADING_CODE (buf_ch)])
			  break;

			range -= buf_charlen;
			d += buf_charlen;
		      }
		  else
		    while (range > lim)
		      {
			register re_wchar_t ch, translated;

			buf_ch = *d;
			ch = RE_CHAR_TO_MULTIBYTE (buf_ch);
			translated = RE_TRANSLATE (translate, ch);
			if (translated != ch
			    && (ch = RE_CHAR_TO_UNIBYTE (translated)) >= 0)
			  buf_ch = ch;
			if (fastmap[buf_ch])
			  break;
			d++;
			range--;
		      }
		}
	      else
		{
		  if (multibyte)
		    while (range > lim)
		      {
			int buf_charlen;

			buf_ch = STRING_CHAR_AND_LENGTH (d, buf_charlen);
			if (fastmap[CHAR_LEADING_CODE (buf_ch)])
			  break;
			range -= buf_charlen;
			d += buf_charlen;
		      }
		  else
		    while (range > lim && !fastmap[*d])
		      {
			d++;
			range--;
		      }
		}
	      startpos += irange - range;
	    }
	  else				/* Searching backwards.  */
	    {
	      if (multibyte)
		{
		  buf_ch = STRING_CHAR (d);
		  buf_ch = TRANSLATE (buf_ch);
		  if (! fastmap[CHAR_LEADING_CODE (buf_ch)])
		    goto advance;
		}
	      else
		{
		  register re_wchar_t ch, translated;

		  buf_ch = *d;
		  ch = RE_CHAR_TO_MULTIBYTE (buf_ch);
		  translated = TRANSLATE (ch);
		  if (translated != ch
		      && (ch = RE_CHAR_TO_UNIBYTE (translated)) >= 0)
		    buf_ch = ch;
		  if (! fastmap[TRANSLATE (buf_ch)])
		    goto advance;
		}
	    }
	}

      /* If can't match the null string, and that's all we have left, fail.  */
      if (range >= 0 && startpos == total_size && fastmap
	  && !bufp->can_be_null)
	return -1;

<<<<<<< HEAD
      /* re_match_2_internal may allocate, relocating the Lisp text
	 object that we're searching.  */
      orig_base = STR_BASE_PTR (re_match_object);
      might_relocate = orig_base != NULL;
      if (might_relocate)
        {
          if (string1) offset1 = string1 - orig_base;
          if (string2) offset2 = string2 - orig_base;
        }

=======
>>>>>>> dbb34102
      val = re_match_2_internal (bufp, string1, size1, string2, size2,
				 startpos, regs, stop);

      if (val >= 0)
	return startpos;

      if (val == -2)
	return -2;

    advance:
      if (!range)
	break;
      else if (range > 0)
	{
	  /* Update STARTPOS to the next character boundary.  */
	  if (multibyte)
	    {
	      re_char *p = POS_ADDR_VSTRING (startpos);
	      int len = BYTES_BY_CHAR_HEAD (*p);

	      range -= len;
	      if (range < 0)
		break;
	      startpos += len;
	    }
	  else
	    {
	      range--;
	      startpos++;
	    }
	}
      else
	{
	  range++;
	  startpos--;

	  /* Update STARTPOS to the previous character boundary.  */
	  if (multibyte)
	    {
	      re_char *p = POS_ADDR_VSTRING (startpos) + 1;
	      re_char *p0 = p;
	      re_char *phead = HEAD_ADDR_VSTRING (startpos);

	      /* Find the head of multibyte form.  */
	      PREV_CHAR_BOUNDARY (p, phead);
	      range += p0 - 1 - p;
	      if (range > 0)
		break;

	      startpos -= p0 - 1 - p;
	    }
	}
    }
  return -1;
} /* re_search_2 */
WEAK_ALIAS (__re_search_2, re_search_2)

/* Declarations and macros for re_match_2.  */

static int bcmp_translate (re_char *s1, re_char *s2,
			   register ssize_t len,
			   RE_TRANSLATE_TYPE translate,
			   const int multibyte);

/* This converts PTR, a pointer into one of the search strings `string1'
   and `string2' into an offset from the beginning of that string.  */
#define POINTER_TO_OFFSET(ptr)			\
  (FIRST_STRING_P (ptr)				\
   ? (ptr) - string1				\
   : (ptr) - string2 + (ptrdiff_t) size1)

/* Call before fetching a character with *d.  This switches over to
   string2 if necessary.
   Check re_match_2_internal for a discussion of why end_match_2 might
   not be within string2 (but be equal to end_match_1 instead).  */
#define PREFETCH()							\
  while (d == dend)							\
    {									\
      /* End of string2 => fail.  */					\
      if (dend == end_match_2)						\
	goto fail;							\
      /* End of string1 => advance to string2.  */			\
      d = string2;							\
      dend = end_match_2;						\
    }

/* Call before fetching a char with *d if you already checked other limits.
   This is meant for use in lookahead operations like wordend, etc..
   where we might need to look at parts of the string that might be
   outside of the LIMITs (i.e past `stop').  */
#define PREFETCH_NOLIMIT()						\
  if (d == end1)							\
     {									\
       d = string2;							\
       dend = end_match_2;						\
     }									\

/* Test if at very beginning or at very end of the virtual concatenation
   of `string1' and `string2'.  If only one string, it's `string2'.  */
#define AT_STRINGS_BEG(d) ((d) == (size1 ? string1 : string2) || !size2)
#define AT_STRINGS_END(d) ((d) == end2)

/* Disabled due to a compiler bug -- see comment at case wordbound */

/* The comment at case wordbound is following one, but we don't use
   AT_WORD_BOUNDARY anymore to support multibyte form.

   The DEC Alpha C compiler 3.x generates incorrect code for the
   test	 WORDCHAR_P (d - 1) != WORDCHAR_P (d)  in the expansion of
   AT_WORD_BOUNDARY, so this code is disabled.  Expanding the
   macro and introducing temporary variables works around the bug.  */

#if 0
/* Test if D points to a character which is word-constituent.  We have
   two special cases to check for: if past the end of string1, look at
   the first character in string2; and if before the beginning of
   string2, look at the last character in string1.  */
#define WORDCHAR_P(d)							\
  (SYNTAX ((d) == end1 ? *string2					\
	   : (d) == string2 - 1 ? *(end1 - 1) : *(d))			\
   == Sword)

/* Test if the character before D and the one at D differ with respect
   to being word-constituent.  */
#define AT_WORD_BOUNDARY(d)						\
  (AT_STRINGS_BEG (d) || AT_STRINGS_END (d)				\
   || WORDCHAR_P (d - 1) != WORDCHAR_P (d))
#endif

/* Free everything we malloc.  */
#ifdef MATCH_MAY_ALLOCATE
# define FREE_VAR(var)							\
  do {									\
    if (var)								\
      {									\
	REGEX_FREE (var);						\
	var = NULL;							\
      }									\
  } while (0)
# define FREE_VARIABLES()						\
  do {									\
    REGEX_FREE_STACK (fail_stack.stack);				\
    FREE_VAR (regstart);						\
    FREE_VAR (regend);							\
    FREE_VAR (best_regstart);						\
    FREE_VAR (best_regend);						\
    REGEX_SAFE_FREE ();							\
  } while (0)
#else
# define FREE_VARIABLES() ((void)0) /* Do nothing!  But inhibit gcc warning.  */
#endif /* not MATCH_MAY_ALLOCATE */


/* Optimization routines.  */

/* If the operation is a match against one or more chars,
   return a pointer to the next operation, else return NULL.  */
static re_char *
skip_one_char (const_re_char *p)
{
  switch (*p++)
    {
    case anychar:
      break;

    case exactn:
      p += *p + 1;
      break;

    case charset_not:
    case charset:
      if (CHARSET_RANGE_TABLE_EXISTS_P (p - 1))
	{
	  int mcnt;
	  p = CHARSET_RANGE_TABLE (p - 1);
	  EXTRACT_NUMBER_AND_INCR (mcnt, p);
	  p = CHARSET_RANGE_TABLE_END (p, mcnt);
	}
      else
	p += 1 + CHARSET_BITMAP_SIZE (p - 1);
      break;

    case syntaxspec:
    case notsyntaxspec:
#ifdef emacs
    case categoryspec:
    case notcategoryspec:
#endif /* emacs */
      p++;
      break;

    default:
      p = NULL;
    }
  return p;
}


/* Jump over non-matching operations.  */
static re_char *
skip_noops (const_re_char *p, const_re_char *pend)
{
  int mcnt;
  while (p < pend)
    {
      switch (*p)
	{
	case start_memory:
	case stop_memory:
	  p += 2; break;
	case no_op:
	  p += 1; break;
	case jump:
	  p += 1;
	  EXTRACT_NUMBER_AND_INCR (mcnt, p);
	  p += mcnt;
	  break;
	default:
	  return p;
	}
    }
  assert (p == pend);
  return p;
}

/* Test if C matches charset op.  *PP points to the charset or charset_not
   opcode.  When the function finishes, *PP will be advanced past that opcode.
   C is character to test (possibly after translations) and CORIG is original
   character (i.e. without any translations).  UNIBYTE denotes whether c is
   unibyte or multibyte character. */
static bool
execute_charset (const_re_char **pp, unsigned c, unsigned corig, bool unibyte)
{
  re_char *p = *pp, *rtp = NULL;
  bool not = (re_opcode_t) *p == charset_not;

  if (CHARSET_RANGE_TABLE_EXISTS_P (p))
    {
      int count;
      rtp = CHARSET_RANGE_TABLE (p);
      EXTRACT_NUMBER_AND_INCR (count, rtp);
      *pp = CHARSET_RANGE_TABLE_END ((rtp), (count));
    }
  else
    *pp += 2 + CHARSET_BITMAP_SIZE (p);

  if (unibyte && c < (1 << BYTEWIDTH))
    {			/* Lookup bitmap.  */
      /* Cast to `unsigned' instead of `unsigned char' in
	 case the bit list is a full 32 bytes long.  */
      if (c < (unsigned) (CHARSET_BITMAP_SIZE (p) * BYTEWIDTH)
	  && p[2 + c / BYTEWIDTH] & (1 << (c % BYTEWIDTH)))
	return !not;
    }
#ifdef emacs
  else if (rtp)
    {
      int class_bits = CHARSET_RANGE_TABLE_BITS (p);
      re_wchar_t range_start, range_end;

  /* Sort tests by the most commonly used classes with some adjustment to which
     tests are easiest to perform.  Take a look at comment in re_wctype_parse
     for table with frequencies of character class names. */

      if ((class_bits & BIT_MULTIBYTE) ||
	  (class_bits & BIT_ALNUM && ISALNUM (c)) ||
	  (class_bits & BIT_ALPHA && ISALPHA (c)) ||
	  (class_bits & BIT_SPACE && ISSPACE (c)) ||
	  (class_bits & BIT_WORD  && ISWORD  (c)) ||
	  ((class_bits & BIT_UPPER) &&
	   (ISUPPER (c) || (corig != c &&
			    c == downcase (corig) && ISLOWER (c)))) ||
	  ((class_bits & BIT_LOWER) &&
	   (ISLOWER (c) || (corig != c &&
			    c == upcase (corig) && ISUPPER(c)))) ||
	  (class_bits & BIT_PUNCT && ISPUNCT (c)) ||
	  (class_bits & BIT_GRAPH && ISGRAPH (c)) ||
	  (class_bits & BIT_PRINT && ISPRINT (c)))
	return !not;

      for (p = *pp; rtp < p; rtp += 2 * 3)
	{
	  EXTRACT_CHARACTER (range_start, rtp);
	  EXTRACT_CHARACTER (range_end, rtp + 3);
	  if (range_start <= c && c <= range_end)
	    return !not;
	}
    }
#endif /* emacs */
  return not;
}

/* Non-zero if "p1 matches something" implies "p2 fails".  */
static int
mutually_exclusive_p (struct re_pattern_buffer *bufp, const_re_char *p1,
		      const_re_char *p2)
{
  re_opcode_t op2;
  const boolean multibyte = RE_MULTIBYTE_P (bufp);
  unsigned char *pend = bufp->buffer + bufp->used;

  assert (p1 >= bufp->buffer && p1 < pend
	  && p2 >= bufp->buffer && p2 <= pend);

  /* Skip over open/close-group commands.
     If what follows this loop is a ...+ construct,
     look at what begins its body, since we will have to
     match at least one of that.  */
  p2 = skip_noops (p2, pend);
  /* The same skip can be done for p1, except that this function
     is only used in the case where p1 is a simple match operator.  */
  /* p1 = skip_noops (p1, pend); */

  assert (p1 >= bufp->buffer && p1 < pend
	  && p2 >= bufp->buffer && p2 <= pend);

  op2 = p2 == pend ? succeed : *p2;

  switch (op2)
    {
    case succeed:
    case endbuf:
      /* If we're at the end of the pattern, we can change.  */
      if (skip_one_char (p1))
	{
	  DEBUG_PRINT ("  End of pattern: fast loop.\n");
	  return 1;
	}
      break;

    case endline:
    case exactn:
      {
	register re_wchar_t c
	  = (re_opcode_t) *p2 == endline ? '\n'
	  : RE_STRING_CHAR (p2 + 2, multibyte);

	if ((re_opcode_t) *p1 == exactn)
	  {
	    if (c != RE_STRING_CHAR (p1 + 2, multibyte))
	      {
		DEBUG_PRINT ("  '%c' != '%c' => fast loop.\n", c, p1[2]);
		return 1;
	      }
	  }

	else if ((re_opcode_t) *p1 == charset
		 || (re_opcode_t) *p1 == charset_not)
	  {
	    if (!execute_charset (&p1, c, c, !multibyte || IS_REAL_ASCII (c)))
	      {
		DEBUG_PRINT ("	 No match => fast loop.\n");
		return 1;
	      }
	  }
	else if ((re_opcode_t) *p1 == anychar
		 && c == '\n')
	  {
	    DEBUG_PRINT ("   . != \\n => fast loop.\n");
	    return 1;
	  }
      }
      break;

    case charset:
      {
	if ((re_opcode_t) *p1 == exactn)
	  /* Reuse the code above.  */
	  return mutually_exclusive_p (bufp, p2, p1);

      /* It is hard to list up all the character in charset
	 P2 if it includes multibyte character.  Give up in
	 such case.  */
      else if (!multibyte || !CHARSET_RANGE_TABLE_EXISTS_P (p2))
	{
	  /* Now, we are sure that P2 has no range table.
	     So, for the size of bitmap in P2, `p2[1]' is
	     enough.  But P1 may have range table, so the
	     size of bitmap table of P1 is extracted by
	     using macro `CHARSET_BITMAP_SIZE'.

	     In a multibyte case, we know that all the character
	     listed in P2 is ASCII.  In a unibyte case, P1 has only a
	     bitmap table.  So, in both cases, it is enough to test
	     only the bitmap table of P1.  */

	  if ((re_opcode_t) *p1 == charset)
	    {
	      int idx;
	      /* We win if the charset inside the loop
		 has no overlap with the one after the loop.  */
	      for (idx = 0;
		   (idx < (int) p2[1]
		    && idx < CHARSET_BITMAP_SIZE (p1));
		   idx++)
		if ((p2[2 + idx] & p1[2 + idx]) != 0)
		  break;

	      if (idx == p2[1]
		  || idx == CHARSET_BITMAP_SIZE (p1))
		{
		  DEBUG_PRINT ("	 No match => fast loop.\n");
		  return 1;
		}
	    }
	  else if ((re_opcode_t) *p1 == charset_not)
	    {
	      int idx;
	      /* We win if the charset_not inside the loop lists
		 every character listed in the charset after.  */
	      for (idx = 0; idx < (int) p2[1]; idx++)
		if (! (p2[2 + idx] == 0
		       || (idx < CHARSET_BITMAP_SIZE (p1)
			   && ((p2[2 + idx] & ~ p1[2 + idx]) == 0))))
		  break;

	      if (idx == p2[1])
		{
		  DEBUG_PRINT ("	 No match => fast loop.\n");
		  return 1;
		}
	      }
	  }
      }
      break;

    case charset_not:
      switch (*p1)
	{
	case exactn:
	case charset:
	  /* Reuse the code above.  */
	  return mutually_exclusive_p (bufp, p2, p1);
	case charset_not:
	  /* When we have two charset_not, it's very unlikely that
	     they don't overlap.  The union of the two sets of excluded
	     chars should cover all possible chars, which, as a matter of
	     fact, is virtually impossible in multibyte buffers.  */
	  break;
	}
      break;

    case wordend:
      return ((re_opcode_t) *p1 == syntaxspec && p1[1] == Sword);
    case symend:
      return ((re_opcode_t) *p1 == syntaxspec
              && (p1[1] == Ssymbol || p1[1] == Sword));
    case notsyntaxspec:
      return ((re_opcode_t) *p1 == syntaxspec && p1[1] == p2[1]);

    case wordbeg:
      return ((re_opcode_t) *p1 == notsyntaxspec && p1[1] == Sword);
    case symbeg:
      return ((re_opcode_t) *p1 == notsyntaxspec
              && (p1[1] == Ssymbol || p1[1] == Sword));
    case syntaxspec:
      return ((re_opcode_t) *p1 == notsyntaxspec && p1[1] == p2[1]);

    case wordbound:
      return (((re_opcode_t) *p1 == notsyntaxspec
	       || (re_opcode_t) *p1 == syntaxspec)
	      && p1[1] == Sword);

#ifdef emacs
    case categoryspec:
      return ((re_opcode_t) *p1 == notcategoryspec && p1[1] == p2[1]);
    case notcategoryspec:
      return ((re_opcode_t) *p1 == categoryspec && p1[1] == p2[1]);
#endif /* emacs */

    default:
      ;
    }

  /* Safe default.  */
  return 0;
}


/* Matching routines.  */

#ifndef emacs	/* Emacs never uses this.  */
/* re_match is like re_match_2 except it takes only a single string.  */

regoff_t
re_match (struct re_pattern_buffer *bufp, const char *string,
	  size_t size, ssize_t pos, struct re_registers *regs)
{
  regoff_t result = re_match_2_internal (bufp, NULL, 0, (re_char*) string,
					 size, pos, regs, size);
  return result;
}
WEAK_ALIAS (__re_match, re_match)
#endif /* not emacs */

#ifdef emacs
/* In Emacs, this is the string or buffer in which we are matching.
   See the declaration in regex.h for details.  */
Lisp_Object re_match_object;
#endif

/* re_match_2 matches the compiled pattern in BUFP against the
   the (virtual) concatenation of STRING1 and STRING2 (of length SIZE1
   and SIZE2, respectively).  We start matching at POS, and stop
   matching at STOP.

   If REGS is non-null and the `no_sub' field of BUFP is nonzero, we
   store offsets for the substring each group matched in REGS.  See the
   documentation for exactly how many groups we fill.

   We return -1 if no match, -2 if an internal error (such as the
   failure stack overflowing).  Otherwise, we return the length of the
   matched substring.  */

regoff_t
re_match_2 (struct re_pattern_buffer *bufp, const char *string1,
	    size_t size1, const char *string2, size_t size2, ssize_t pos,
	    struct re_registers *regs, ssize_t stop)
{
  regoff_t result;

#ifdef emacs
  ssize_t charpos;
  gl_state.object = re_match_object; /* Used by SYNTAX_TABLE_BYTE_TO_CHAR. */
  charpos = SYNTAX_TABLE_BYTE_TO_CHAR (POS_AS_IN_BUFFER (pos));
  SETUP_SYNTAX_TABLE_FOR_OBJECT (re_match_object, charpos, 1);
#endif

  result = re_match_2_internal (bufp, (re_char*) string1, size1,
				(re_char*) string2, size2,
				pos, regs, stop);
  return result;
}
WEAK_ALIAS (__re_match_2, re_match_2)


/* This is a separate function so that we can force an alloca cleanup
   afterwards.  */
static regoff_t
re_match_2_internal (struct re_pattern_buffer *bufp, const_re_char *string1,
		     size_t size1, const_re_char *string2, size_t size2,
		     ssize_t pos, struct re_registers *regs, ssize_t stop)
{
  /* General temporaries.  */
  int mcnt;
  size_t reg;

  /* Just past the end of the corresponding string.  */
  re_char *end1, *end2;

  /* Pointers into string1 and string2, just past the last characters in
     each to consider matching.  */
  re_char *end_match_1, *end_match_2;

  /* Where we are in the data, and the end of the current string.  */
  re_char *d, *dend;

  /* Used sometimes to remember where we were before starting matching
     an operator so that we can go back in case of failure.  This "atomic"
     behavior of matching opcodes is indispensable to the correctness
     of the on_failure_keep_string_jump optimization.  */
  re_char *dfail;

  /* Where we are in the pattern, and the end of the pattern.  */
  re_char *p = bufp->buffer;
  re_char *pend = p + bufp->used;

  /* We use this to map every character in the string.	*/
  RE_TRANSLATE_TYPE translate = bufp->translate;

  /* Nonzero if BUFP is setup from a multibyte regex.  */
  const boolean multibyte = RE_MULTIBYTE_P (bufp);

  /* Nonzero if STRING1/STRING2 are multibyte.  */
  const boolean target_multibyte = RE_TARGET_MULTIBYTE_P (bufp);

  /* Failure point stack.  Each place that can handle a failure further
     down the line pushes a failure point on this stack.  It consists of
     regstart, and regend for all registers corresponding to
     the subexpressions we're currently inside, plus the number of such
     registers, and, finally, two char *'s.  The first char * is where
     to resume scanning the pattern; the second one is where to resume
     scanning the strings.  */
#ifdef MATCH_MAY_ALLOCATE /* otherwise, this is global.  */
  fail_stack_type fail_stack;
#endif
#ifdef DEBUG_COMPILES_ARGUMENTS
  unsigned nfailure_points_pushed = 0, nfailure_points_popped = 0;
#endif

#if defined REL_ALLOC && defined REGEX_MALLOC
  /* This holds the pointer to the failure stack, when
     it is allocated relocatably.  */
  fail_stack_elt_t *failure_stack_ptr;
#endif

  /* We fill all the registers internally, independent of what we
     return, for use in backreferences.  The number here includes
     an element for register zero.  */
  size_t num_regs = bufp->re_nsub + 1;

  /* Information on the contents of registers. These are pointers into
     the input strings; they record just what was matched (on this
     attempt) by a subexpression part of the pattern, that is, the
     regnum-th regstart pointer points to where in the pattern we began
     matching and the regnum-th regend points to right after where we
     stopped matching the regnum-th subexpression.  (The zeroth register
     keeps track of what the whole pattern matches.)  */
#ifdef MATCH_MAY_ALLOCATE /* otherwise, these are global.  */
  re_char **regstart, **regend;
#endif

  /* The following record the register info as found in the above
     variables when we find a match better than any we've seen before.
     This happens as we backtrack through the failure points, which in
     turn happens only if we have not yet matched the entire string. */
  unsigned best_regs_set = false;
#ifdef MATCH_MAY_ALLOCATE /* otherwise, these are global.  */
  re_char **best_regstart, **best_regend;
#endif

  /* Logically, this is `best_regend[0]'.  But we don't want to have to
     allocate space for that if we're not allocating space for anything
     else (see below).  Also, we never need info about register 0 for
     any of the other register vectors, and it seems rather a kludge to
     treat `best_regend' differently than the rest.  So we keep track of
     the end of the best match so far in a separate variable.  We
     initialize this to NULL so that when we backtrack the first time
     and need to test it, it's not garbage.  */
  re_char *match_end = NULL;

#ifdef DEBUG_COMPILES_ARGUMENTS
  /* Counts the total number of registers pushed.  */
  unsigned num_regs_pushed = 0;
#endif

  DEBUG_PRINT ("\n\nEntering re_match_2.\n");

  REGEX_USE_SAFE_ALLOCA;

  INIT_FAIL_STACK ();

#ifdef MATCH_MAY_ALLOCATE
  /* Do not bother to initialize all the register variables if there are
     no groups in the pattern, as it takes a fair amount of time.  If
     there are groups, we include space for register 0 (the whole
     pattern), even though we never use it, since it simplifies the
     array indexing.  We should fix this.  */
  if (bufp->re_nsub)
    {
      regstart = REGEX_TALLOC (num_regs, re_char *);
      regend = REGEX_TALLOC (num_regs, re_char *);
      best_regstart = REGEX_TALLOC (num_regs, re_char *);
      best_regend = REGEX_TALLOC (num_regs, re_char *);

      if (!(regstart && regend && best_regstart && best_regend))
	{
	  FREE_VARIABLES ();
	  return -2;
	}
    }
  else
    {
      /* We must initialize all our variables to NULL, so that
	 `FREE_VARIABLES' doesn't try to free them.  */
      regstart = regend = best_regstart = best_regend = NULL;
    }
#endif /* MATCH_MAY_ALLOCATE */

  /* The starting position is bogus.  */
  if (pos < 0 || pos > size1 + size2)
    {
      FREE_VARIABLES ();
      return -1;
    }

  /* Initialize subexpression text positions to -1 to mark ones that no
     start_memory/stop_memory has been seen for. Also initialize the
     register information struct.  */
  for (reg = 1; reg < num_regs; reg++)
    regstart[reg] = regend[reg] = NULL;

  /* We move `string1' into `string2' if the latter's empty -- but not if
     `string1' is null.  */
  if (size2 == 0 && string1 != NULL)
    {
      string2 = string1;
      size2 = size1;
      string1 = 0;
      size1 = 0;
    }
  end1 = string1 + size1;
  end2 = string2 + size2;

  /* `p' scans through the pattern as `d' scans through the data.
     `dend' is the end of the input string that `d' points within.  `d'
     is advanced into the following input string whenever necessary, but
     this happens before fetching; therefore, at the beginning of the
     loop, `d' can be pointing at the end of a string, but it cannot
     equal `string2'.  */
  if (pos >= size1)
    {
      /* Only match within string2.  */
      d = string2 + pos - size1;
      dend = end_match_2 = string2 + stop - size1;
      end_match_1 = end1;	/* Just to give it a value.  */
    }
  else
    {
      if (stop < size1)
	{
	  /* Only match within string1.  */
	  end_match_1 = string1 + stop;
	  /* BEWARE!
	     When we reach end_match_1, PREFETCH normally switches to string2.
	     But in the present case, this means that just doing a PREFETCH
	     makes us jump from `stop' to `gap' within the string.
	     What we really want here is for the search to stop as
	     soon as we hit end_match_1.  That's why we set end_match_2
	     to end_match_1 (since PREFETCH fails as soon as we hit
	     end_match_2).  */
	  end_match_2 = end_match_1;
	}
      else
	{ /* It's important to use this code when stop == size so that
	     moving `d' from end1 to string2 will not prevent the d == dend
	     check from catching the end of string.  */
	  end_match_1 = end1;
	  end_match_2 = string2 + stop - size1;
	}
      d = string1 + pos;
      dend = end_match_1;
    }

  DEBUG_PRINT ("The compiled pattern is: ");
  DEBUG_PRINT_COMPILED_PATTERN (bufp, p, pend);
  DEBUG_PRINT ("The string to match is: \"");
  DEBUG_PRINT_DOUBLE_STRING (d, string1, size1, string2, size2);
  DEBUG_PRINT ("\"\n");

  /* This loops over pattern commands.  It exits by returning from the
     function if the match is complete, or it drops through if the match
     fails at this starting point in the input data.  */
  for (;;)
    {
      DEBUG_PRINT ("\n%p: ", p);

      if (p == pend)
	{
	  /* End of pattern means we might have succeeded.  */
	  DEBUG_PRINT ("end of pattern ... ");

	  /* If we haven't matched the entire string, and we want the
	     longest match, try backtracking.  */
	  if (d != end_match_2)
	    {
	      /* True if this match is the best seen so far.  */
	      bool best_match_p;

	      {
		/* True if this match ends in the same string (string1
		   or string2) as the best previous match.  */
		bool same_str_p = (FIRST_STRING_P (match_end)
				   == FIRST_STRING_P (d));

		/* AIX compiler got confused when this was combined
		   with the previous declaration.  */
		if (same_str_p)
		  best_match_p = d > match_end;
		else
		  best_match_p = !FIRST_STRING_P (d);
	      }

	      DEBUG_PRINT ("backtracking.\n");

	      if (!FAIL_STACK_EMPTY ())
		{ /* More failure points to try.  */

		  /* If exceeds best match so far, save it.  */
		  if (!best_regs_set || best_match_p)
		    {
		      best_regs_set = true;
		      match_end = d;

		      DEBUG_PRINT ("\nSAVING match as best so far.\n");

		      for (reg = 1; reg < num_regs; reg++)
			{
			  best_regstart[reg] = regstart[reg];
			  best_regend[reg] = regend[reg];
			}
		    }
		  goto fail;
		}

	      /* If no failure points, don't restore garbage.  And if
		 last match is real best match, don't restore second
		 best one. */
	      else if (best_regs_set && !best_match_p)
		{
		restore_best_regs:
		  /* Restore best match.  It may happen that `dend ==
		     end_match_1' while the restored d is in string2.
		     For example, the pattern `x.*y.*z' against the
		     strings `x-' and `y-z-', if the two strings are
		     not consecutive in memory.  */
		  DEBUG_PRINT ("Restoring best registers.\n");

		  d = match_end;
		  dend = ((d >= string1 && d <= end1)
			   ? end_match_1 : end_match_2);

		  for (reg = 1; reg < num_regs; reg++)
		    {
		      regstart[reg] = best_regstart[reg];
		      regend[reg] = best_regend[reg];
		    }
		}
	    } /* d != end_match_2 */

	succeed_label:
	  DEBUG_PRINT ("Accepting match.\n");

	  /* If caller wants register contents data back, do it.  */
	  if (regs && !bufp->no_sub)
	    {
	      /* Have the register data arrays been allocated?	*/
	      if (bufp->regs_allocated == REGS_UNALLOCATED)
		{ /* No.  So allocate them with malloc.  We need one
		     extra element beyond `num_regs' for the `-1' marker
		     GNU code uses.  */
		  regs->num_regs = max (RE_NREGS, num_regs + 1);
		  regs->start = TALLOC (regs->num_regs, regoff_t);
		  regs->end = TALLOC (regs->num_regs, regoff_t);
		  if (regs->start == NULL || regs->end == NULL)
		    {
		      FREE_VARIABLES ();
		      return -2;
		    }
		  bufp->regs_allocated = REGS_REALLOCATE;
		}
	      else if (bufp->regs_allocated == REGS_REALLOCATE)
		{ /* Yes.  If we need more elements than were already
		     allocated, reallocate them.  If we need fewer, just
		     leave it alone.  */
		  if (regs->num_regs < num_regs + 1)
		    {
		      regs->num_regs = num_regs + 1;
		      RETALLOC (regs->start, regs->num_regs, regoff_t);
		      RETALLOC (regs->end, regs->num_regs, regoff_t);
		      if (regs->start == NULL || regs->end == NULL)
			{
			  FREE_VARIABLES ();
			  return -2;
			}
		    }
		}
	      else
		{
		  /* These braces fend off a "empty body in an else-statement"
		     warning under GCC when assert expands to nothing.  */
		  assert (bufp->regs_allocated == REGS_FIXED);
		}

	      /* Convert the pointer data in `regstart' and `regend' to
		 indices.  Register zero has to be set differently,
		 since we haven't kept track of any info for it.  */
	      if (regs->num_regs > 0)
		{
		  regs->start[0] = pos;
		  regs->end[0] = POINTER_TO_OFFSET (d);
		}

	      /* Go through the first `min (num_regs, regs->num_regs)'
		 registers, since that is all we initialized.  */
	      for (reg = 1; reg < min (num_regs, regs->num_regs); reg++)
		{
		  if (REG_UNSET (regstart[reg]) || REG_UNSET (regend[reg]))
		    regs->start[reg] = regs->end[reg] = -1;
		  else
		    {
		      regs->start[reg] = POINTER_TO_OFFSET (regstart[reg]);
		      regs->end[reg] = POINTER_TO_OFFSET (regend[reg]);
		    }
		}

	      /* If the regs structure we return has more elements than
		 were in the pattern, set the extra elements to -1.  If
		 we (re)allocated the registers, this is the case,
		 because we always allocate enough to have at least one
		 -1 at the end.  */
	      for (reg = num_regs; reg < regs->num_regs; reg++)
		regs->start[reg] = regs->end[reg] = -1;
	    } /* regs && !bufp->no_sub */

	  DEBUG_PRINT ("%u failure points pushed, %u popped (%u remain).\n",
		       nfailure_points_pushed, nfailure_points_popped,
		       nfailure_points_pushed - nfailure_points_popped);
	  DEBUG_PRINT ("%u registers pushed.\n", num_regs_pushed);

	  ptrdiff_t dcnt = POINTER_TO_OFFSET (d) - pos;

	  DEBUG_PRINT ("Returning %td from re_match_2.\n", dcnt);

	  FREE_VARIABLES ();
	  return dcnt;
	}

      /* Otherwise match next pattern command.  */
      switch (*p++)
	{
	/* Ignore these.  Used to ignore the n of succeed_n's which
	   currently have n == 0.  */
	case no_op:
	  DEBUG_PRINT ("EXECUTING no_op.\n");
	  break;

	case succeed:
	  DEBUG_PRINT ("EXECUTING succeed.\n");
	  goto succeed_label;

	/* Match the next n pattern characters exactly.  The following
	   byte in the pattern defines n, and the n bytes after that
	   are the characters to match.  */
	case exactn:
	  mcnt = *p++;
	  DEBUG_PRINT ("EXECUTING exactn %d.\n", mcnt);

	  /* Remember the start point to rollback upon failure.  */
	  dfail = d;

#ifndef emacs
	  /* This is written out as an if-else so we don't waste time
	     testing `translate' inside the loop.  */
	  if (RE_TRANSLATE_P (translate))
	    do
	      {
		PREFETCH ();
		if (RE_TRANSLATE (translate, *d) != *p++)
		  {
		    d = dfail;
		    goto fail;
		  }
		d++;
	      }
	    while (--mcnt);
	  else
	    do
	      {
		PREFETCH ();
		if (*d++ != *p++)
		  {
		    d = dfail;
		    goto fail;
		  }
	      }
	    while (--mcnt);
#else  /* emacs */
	  /* The cost of testing `translate' is comparatively small.  */
	  if (target_multibyte)
	    do
	      {
		int pat_charlen, buf_charlen;
		int pat_ch, buf_ch;

		PREFETCH ();
		if (multibyte)
		  pat_ch = STRING_CHAR_AND_LENGTH (p, pat_charlen);
		else
		  {
		    pat_ch = RE_CHAR_TO_MULTIBYTE (*p);
		    pat_charlen = 1;
		  }
		buf_ch = STRING_CHAR_AND_LENGTH (d, buf_charlen);

		if (TRANSLATE (buf_ch) != pat_ch)
		  {
		    d = dfail;
		    goto fail;
		  }

		p += pat_charlen;
		d += buf_charlen;
		mcnt -= pat_charlen;
	      }
	    while (mcnt > 0);
	  else
	    do
	      {
		int pat_charlen;
		int pat_ch, buf_ch;

		PREFETCH ();
		if (multibyte)
		  {
		    pat_ch = STRING_CHAR_AND_LENGTH (p, pat_charlen);
		    pat_ch = RE_CHAR_TO_UNIBYTE (pat_ch);
		  }
		else
		  {
		    pat_ch = *p;
		    pat_charlen = 1;
		  }
		buf_ch = RE_CHAR_TO_MULTIBYTE (*d);
		if (! CHAR_BYTE8_P (buf_ch))
		  {
		    buf_ch = TRANSLATE (buf_ch);
		    buf_ch = RE_CHAR_TO_UNIBYTE (buf_ch);
		    if (buf_ch < 0)
		      buf_ch = *d;
		  }
		else
		  buf_ch = *d;
		if (buf_ch != pat_ch)
		  {
		    d = dfail;
		    goto fail;
		  }
		p += pat_charlen;
		d++;
	      }
	    while (--mcnt);
#endif
	  break;


	/* Match any character except possibly a newline or a null.  */
	case anychar:
	  {
	    int buf_charlen;
	    re_wchar_t buf_ch;
	    reg_syntax_t syntax;

	    DEBUG_PRINT ("EXECUTING anychar.\n");

	    PREFETCH ();
	    buf_ch = RE_STRING_CHAR_AND_LENGTH (d, buf_charlen,
						target_multibyte);
	    buf_ch = TRANSLATE (buf_ch);

#ifdef emacs
	    syntax = RE_SYNTAX_EMACS;
#else
	    syntax = bufp->syntax;
#endif

	    if ((!(syntax & RE_DOT_NEWLINE) && buf_ch == '\n')
		|| ((syntax & RE_DOT_NOT_NULL) && buf_ch == '\000'))
	      goto fail;

	    DEBUG_PRINT ("  Matched \"%d\".\n", *d);
	    d += buf_charlen;
	  }
	  break;


	case charset:
	case charset_not:
	  {
	    register unsigned int c, corig;
	    int len;

	    /* Whether matching against a unibyte character.  */
	    boolean unibyte_char = false;

	    DEBUG_PRINT ("EXECUTING charset%s.\n",
			 (re_opcode_t) *(p - 1) == charset_not ? "_not" : "");

	    PREFETCH ();
	    corig = c = RE_STRING_CHAR_AND_LENGTH (d, len, target_multibyte);
	    if (target_multibyte)
	      {
		int c1;

		c = TRANSLATE (c);
		c1 = RE_CHAR_TO_UNIBYTE (c);
		if (c1 >= 0)
		  {
		    unibyte_char = true;
		    c = c1;
		  }
	      }
	    else
	      {
		int c1 = RE_CHAR_TO_MULTIBYTE (c);

		if (! CHAR_BYTE8_P (c1))
		  {
		    c1 = TRANSLATE (c1);
		    c1 = RE_CHAR_TO_UNIBYTE (c1);
		    if (c1 >= 0)
		      {
			unibyte_char = true;
			c = c1;
		      }
		  }
		else
		  unibyte_char = true;
	      }

	    p -= 1;
	    if (!execute_charset (&p, c, corig, unibyte_char))
	      goto fail;

	    d += len;
	  }
	  break;


	/* The beginning of a group is represented by start_memory.
	   The argument is the register number.  The text
	   matched within the group is recorded (in the internal
	   registers data structure) under the register number.  */
	case start_memory:
	  DEBUG_PRINT ("EXECUTING start_memory %d:\n", *p);

	  /* In case we need to undo this operation (via backtracking).  */
	  PUSH_FAILURE_REG (*p);

	  regstart[*p] = d;
	  regend[*p] = NULL;	/* probably unnecessary.  -sm  */
	  DEBUG_PRINT ("  regstart: %td\n", POINTER_TO_OFFSET (regstart[*p]));

	  /* Move past the register number and inner group count.  */
	  p += 1;
	  break;


	/* The stop_memory opcode represents the end of a group.  Its
	   argument is the same as start_memory's: the register number.  */
	case stop_memory:
	  DEBUG_PRINT ("EXECUTING stop_memory %d:\n", *p);

	  assert (!REG_UNSET (regstart[*p]));
	  /* Strictly speaking, there should be code such as:

		assert (REG_UNSET (regend[*p]));
		PUSH_FAILURE_REGSTOP ((unsigned int)*p);

	     But the only info to be pushed is regend[*p] and it is known to
	     be UNSET, so there really isn't anything to push.
	     Not pushing anything, on the other hand deprives us from the
	     guarantee that regend[*p] is UNSET since undoing this operation
	     will not reset its value properly.  This is not important since
	     the value will only be read on the next start_memory or at
	     the very end and both events can only happen if this stop_memory
	     is *not* undone.  */

	  regend[*p] = d;
	  DEBUG_PRINT ("      regend: %td\n", POINTER_TO_OFFSET (regend[*p]));

	  /* Move past the register number and the inner group count.  */
	  p += 1;
	  break;


	/* \<digit> has been turned into a `duplicate' command which is
	   followed by the numeric value of <digit> as the register number.  */
	case duplicate:
	  {
	    register re_char *d2, *dend2;
	    int regno = *p++;	/* Get which register to match against.  */
	    DEBUG_PRINT ("EXECUTING duplicate %d.\n", regno);

	    /* Can't back reference a group which we've never matched.  */
	    if (REG_UNSET (regstart[regno]) || REG_UNSET (regend[regno]))
	      goto fail;

	    /* Where in input to try to start matching.  */
	    d2 = regstart[regno];

	    /* Remember the start point to rollback upon failure.  */
	    dfail = d;

	    /* Where to stop matching; if both the place to start and
	       the place to stop matching are in the same string, then
	       set to the place to stop, otherwise, for now have to use
	       the end of the first string.  */

	    dend2 = ((FIRST_STRING_P (regstart[regno])
		      == FIRST_STRING_P (regend[regno]))
		     ? regend[regno] : end_match_1);
	    for (;;)
	      {
		ptrdiff_t dcnt;

		/* If necessary, advance to next segment in register
		   contents.  */
		while (d2 == dend2)
		  {
		    if (dend2 == end_match_2) break;
		    if (dend2 == regend[regno]) break;

		    /* End of string1 => advance to string2. */
		    d2 = string2;
		    dend2 = regend[regno];
		  }
		/* At end of register contents => success */
		if (d2 == dend2) break;

		/* If necessary, advance to next segment in data.  */
		PREFETCH ();

		/* How many characters left in this segment to match.  */
		dcnt = dend - d;

		/* Want how many consecutive characters we can match in
		   one shot, so, if necessary, adjust the count.  */
		if (dcnt > dend2 - d2)
		  dcnt = dend2 - d2;

		/* Compare that many; failure if mismatch, else move
		   past them.  */
		if (RE_TRANSLATE_P (translate)
		    ? bcmp_translate (d, d2, dcnt, translate, target_multibyte)
		    : memcmp (d, d2, dcnt))
		  {
		    d = dfail;
		    goto fail;
		  }
		d += dcnt, d2 += dcnt;
	      }
	  }
	  break;


	/* begline matches the empty string at the beginning of the string
	   (unless `not_bol' is set in `bufp'), and after newlines.  */
	case begline:
	  DEBUG_PRINT ("EXECUTING begline.\n");

	  if (AT_STRINGS_BEG (d))
	    {
	      if (!bufp->not_bol) break;
	    }
	  else
	    {
	      unsigned c;
	      GET_CHAR_BEFORE_2 (c, d, string1, end1, string2, end2);
	      if (c == '\n')
		break;
	    }
	  /* In all other cases, we fail.  */
	  goto fail;


	/* endline is the dual of begline.  */
	case endline:
	  DEBUG_PRINT ("EXECUTING endline.\n");

	  if (AT_STRINGS_END (d))
	    {
	      if (!bufp->not_eol) break;
	    }
	  else
	    {
	      PREFETCH_NOLIMIT ();
	      if (*d == '\n')
		break;
	    }
	  goto fail;


	/* Match at the very beginning of the data.  */
	case begbuf:
	  DEBUG_PRINT ("EXECUTING begbuf.\n");
	  if (AT_STRINGS_BEG (d))
	    break;
	  goto fail;


	/* Match at the very end of the data.  */
	case endbuf:
	  DEBUG_PRINT ("EXECUTING endbuf.\n");
	  if (AT_STRINGS_END (d))
	    break;
	  goto fail;


	/* on_failure_keep_string_jump is used to optimize `.*\n'.  It
	   pushes NULL as the value for the string on the stack.  Then
	   `POP_FAILURE_POINT' will keep the current value for the
	   string, instead of restoring it.  To see why, consider
	   matching `foo\nbar' against `.*\n'.  The .* matches the foo;
	   then the . fails against the \n.  But the next thing we want
	   to do is match the \n against the \n; if we restored the
	   string value, we would be back at the foo.

	   Because this is used only in specific cases, we don't need to
	   check all the things that `on_failure_jump' does, to make
	   sure the right things get saved on the stack.  Hence we don't
	   share its code.  The only reason to push anything on the
	   stack at all is that otherwise we would have to change
	   `anychar's code to do something besides goto fail in this
	   case; that seems worse than this.  */
	case on_failure_keep_string_jump:
	  EXTRACT_NUMBER_AND_INCR (mcnt, p);
	  DEBUG_PRINT ("EXECUTING on_failure_keep_string_jump %d (to %p):\n",
		       mcnt, p + mcnt);

	  PUSH_FAILURE_POINT (p - 3, NULL);
	  break;

	  /* A nasty loop is introduced by the non-greedy *? and +?.
	     With such loops, the stack only ever contains one failure point
	     at a time, so that a plain on_failure_jump_loop kind of
	     cycle detection cannot work.  Worse yet, such a detection
	     can not only fail to detect a cycle, but it can also wrongly
	     detect a cycle (between different instantiations of the same
	     loop).
	     So the method used for those nasty loops is a little different:
	     We use a special cycle-detection-stack-frame which is pushed
	     when the on_failure_jump_nastyloop failure-point is *popped*.
	     This special frame thus marks the beginning of one iteration
	     through the loop and we can hence easily check right here
	     whether something matched between the beginning and the end of
	     the loop.  */
	case on_failure_jump_nastyloop:
	  EXTRACT_NUMBER_AND_INCR (mcnt, p);
	  DEBUG_PRINT ("EXECUTING on_failure_jump_nastyloop %d (to %p):\n",
		       mcnt, p + mcnt);

	  assert ((re_opcode_t)p[-4] == no_op);
	  {
	    int cycle = 0;
	    CHECK_INFINITE_LOOP (p - 4, d);
	    if (!cycle)
	      /* If there's a cycle, just continue without pushing
		 this failure point.  The failure point is the "try again"
		 option, which shouldn't be tried.
		 We want (x?)*?y\1z to match both xxyz and xxyxz.  */
	      PUSH_FAILURE_POINT (p - 3, d);
	  }
	  break;

	  /* Simple loop detecting on_failure_jump:  just check on the
	     failure stack if the same spot was already hit earlier.  */
	case on_failure_jump_loop:
	on_failure:
	  EXTRACT_NUMBER_AND_INCR (mcnt, p);
	  DEBUG_PRINT ("EXECUTING on_failure_jump_loop %d (to %p):\n",
		       mcnt, p + mcnt);
	  {
	    int cycle = 0;
	    CHECK_INFINITE_LOOP (p - 3, d);
	    if (cycle)
	      /* If there's a cycle, get out of the loop, as if the matching
		 had failed.  We used to just `goto fail' here, but that was
		 aborting the search a bit too early: we want to keep the
		 empty-loop-match and keep matching after the loop.
		 We want (x?)*y\1z to match both xxyz and xxyxz.  */
	      p += mcnt;
	    else
	      PUSH_FAILURE_POINT (p - 3, d);
	  }
	  break;


	/* Uses of on_failure_jump:

	   Each alternative starts with an on_failure_jump that points
	   to the beginning of the next alternative.  Each alternative
	   except the last ends with a jump that in effect jumps past
	   the rest of the alternatives.  (They really jump to the
	   ending jump of the following alternative, because tensioning
	   these jumps is a hassle.)

	   Repeats start with an on_failure_jump that points past both
	   the repetition text and either the following jump or
	   pop_failure_jump back to this on_failure_jump.  */
	case on_failure_jump:
	  EXTRACT_NUMBER_AND_INCR (mcnt, p);
	  DEBUG_PRINT ("EXECUTING on_failure_jump %d (to %p):\n",
		       mcnt, p + mcnt);

	  PUSH_FAILURE_POINT (p -3, d);
	  break;

	/* This operation is used for greedy *.
	   Compare the beginning of the repeat with what in the
	   pattern follows its end. If we can establish that there
	   is nothing that they would both match, i.e., that we
	   would have to backtrack because of (as in, e.g., `a*a')
	   then we can use a non-backtracking loop based on
	   on_failure_keep_string_jump instead of on_failure_jump.  */
	case on_failure_jump_smart:
	  EXTRACT_NUMBER_AND_INCR (mcnt, p);
	  DEBUG_PRINT ("EXECUTING on_failure_jump_smart %d (to %p).\n",
		       mcnt, p + mcnt);
	  {
	    re_char *p1 = p; /* Next operation.  */
	    /* Here, we discard `const', making re_match non-reentrant.  */
	    unsigned char *p2 = (unsigned char*) p + mcnt; /* Jump dest.  */
	    unsigned char *p3 = (unsigned char*) p - 3; /* opcode location.  */

	    p -= 3;		/* Reset so that we will re-execute the
				   instruction once it's been changed. */

	    EXTRACT_NUMBER (mcnt, p2 - 2);

	    /* Ensure this is a indeed the trivial kind of loop
	       we are expecting.  */
	    assert (skip_one_char (p1) == p2 - 3);
	    assert ((re_opcode_t) p2[-3] == jump && p2 + mcnt == p);
	    DEBUG_STATEMENT (debug += 2);
	    if (mutually_exclusive_p (bufp, p1, p2))
	      {
		/* Use a fast `on_failure_keep_string_jump' loop.  */
		DEBUG_PRINT ("  smart exclusive => fast loop.\n");
		*p3 = (unsigned char) on_failure_keep_string_jump;
		STORE_NUMBER (p2 - 2, mcnt + 3);
	      }
	    else
	      {
		/* Default to a safe `on_failure_jump' loop.  */
		DEBUG_PRINT ("  smart default => slow loop.\n");
		*p3 = (unsigned char) on_failure_jump;
	      }
	    DEBUG_STATEMENT (debug -= 2);
	  }
	  break;

	/* Unconditionally jump (without popping any failure points).  */
	case jump:
	unconditional_jump:
	  IMMEDIATE_QUIT_CHECK;
	  EXTRACT_NUMBER_AND_INCR (mcnt, p);	/* Get the amount to jump.  */
	  DEBUG_PRINT ("EXECUTING jump %d ", mcnt);
	  p += mcnt;				/* Do the jump.  */
	  DEBUG_PRINT ("(to %p).\n", p);
	  break;


	/* Have to succeed matching what follows at least n times.
	   After that, handle like `on_failure_jump'.  */
	case succeed_n:
	  /* Signedness doesn't matter since we only compare MCNT to 0.  */
	  EXTRACT_NUMBER (mcnt, p + 2);
	  DEBUG_PRINT ("EXECUTING succeed_n %d.\n", mcnt);

	  /* Originally, mcnt is how many times we HAVE to succeed.  */
	  if (mcnt != 0)
	    {
	      /* Here, we discard `const', making re_match non-reentrant.  */
	      unsigned char *p2 = (unsigned char*) p + 2; /* counter loc.  */
	      mcnt--;
	      p += 4;
	      PUSH_NUMBER (p2, mcnt);
	    }
	  else
	    /* The two bytes encoding mcnt == 0 are two no_op opcodes.  */
	    goto on_failure;
	  break;

	case jump_n:
	  /* Signedness doesn't matter since we only compare MCNT to 0.  */
	  EXTRACT_NUMBER (mcnt, p + 2);
	  DEBUG_PRINT ("EXECUTING jump_n %d.\n", mcnt);

	  /* Originally, this is how many times we CAN jump.  */
	  if (mcnt != 0)
	    {
	       /* Here, we discard `const', making re_match non-reentrant.  */
	      unsigned char *p2 = (unsigned char*) p + 2; /* counter loc.  */
	      mcnt--;
	      PUSH_NUMBER (p2, mcnt);
	      goto unconditional_jump;
	    }
	  /* If don't have to jump any more, skip over the rest of command.  */
	  else
	    p += 4;
	  break;

	case set_number_at:
	  {
	    unsigned char *p2;	/* Location of the counter.  */
	    DEBUG_PRINT ("EXECUTING set_number_at.\n");

	    EXTRACT_NUMBER_AND_INCR (mcnt, p);
	    /* Here, we discard `const', making re_match non-reentrant.  */
	    p2 = (unsigned char*) p + mcnt;
	    /* Signedness doesn't matter since we only copy MCNT's bits.  */
	    EXTRACT_NUMBER_AND_INCR (mcnt, p);
	    DEBUG_PRINT ("  Setting %p to %d.\n", p2, mcnt);
	    PUSH_NUMBER (p2, mcnt);
	    break;
	  }

	case wordbound:
	case notwordbound:
	  {
	    boolean not = (re_opcode_t) *(p - 1) == notwordbound;
	    DEBUG_PRINT ("EXECUTING %swordbound.\n", not ? "not" : "");

	    /* We SUCCEED (or FAIL) in one of the following cases: */

	    /* Case 1: D is at the beginning or the end of string.  */
	    if (AT_STRINGS_BEG (d) || AT_STRINGS_END (d))
	      not = !not;
	    else
	      {
		/* C1 is the character before D, S1 is the syntax of C1, C2
		   is the character at D, and S2 is the syntax of C2.  */
		re_wchar_t c1, c2;
		int s1, s2;
		int dummy;
#ifdef emacs
		ssize_t offset = PTR_TO_OFFSET (d - 1);
		ssize_t charpos = SYNTAX_TABLE_BYTE_TO_CHAR (offset);
		UPDATE_SYNTAX_TABLE_FAST (charpos);
#endif
		GET_CHAR_BEFORE_2 (c1, d, string1, end1, string2, end2);
		s1 = SYNTAX (c1);
#ifdef emacs
		UPDATE_SYNTAX_TABLE_FORWARD_FAST (charpos + 1);
#endif
		PREFETCH_NOLIMIT ();
		GET_CHAR_AFTER (c2, d, dummy);
		s2 = SYNTAX (c2);

		if (/* Case 2: Only one of S1 and S2 is Sword.  */
		    ((s1 == Sword) != (s2 == Sword))
		    /* Case 3: Both of S1 and S2 are Sword, and macro
		       WORD_BOUNDARY_P (C1, C2) returns nonzero.  */
		    || ((s1 == Sword) && WORD_BOUNDARY_P (c1, c2)))
		  not = !not;
	      }
	    if (not)
	      break;
	    else
	      goto fail;
	  }

	case wordbeg:
	  DEBUG_PRINT ("EXECUTING wordbeg.\n");

	  /* We FAIL in one of the following cases: */

	  /* Case 1: D is at the end of string.  */
	  if (AT_STRINGS_END (d))
	    goto fail;
	  else
	    {
	      /* C1 is the character before D, S1 is the syntax of C1, C2
		 is the character at D, and S2 is the syntax of C2.  */
	      re_wchar_t c1, c2;
	      int s1, s2;
	      int dummy;
#ifdef emacs
	      ssize_t offset = PTR_TO_OFFSET (d);
	      ssize_t charpos = SYNTAX_TABLE_BYTE_TO_CHAR (offset);
	      UPDATE_SYNTAX_TABLE_FAST (charpos);
#endif
	      PREFETCH ();
	      GET_CHAR_AFTER (c2, d, dummy);
	      s2 = SYNTAX (c2);

	      /* Case 2: S2 is not Sword. */
	      if (s2 != Sword)
		goto fail;

	      /* Case 3: D is not at the beginning of string ... */
	      if (!AT_STRINGS_BEG (d))
		{
		  GET_CHAR_BEFORE_2 (c1, d, string1, end1, string2, end2);
#ifdef emacs
		  UPDATE_SYNTAX_TABLE_BACKWARD (charpos - 1);
#endif
		  s1 = SYNTAX (c1);

		  /* ... and S1 is Sword, and WORD_BOUNDARY_P (C1, C2)
		     returns 0.  */
		  if ((s1 == Sword) && !WORD_BOUNDARY_P (c1, c2))
		    goto fail;
		}
	    }
	  break;

	case wordend:
	  DEBUG_PRINT ("EXECUTING wordend.\n");

	  /* We FAIL in one of the following cases: */

	  /* Case 1: D is at the beginning of string.  */
	  if (AT_STRINGS_BEG (d))
	    goto fail;
	  else
	    {
	      /* C1 is the character before D, S1 is the syntax of C1, C2
		 is the character at D, and S2 is the syntax of C2.  */
	      re_wchar_t c1, c2;
	      int s1, s2;
	      int dummy;
#ifdef emacs
	      ssize_t offset = PTR_TO_OFFSET (d) - 1;
	      ssize_t charpos = SYNTAX_TABLE_BYTE_TO_CHAR (offset);
	      UPDATE_SYNTAX_TABLE_FAST (charpos);
#endif
	      GET_CHAR_BEFORE_2 (c1, d, string1, end1, string2, end2);
	      s1 = SYNTAX (c1);

	      /* Case 2: S1 is not Sword.  */
	      if (s1 != Sword)
		goto fail;

	      /* Case 3: D is not at the end of string ... */
	      if (!AT_STRINGS_END (d))
		{
		  PREFETCH_NOLIMIT ();
		  GET_CHAR_AFTER (c2, d, dummy);
#ifdef emacs
		  UPDATE_SYNTAX_TABLE_FORWARD_FAST (charpos);
#endif
		  s2 = SYNTAX (c2);

		  /* ... and S2 is Sword, and WORD_BOUNDARY_P (C1, C2)
		     returns 0.  */
		  if ((s2 == Sword) && !WORD_BOUNDARY_P (c1, c2))
	  goto fail;
		}
	    }
	  break;

	case symbeg:
	  DEBUG_PRINT ("EXECUTING symbeg.\n");

	  /* We FAIL in one of the following cases: */

	  /* Case 1: D is at the end of string.  */
	  if (AT_STRINGS_END (d))
	    goto fail;
	  else
	    {
	      /* C1 is the character before D, S1 is the syntax of C1, C2
		 is the character at D, and S2 is the syntax of C2.  */
	      re_wchar_t c1, c2;
	      int s1, s2;
#ifdef emacs
	      ssize_t offset = PTR_TO_OFFSET (d);
	      ssize_t charpos = SYNTAX_TABLE_BYTE_TO_CHAR (offset);
	      UPDATE_SYNTAX_TABLE_FAST (charpos);
#endif
	      PREFETCH ();
	      c2 = RE_STRING_CHAR (d, target_multibyte);
	      s2 = SYNTAX (c2);

	      /* Case 2: S2 is neither Sword nor Ssymbol. */
	      if (s2 != Sword && s2 != Ssymbol)
		goto fail;

	      /* Case 3: D is not at the beginning of string ... */
	      if (!AT_STRINGS_BEG (d))
		{
		  GET_CHAR_BEFORE_2 (c1, d, string1, end1, string2, end2);
#ifdef emacs
		  UPDATE_SYNTAX_TABLE_BACKWARD (charpos - 1);
#endif
		  s1 = SYNTAX (c1);

		  /* ... and S1 is Sword or Ssymbol.  */
		  if (s1 == Sword || s1 == Ssymbol)
		    goto fail;
		}
	    }
	  break;

	case symend:
	  DEBUG_PRINT ("EXECUTING symend.\n");

	  /* We FAIL in one of the following cases: */

	  /* Case 1: D is at the beginning of string.  */
	  if (AT_STRINGS_BEG (d))
	    goto fail;
	  else
	    {
	      /* C1 is the character before D, S1 is the syntax of C1, C2
		 is the character at D, and S2 is the syntax of C2.  */
	      re_wchar_t c1, c2;
	      int s1, s2;
#ifdef emacs
	      ssize_t offset = PTR_TO_OFFSET (d) - 1;
	      ssize_t charpos = SYNTAX_TABLE_BYTE_TO_CHAR (offset);
	      UPDATE_SYNTAX_TABLE_FAST (charpos);
#endif
	      GET_CHAR_BEFORE_2 (c1, d, string1, end1, string2, end2);
	      s1 = SYNTAX (c1);

	      /* Case 2: S1 is neither Ssymbol nor Sword.  */
	      if (s1 != Sword && s1 != Ssymbol)
		goto fail;

	      /* Case 3: D is not at the end of string ... */
	      if (!AT_STRINGS_END (d))
		{
		  PREFETCH_NOLIMIT ();
		  c2 = RE_STRING_CHAR (d, target_multibyte);
#ifdef emacs
		  UPDATE_SYNTAX_TABLE_FORWARD_FAST (charpos + 1);
#endif
		  s2 = SYNTAX (c2);

		  /* ... and S2 is Sword or Ssymbol.  */
		  if (s2 == Sword || s2 == Ssymbol)
                    goto fail;
		}
	    }
	  break;

	case syntaxspec:
	case notsyntaxspec:
	  {
	    boolean not = (re_opcode_t) *(p - 1) == notsyntaxspec;
	    mcnt = *p++;
	    DEBUG_PRINT ("EXECUTING %ssyntaxspec %d.\n", not ? "not" : "",
			 mcnt);
	    PREFETCH ();
#ifdef emacs
	    {
	      ssize_t offset = PTR_TO_OFFSET (d);
	      ssize_t pos1 = SYNTAX_TABLE_BYTE_TO_CHAR (offset);
	      UPDATE_SYNTAX_TABLE_FAST (pos1);
	    }
#endif
	    {
	      int len;
	      re_wchar_t c;

	      GET_CHAR_AFTER (c, d, len);
	      if ((SYNTAX (c) != (enum syntaxcode) mcnt) ^ not)
		goto fail;
	      d += len;
	    }
	  }
	  break;

#ifdef emacs
	case at_dot:
	  DEBUG_PRINT ("EXECUTING at_dot.\n");
	  if (PTR_BYTE_POS (d) != PT_BYTE)
	    goto fail;
	  break;

	case categoryspec:
	case notcategoryspec:
	  {
	    boolean not = (re_opcode_t) *(p - 1) == notcategoryspec;
	    mcnt = *p++;
	    DEBUG_PRINT ("EXECUTING %scategoryspec %d.\n",
			 not ? "not" : "", mcnt);
	    PREFETCH ();

	    {
	      int len;
	      re_wchar_t c;
	      GET_CHAR_AFTER (c, d, len);
	      if ((!CHAR_HAS_CATEGORY (c, mcnt)) ^ not)
		goto fail;
	      d += len;
	    }
	  }
	  break;

#endif /* emacs */

	default:
	  abort ();
	}
      continue;  /* Successfully executed one pattern command; keep going.  */


    /* We goto here if a matching operation fails. */
    fail:
      IMMEDIATE_QUIT_CHECK;
      if (!FAIL_STACK_EMPTY ())
	{
	  re_char *str, *pat;
	  /* A restart point is known.  Restore to that state.  */
	  DEBUG_PRINT ("\nFAIL:\n");
	  POP_FAILURE_POINT (str, pat);
	  switch (*pat++)
	    {
	    case on_failure_keep_string_jump:
	      assert (str == NULL);
	      goto continue_failure_jump;

	    case on_failure_jump_nastyloop:
	      assert ((re_opcode_t)pat[-2] == no_op);
	      PUSH_FAILURE_POINT (pat - 2, str);
	      /* Fallthrough */

	    case on_failure_jump_loop:
	    case on_failure_jump:
	    case succeed_n:
	      d = str;
	    continue_failure_jump:
	      EXTRACT_NUMBER_AND_INCR (mcnt, pat);
	      p = pat + mcnt;
	      break;

	    case no_op:
	      /* A special frame used for nastyloops. */
	      goto fail;

	    default:
	      abort ();
	    }

	  assert (p >= bufp->buffer && p <= pend);

	  if (d >= string1 && d <= end1)
	    dend = end_match_1;
	}
      else
	break;   /* Matching at this starting point really fails.  */
    } /* for (;;) */

  if (best_regs_set)
    goto restore_best_regs;

  FREE_VARIABLES ();

  return -1;         			/* Failure to match.  */
}

/* Subroutine definitions for re_match_2.  */

/* Return zero if TRANSLATE[S1] and TRANSLATE[S2] are identical for LEN
   bytes; nonzero otherwise.  */

static int
bcmp_translate (const_re_char *s1, const_re_char *s2, register ssize_t len,
		RE_TRANSLATE_TYPE translate, const int target_multibyte)
{
  register re_char *p1 = s1, *p2 = s2;
  re_char *p1_end = s1 + len;
  re_char *p2_end = s2 + len;

  /* FIXME: Checking both p1 and p2 presumes that the two strings might have
     different lengths, but relying on a single `len' would break this. -sm  */
  while (p1 < p1_end && p2 < p2_end)
    {
      int p1_charlen, p2_charlen;
      re_wchar_t p1_ch, p2_ch;

      GET_CHAR_AFTER (p1_ch, p1, p1_charlen);
      GET_CHAR_AFTER (p2_ch, p2, p2_charlen);

      if (RE_TRANSLATE (translate, p1_ch)
	  != RE_TRANSLATE (translate, p2_ch))
	return 1;

      p1 += p1_charlen, p2 += p2_charlen;
    }

  if (p1 != p1_end || p2 != p2_end)
    return 1;

  return 0;
}

/* Entry points for GNU code.  */

/* re_compile_pattern is the GNU regular expression compiler: it
   compiles PATTERN (of length SIZE) and puts the result in BUFP.
   Returns 0 if the pattern was valid, otherwise an error string.

   Assumes the `allocated' (and perhaps `buffer') and `translate' fields
   are set in BUFP on entry.

   We call regex_compile to do the actual compilation.  */

const char *
re_compile_pattern (const char *pattern, size_t length,
#ifdef emacs
		    bool posix_backtracking, const char *whitespace_regexp,
#endif
		    struct re_pattern_buffer *bufp)
{
  reg_errcode_t ret;

  /* GNU code is written to assume at least RE_NREGS registers will be set
     (and at least one extra will be -1).  */
  bufp->regs_allocated = REGS_UNALLOCATED;

  /* And GNU code determines whether or not to get register information
     by passing null for the REGS argument to re_match, etc., not by
     setting no_sub.  */
  bufp->no_sub = 0;

  ret = regex_compile ((re_char*) pattern, length,
#ifdef emacs
		       posix_backtracking,
		       whitespace_regexp,
#else
		       re_syntax_options,
#endif
		       bufp);

  if (!ret)
    return NULL;
  return gettext (re_error_msgid[(int) ret]);
}
WEAK_ALIAS (__re_compile_pattern, re_compile_pattern)

/* Entry points compatible with 4.2 BSD regex library.  We don't define
   them unless specifically requested.  */

#if defined _REGEX_RE_COMP || defined _LIBC

/* BSD has one and only one pattern buffer.  */
static struct re_pattern_buffer re_comp_buf;

char *
# ifdef _LIBC
/* Make these definitions weak in libc, so POSIX programs can redefine
   these names if they don't use our functions, and still use
   regcomp/regexec below without link errors.  */
weak_function
# endif
re_comp (const char *s)
{
  reg_errcode_t ret;

  if (!s)
    {
      if (!re_comp_buf.buffer)
	/* Yes, we're discarding `const' here if !HAVE_LIBINTL.  */
	return (char *) gettext ("No previous regular expression");
      return 0;
    }

  if (!re_comp_buf.buffer)
    {
      re_comp_buf.buffer = malloc (200);
      if (re_comp_buf.buffer == NULL)
	/* Yes, we're discarding `const' here if !HAVE_LIBINTL.  */
	return (char *) gettext (re_error_msgid[(int) REG_ESPACE]);
      re_comp_buf.allocated = 200;

      re_comp_buf.fastmap = malloc (1 << BYTEWIDTH);
      if (re_comp_buf.fastmap == NULL)
	/* Yes, we're discarding `const' here if !HAVE_LIBINTL.  */
	return (char *) gettext (re_error_msgid[(int) REG_ESPACE]);
    }

  /* Since `re_exec' always passes NULL for the `regs' argument, we
     don't need to initialize the pattern buffer fields which affect it.  */

  ret = regex_compile (s, strlen (s), re_syntax_options, &re_comp_buf);

  if (!ret)
    return NULL;

  /* Yes, we're discarding `const' here if !HAVE_LIBINTL.  */
  return (char *) gettext (re_error_msgid[(int) ret]);
}


int
# ifdef _LIBC
weak_function
# endif
re_exec (const char *s)
{
  const size_t len = strlen (s);
  return re_search (&re_comp_buf, s, len, 0, len, 0) >= 0;
}
#endif /* _REGEX_RE_COMP */

/* POSIX.2 functions.  Don't define these for Emacs.  */

#ifndef emacs

/* regcomp takes a regular expression as a string and compiles it.

   PREG is a regex_t *.  We do not expect any fields to be initialized,
   since POSIX says we shouldn't.  Thus, we set

     `buffer' to the compiled pattern;
     `used' to the length of the compiled pattern;
     `syntax' to RE_SYNTAX_POSIX_EXTENDED if the
       REG_EXTENDED bit in CFLAGS is set; otherwise, to
       RE_SYNTAX_POSIX_BASIC;
     `fastmap' to an allocated space for the fastmap;
     `fastmap_accurate' to zero;
     `re_nsub' to the number of subexpressions in PATTERN.

   PATTERN is the address of the pattern string.

   CFLAGS is a series of bits which affect compilation.

     If REG_EXTENDED is set, we use POSIX extended syntax; otherwise, we
     use POSIX basic syntax.

     If REG_NEWLINE is set, then . and [^...] don't match newline.
     Also, regexec will try a match beginning after every newline.

     If REG_ICASE is set, then we considers upper- and lowercase
     versions of letters to be equivalent when matching.

     If REG_NOSUB is set, then when PREG is passed to regexec, that
     routine will report only success or failure, and nothing about the
     registers.

   It returns 0 if it succeeds, nonzero if it doesn't.  (See regex.h for
   the return codes and their meanings.)  */

reg_errcode_t
regcomp (regex_t *_Restrict_ preg, const char *_Restrict_ pattern,
	 int cflags)
{
  reg_errcode_t ret;
  reg_syntax_t syntax
    = (cflags & REG_EXTENDED) ?
      RE_SYNTAX_POSIX_EXTENDED : RE_SYNTAX_POSIX_BASIC;

  /* regex_compile will allocate the space for the compiled pattern.  */
  preg->buffer = 0;
  preg->allocated = 0;
  preg->used = 0;

  /* Try to allocate space for the fastmap.  */
  preg->fastmap = malloc (1 << BYTEWIDTH);

  if (cflags & REG_ICASE)
    {
      unsigned i;

      preg->translate = malloc (CHAR_SET_SIZE * sizeof *preg->translate);
      if (preg->translate == NULL)
	return (int) REG_ESPACE;

      /* Map uppercase characters to corresponding lowercase ones.  */
      for (i = 0; i < CHAR_SET_SIZE; i++)
	preg->translate[i] = ISUPPER (i) ? TOLOWER (i) : i;
    }
  else
    preg->translate = NULL;

  /* If REG_NEWLINE is set, newlines are treated differently.  */
  if (cflags & REG_NEWLINE)
    { /* REG_NEWLINE implies neither . nor [^...] match newline.  */
      syntax &= ~RE_DOT_NEWLINE;
      syntax |= RE_HAT_LISTS_NOT_NEWLINE;
    }
  else
    syntax |= RE_NO_NEWLINE_ANCHOR;

  preg->no_sub = !!(cflags & REG_NOSUB);

  /* POSIX says a null character in the pattern terminates it, so we
     can use strlen here in compiling the pattern.  */
  ret = regex_compile ((re_char*) pattern, strlen (pattern), syntax, preg);

  /* POSIX doesn't distinguish between an unmatched open-group and an
     unmatched close-group: both are REG_EPAREN.  */
  if (ret == REG_ERPAREN)
    ret = REG_EPAREN;

  if (ret == REG_NOERROR && preg->fastmap)
    { /* Compute the fastmap now, since regexec cannot modify the pattern
	 buffer.  */
      re_compile_fastmap (preg);
      if (preg->can_be_null)
	{ /* The fastmap can't be used anyway.  */
	  free (preg->fastmap);
	  preg->fastmap = NULL;
	}
    }
  return ret;
}
WEAK_ALIAS (__regcomp, regcomp)


/* regexec searches for a given pattern, specified by PREG, in the
   string STRING.

   If NMATCH is zero or REG_NOSUB was set in the cflags argument to
   `regcomp', we ignore PMATCH.  Otherwise, we assume PMATCH has at
   least NMATCH elements, and we set them to the offsets of the
   corresponding matched substrings.

   EFLAGS specifies `execution flags' which affect matching: if
   REG_NOTBOL is set, then ^ does not match at the beginning of the
   string; if REG_NOTEOL is set, then $ does not match at the end.

   We return 0 if we find a match and REG_NOMATCH if not.  */

reg_errcode_t
regexec (const regex_t *_Restrict_ preg, const char *_Restrict_ string,
	 size_t nmatch, regmatch_t pmatch[_Restrict_arr_], int eflags)
{
  regoff_t ret;
  struct re_registers regs;
  regex_t private_preg;
  size_t len = strlen (string);
  boolean want_reg_info = !preg->no_sub && nmatch > 0 && pmatch;

  private_preg = *preg;

  private_preg.not_bol = !!(eflags & REG_NOTBOL);
  private_preg.not_eol = !!(eflags & REG_NOTEOL);

  /* The user has told us exactly how many registers to return
     information about, via `nmatch'.  We have to pass that on to the
     matching routines.  */
  private_preg.regs_allocated = REGS_FIXED;

  if (want_reg_info)
    {
      regs.num_regs = nmatch;
      regs.start = TALLOC (nmatch * 2, regoff_t);
      if (regs.start == NULL)
	return REG_NOMATCH;
      regs.end = regs.start + nmatch;
    }

  /* Instead of using not_eol to implement REG_NOTEOL, we could simply
     pass (&private_preg, string, len + 1, 0, len, ...) pretending the string
     was a little bit longer but still only matching the real part.
     This works because the `endline' will check for a '\n' and will find a
     '\0', correctly deciding that this is not the end of a line.
     But it doesn't work out so nicely for REG_NOTBOL, since we don't have
     a convenient '\0' there.  For all we know, the string could be preceded
     by '\n' which would throw things off.  */

  /* Perform the searching operation.  */
  ret = re_search (&private_preg, string, len,
		   /* start: */ 0, /* range: */ len,
		   want_reg_info ? &regs : 0);

  /* Copy the register information to the POSIX structure.  */
  if (want_reg_info)
    {
      if (ret >= 0)
	{
	  unsigned r;

	  for (r = 0; r < nmatch; r++)
	    {
	      pmatch[r].rm_so = regs.start[r];
	      pmatch[r].rm_eo = regs.end[r];
	    }
	}

      /* If we needed the temporary register info, free the space now.  */
      free (regs.start);
    }

  /* We want zero return to mean success, unlike `re_search'.  */
  return ret >= 0 ? REG_NOERROR : REG_NOMATCH;
}
WEAK_ALIAS (__regexec, regexec)


/* Returns a message corresponding to an error code, ERR_CODE, returned
   from either regcomp or regexec.   We don't use PREG here.

   ERR_CODE was previously called ERRCODE, but that name causes an
   error with msvc8 compiler.  */

size_t
regerror (int err_code, const regex_t *preg, char *errbuf, size_t errbuf_size)
{
  const char *msg;
  size_t msg_size;

  if (err_code < 0
      || err_code >= (sizeof (re_error_msgid) / sizeof (re_error_msgid[0])))
    /* Only error codes returned by the rest of the code should be passed
       to this routine.  If we are given anything else, or if other regex
       code generates an invalid error code, then the program has a bug.
       Dump core so we can fix it.  */
    abort ();

  msg = gettext (re_error_msgid[err_code]);

  msg_size = strlen (msg) + 1; /* Includes the null.  */

  if (errbuf_size != 0)
    {
      if (msg_size > errbuf_size)
	{
	  memcpy (errbuf, msg, errbuf_size - 1);
	  errbuf[errbuf_size - 1] = 0;
	}
      else
	strcpy (errbuf, msg);
    }

  return msg_size;
}
WEAK_ALIAS (__regerror, regerror)


/* Free dynamically allocated space used by PREG.  */

void
regfree (regex_t *preg)
{
  free (preg->buffer);
  preg->buffer = NULL;

  preg->allocated = 0;
  preg->used = 0;

  free (preg->fastmap);
  preg->fastmap = NULL;
  preg->fastmap_accurate = 0;

  free (preg->translate);
  preg->translate = NULL;
}
WEAK_ALIAS (__regfree, regfree)

#endif /* not emacs  */<|MERGE_RESOLUTION|>--- conflicted
+++ resolved
@@ -4319,14 +4319,6 @@
   /* Loop through the string, looking for a place to start matching.  */
   for (;;)
     {
-<<<<<<< HEAD
-      ptrdiff_t offset1;
-      ptrdiff_t offset2 UNINIT; /* The UNINIT works around GCC bug 78081.  */
-      re_char *orig_base;
-      bool might_relocate;
-
-=======
->>>>>>> dbb34102
       /* If the pattern is anchored,
 	 skip quickly past places we cannot match.
 	 We don't bother to treat startpos == 0 specially
@@ -4443,19 +4435,6 @@
 	  && !bufp->can_be_null)
 	return -1;
 
-<<<<<<< HEAD
-      /* re_match_2_internal may allocate, relocating the Lisp text
-	 object that we're searching.  */
-      orig_base = STR_BASE_PTR (re_match_object);
-      might_relocate = orig_base != NULL;
-      if (might_relocate)
-        {
-          if (string1) offset1 = string1 - orig_base;
-          if (string2) offset2 = string2 - orig_base;
-        }
-
-=======
->>>>>>> dbb34102
       val = re_match_2_internal (bufp, string1, size1, string2, size2,
 				 startpos, regs, stop);
 
