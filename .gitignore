--- conflicted
+++ resolved
@@ -117,8 +117,6 @@
 # Logs and temporaries.
 *.log
 *.tmp
-# Created by MS-DOS builds
-src/_gdbinit
 
 # Time stamps.
 stamp_BLD
@@ -221,23 +219,11 @@
 *.tps
 *.vr
 *.vrs
-doc/misc/cc-mode.ss
-<<<<<<< HEAD
-lib/.deps/
-lisp/international/uni-brackets.el
-lwlib/deps/
-lwlib/liblw.a
-leim/changed.misc
-leim/changed.tit
-nt/emacs.rc
-nt/emacsclient.rc
-
-# Auto-generated from the corresponding *.in file.
 doc/emacs/emacsver.texi
 doc/man/emacs.1
+doc/misc/cc-mode.ss
+etc/DOC
 etc/refcards/emacsver.tex
-=======
-etc/DOC
 info/dir
 
 # Version control and locks.
@@ -268,6 +254,7 @@
 /README.W32
 /share/
 /site-lisp/
+nt/emacs.rc
+nt/emacsclient.rc
 src/gdb.ini
-/var/
->>>>>>> 6b765b8f
+/var/